// Copyright (c) 2013, Google Inc. Please see the AUTHORS file for details.
// All rights reserved. Use of this source code is governed by a BSD-style
// license that can be found in the LICENSE file.

/**
 * An entrypoint to the [ace.dart](https://github.com/rmsmith/ace.dart) package.
 */
library spark.ace;

import 'dart:async';
import 'dart:html' as html;
import 'dart:js' as js;
import 'dart:math' as math;

import 'package:ace/ace.dart' as ace;
import 'package:ace/proxy.dart';
import 'package:crypto/crypto.dart' as crypto;
import 'package:path/path.dart' as path;

import 'css/cssbeautify.dart';
import 'editors.dart';
import 'package_mgmt/bower.dart';
import 'package_mgmt/pub.dart';
import 'preferences.dart';
import 'utils.dart' as utils;
import 'workspace.dart' as workspace;
import 'services.dart' as svc;
import 'outline.dart';

export 'package:ace/ace.dart' show EditSession, Point, Selection;

class TextEditor extends Editor {
  static final RegExp whitespaceRegEx = new RegExp('[\t ]*\$', multiLine:true);

  final AceManager aceManager;
  final workspace.File file;

  StreamSubscription _aceSubscription;
  StreamController _dirtyController = new StreamController.broadcast();
  StreamController _modificationController = new StreamController.broadcast();

  ace.EditSession _session;

  String _lastSavedHash;

  bool _dirty = false;

  factory TextEditor(AceManager aceManager, workspace.File file) {
    if (DartEditor.isDartFile(file)) {
      return new DartEditor._create(aceManager, file);
    }
    if (CssEditor.isCssFile(file)) {
      return new CssEditor._create(aceManager, file);
    }
    return new TextEditor._create(aceManager, file);
  }

  TextEditor._create(this.aceManager, this.file);

  void setSession(ace.EditSession value) {
    _session = value;
    _aceSubscription = _session.onChange.listen((_) => dirty = true);
  }

  bool get dirty => _dirty;

  Stream get onDirtyChange => _dirtyController.stream;
  Stream get onModification => _modificationController.stream;

  set dirty(bool value) {
    if (value != _dirty) {
      _dirty = value;
      _dirtyController.add(value);
    }
    _modificationController.add(dirty);
  }

  html.Element get element => aceManager.parentElement;

  void activate() {
    aceManager.outline.visible = supportsOutline;
    aceManager._aceEditor.readOnly = readOnly;
  }

  void resize() => aceManager.resize();

  void focus() => aceManager.focus();

  bool get supportsOutline => false;

  bool get supportsFormat => false;

  // TODO(ussuri): use MetaPackageManager instead when it's ready.
  bool get readOnly =>
      pubProperties.isInPackagesFolder(file) || bowerProperties.isInPackagesFolder(file);

  void format() { }

  void fileContentsChanged() {
    if (_session != null) {
      // Check that we didn't cause this change event.
      file.getContents().then((String text) {
        String fileContentsHash = _calcMD5(text);

        if (fileContentsHash != _lastSavedHash) {
          _lastSavedHash = fileContentsHash;
          _replaceContents(text);
        }
      });
    }
  }

  Future save([bool stripWhitespace = false]) {
    // We store a hash of the contents when saving. When we get a change
    // notification (in fileContentsChanged()), we compare the last write to the
    // contents on disk.
    if (_dirty) {
      // Remove the trailing whitespace if asked to do so.
      // TODO(ericarnold): Can't think of an easy way to share this preference,
      //           but it might be a good idea to do so rather than passing it.
      if (stripWhitespace) _stripWhitespace();

      String text = _session.value;
      _lastSavedHash = _calcMD5(text);

      // TODO(ericarnold): Need to cache or re-analyze on file switch.
      // TODO(ericarnold): Need to analyze on initial file load.
      aceManager.buildOutline();

      return file.setContents(text).then((_) => dirty = false);
    } else {
      return new Future.value();
    }
  }

  void _stripWhitespace() {
    String currentText = _session.value;
    String newText = currentText.replaceAll(whitespaceRegEx, '');
    if (newText != currentText) {
      _replaceContents(newText);
    }
  }

  /**
   * Replace the editor's contents with the given text. Make sure that we don't
   * fire a change event.
   */
  void _replaceContents(String newContents) {
    _aceSubscription.cancel();

    try {
      // Restore the cursor position and scroll location.
      int scrollTop = _session.scrollTop;
      ace.Point cursorPos = null;
      if (aceManager.currentFile == file) {
        cursorPos = aceManager.cursorPosition;
      }
      _session.value = newContents;
      _session.scrollTop = scrollTop;
      if (cursorPos != null) {
        aceManager.cursorPosition = cursorPos;
      }
    } finally {
      _aceSubscription = _session.onChange.listen((_) => dirty = true);
    }
  }
}

class DartEditor extends TextEditor {
  static bool isDartFile(workspace.File file) => file.name.endsWith('.dart');

  DartEditor._create(AceManager aceManager, workspace.File file) :
      super._create(aceManager, file);

  bool get supportsOutline => true;
}

class CssEditor extends TextEditor {
  static bool isCssFile(workspace.File file) => file.name.endsWith('.css');

  CssEditor._create(AceManager aceManager, workspace.File file) :
      super._create(aceManager, file);

  bool get supportsFormat => true;

  void format() {
    String oldValue = _session.value;
    String newValue = new CssBeautify().format(oldValue);
    if (newValue != oldValue) {
      _replaceContents(newValue);
      dirty = true;
    }
  }
}

/**
 * A wrapper around an Ace editor instance.
 */
class AceManager {
  static final KEY_BINDINGS = ace.KeyboardHandler.BINDINGS;
  // 2 light themes, 4 dark ones.
  static final THEMES = [
      'textmate', 'tomorrow',
      'tomorrow_night', 'monokai', 'idle_fingers', 'pastel_on_dark'
  ];

  /**
   * The container for the Ace editor.
   */
  final html.Element parentElement;
  final AceManagerDelegate delegate;

  Outline outline;

  ace.Editor _aceEditor;

  workspace.Marker _currentMarker;

  StreamSubscription<ace.FoldChangeEvent> _foldListenerSubscription;

  static bool get available => js.context['ace'] != null;

  StreamSubscription _markerSubscription;
  workspace.File currentFile;
  svc.AnalyzerService _analysisService;

  AceManager(this.parentElement, this.delegate, svc.Services services) {
    ace.implementation = ACE_PROXY_IMPLEMENTATION;
    _aceEditor = ace.edit(parentElement);
    _aceEditor.renderer.fixedWidthGutter = true;
    _aceEditor.highlightActiveLine = false;
    _aceEditor.printMarginColumn = 80;
    _aceEditor.readOnly = true;
    _aceEditor.fadeFoldWidgets = true;

    _analysisService =  services.getService("analyzer");

    // Enable code completion.
    ace.require('ace/ext/language_tools');
    _aceEditor.setOption('enableBasicAutocompletion', true);
    _aceEditor.setOption('enableSnippets', true);

    // Declaration linking hotkey
<<<<<<< HEAD
//    _aceEditor.commands.removeCommand("openInlineEditor");
//    _aceEditor.commands.addCommand(new ace.Command('link_to_declaration',
//        const ace.BindKey(mac: 'F3', win: 'F3'), (e) {
//          int offset = currentSession.document.positionToIndex(
//              _aceEditor.cursorPosition);
//          _analysisService.getDeclarationFor(currentFile, offset).then(
//              (svc.Declaration declaration) {
//            switchTo(currentSession,
//                currentFile.workspace.restoreResource(declaration.fileUuid));
//
//            ace.Selection selection = _aceEditor.selection;
//            ace.Point startSelection = currentSession.document.indexToPosition(
//                declaration.startOffset);
//            ace.Point endSelection = currentSession.document.indexToPosition(
//                declaration.endOffset - 1);
//            /*%TRACE3*/ print("""(4> 4/22/14): declaration.toMap(): ${declaration.toMap()}"""); // TRACE%
//
//            selection.setSelectionAnchor(startSelection.row,
//                startSelection.column);
//            selection.selectTo(endSelection.row, endSelection.column);
//          });
////          _aceEditor.cursorPosition.column
//        }));
//
=======
    _aceEditor.commands.addCommand(new ace.Command('link_to_declaration',
        const ace.BindKey(mac: 'F3', win: 'F3'), (e) {
          int offset = currentSession.document.positionToIndex(
              _aceEditor.cursorPosition);
          _analysisService.getDeclarationFor(currentFile, offset).then(
              (svc.Declaration declaration) {
            if (declaration != null) {
              print(declaration);
              print(declaration.getFile(currentFile.project));
            }
          });
//          _aceEditor.cursorPosition.column
        }));

>>>>>>> 1617f259
    // Fallback
    theme = THEMES[0];

    // Add some additional file extension editors.
    ace.Mode.extensionMap['classpath'] = ace.Mode.XML;
    ace.Mode.extensionMap['cmd'] = ace.Mode.BATCHFILE;
    ace.Mode.extensionMap['diff'] = ace.Mode.DIFF;
    ace.Mode.extensionMap['htm'] = ace.Mode.HTML;
    ace.Mode.extensionMap['lock'] = ace.Mode.YAML;
    ace.Mode.extensionMap['project'] = ace.Mode.XML;

    outline = new Outline(services, parentElement);
    outline.onChildSelected.listen((OutlineItem item) {
      ace.Point startPoint =
          currentSession.document.indexToPosition(item.startOffset);
      ace.Point endPoint =
          currentSession.document.indexToPosition(item.endOffset);

      ace.Selection selection = _aceEditor.selection;
      selection.setSelectionAnchor(startPoint.row, startPoint.column);
      selection.selectTo(endPoint.row, endPoint.column);
      _aceEditor.focus();

    });
  }

  bool isFileExtensionEditable(String extension) {
    if (extension.startsWith('.')) {
      extension = extension.substring(1);
    }
    return ace.Mode.extensionMap[extension] != null;
  }

  html.Element get _editorElement => parentElement.parent;

  html.Element get _minimapElement {
    List element = parentElement.getElementsByClassName("minimap");
    return element.length == 1 ? element.first : null;
  }

  String _formatAnnotationItemText(String text, [String type]) {
    String labelHtml = "";
    if (type != null) {
      String typeText = type.substring(0, 1).toUpperCase() + type.substring(1);
      labelHtml = "<span class=ace_gutter-tooltip-label-$type>$typeText: </span>";
    }
    return "$labelHtml$text";
  }

  void setMarkers(List<workspace.Marker> markers) {
    List<ace.Annotation> annotations = [];
    int numberLines = currentSession.screenLength;

    _recreateMiniMap();
    Map<int, ace.Annotation> annotationByRow = new Map<int, ace.Annotation>();

    html.Element minimap = _minimapElement;

    markers.sort((x, y) => x.lineNum.compareTo(y.lineNum));
    int numberMarkers = markers.length.clamp(0, 100);
    for (int markerIndex = 0; markerIndex < numberMarkers; markerIndex++) {
      workspace.Marker marker = markers[markerIndex];
      String annotationType = _convertMarkerSeverity(marker.severity);

      // Style the marker with the annotation type.
      String markerHtml = _formatAnnotationItemText(marker.message,
          annotationType);

      // Ace uses 0-based lines.
      ace.Point charPoint = currentSession.document.indexToPosition(marker.charStart);
      int aceRow = charPoint.row;
      int aceColumn = charPoint.column;

      // If there is an existing annotation, delete it and combine into one.
      var existingAnnotation = annotationByRow[aceRow];
      if (existingAnnotation != null) {
        markerHtml = existingAnnotation.html
            + "<div class=\"ace_gutter-tooltip-divider\"></div>$markerHtml";
        annotations.remove(existingAnnotation);
      }

      ace.Annotation annotation = new ace.Annotation(
          html: markerHtml,
          row: aceRow,
          type: annotationType);
      annotations.add(annotation);
      annotationByRow[aceRow] = annotation;

      // TODO(ericarnold): This should also be based upon annotations so ace's
      //     immediate handling of deleting / adding lines gets used.
      double markerPos =
          currentSession.documentToScreenRow(marker.lineNum, aceColumn)
          / numberLines * 100.0;

      html.Element minimapMarker = new html.Element.div();
      minimapMarker.classes.add("minimap-marker ${marker.severityDescription}");
      minimapMarker.style.top = '${markerPos.toStringAsFixed(2)}%';
      minimapMarker.onClick.listen((e) => _miniMapMarkerClicked(e, marker));

      minimap.append(minimapMarker);
    }

    currentSession.setAnnotations(annotations);
  }

  void selectNextMarker() {
    _selectMarkerFromCurrent(1);
  }

  void selectPrevMarker() {
    _selectMarkerFromCurrent(-1);
  }

  void _selectMarkerFromCurrent(int offset) {
    // TODO(ericarnold): This should be based upon the current cursor position.
    List<workspace.Marker> markers = currentFile.getMarkers();
    if (markers != null && markers.length > 0) {
      if (_currentMarker == null) {
        _selectMarker(markers[0]);
      } else {
        int markerIndex = markers.indexOf(_currentMarker);
        markerIndex += offset;
        if (markerIndex < 0) {
          markerIndex = markers.length -1;
        } else if (markerIndex >= markers.length) {
          markerIndex = 0;
        }
        _selectMarker(markers[markerIndex]);
      }
    }
  }

  void _miniMapMarkerClicked(html.MouseEvent event, workspace.Marker marker) {
    event.stopPropagation();
    event.preventDefault();
    _selectMarker(marker);
  }

  void _selectMarker(workspace.Marker marker) {
    _aceEditor.gotoLine(marker.lineNum);
    ace.Selection selection = _aceEditor.selection;
    ace.Range range = selection.getLineRange(marker.lineNum - 1);
    selection.setSelectionAnchor(range.end.row, range.end.column);
    selection.selectTo(range.start.row, range.start.column);
    _aceEditor.focus();
    _currentMarker = marker;
  }

  void _recreateMiniMap() {
    if (parentElement == null) {
      return;
    }

    html.Element miniMap = new html.Element.div();
    miniMap.classes.add("minimap");

    if (_minimapElement != null) {
      _minimapElement.replaceWith(miniMap);
    } else {
      parentElement.append(miniMap);
    }
  }

  /**
   * Show an overlay dialog to tell the user that a binary file cannot be
   * shown.
   *
   * TODO(dvh): move this logic to editors/editor_area.
   * See https://github.com/dart-lang/spark/issues/906
   */
  void createDialog(String filename) {
    if (_editorElement == null) {
      return;
    }
    html.Element dialog = _editorElement.querySelector('.editor-dialog');
    if (dialog != null) {
      // Dialog already exists.
      return;
    }

    dialog = new html.Element.div();
    dialog.classes.add("editor-dialog");

    // Add an overlay dialog using the template #editor-dialog.
    html.DocumentFragment template =
        (html.querySelector('#editor-dialog') as html.TemplateElement).content;
    html.DocumentFragment templateClone = template.clone(true);
    html.Element element = templateClone.querySelector('.editor-dialog');
    element.classes.remove('editor-dialog');
    dialog.append(element);

    // Set actions of the dialog.
    html.ButtonElement button = dialog.querySelector('.view-as-text-button');
    button.onClick.listen((_) {
      dialog.classes.add("transition-hidden");
      focus();
    });
    html.Element link = dialog.querySelector('.always-view-as-text-button');
    link.onClick.listen((_) {
      dialog.classes.add("transition-hidden");
      delegate.setShowFileAsText(currentFile.name, true);
      focus();
    });

    if (delegate.canShowFileAsText(filename)) {
      dialog.classes.add('hidden');
    }

    _editorElement.append(dialog);
  }

  void clearMarkers() => currentSession.clearAnnotations();

  String get theme => _aceEditor.theme.name;

  set theme(String value) => _aceEditor.theme = new ace.Theme.named(value);

  Future<String> getKeyBinding() {
    var handler = _aceEditor.keyBinding.keyboardHandler;
    return handler.onLoad.then((_) {
      return KEY_BINDINGS.contains(handler.name) ? handler.name : null;
    });
  }

  void setKeyBinding(String name) {
    var handler = new ace.KeyboardHandler.named(name);
    handler.onLoad.then((_) => _aceEditor.keyBinding.keyboardHandler = handler);
  }

  void focus() => _aceEditor.focus();

  void resize() => _aceEditor.resize(false);

  ace.Point get cursorPosition => _aceEditor.cursorPosition;

  void set cursorPosition(ace.Point position) {
    _aceEditor.navigateTo(position.row, position.column);
  }

  ace.Selection get selection => _aceEditor.selection;

  void setSelectionAnchor(int row, int column) {
    selection.setSelectionAnchor(row, column);
  }

  void selectTo(int row, int column) {
    selection.selectTo(row, column);
  }

  ace.EditSession createEditSession(String text, String fileName) {
    ace.EditSession session = ace.createEditSession(
        text, new ace.Mode.forFile(fileName));
    _applyCustomSession(session, fileName);
    return session;
  }

  void _applyCustomSession(ace.EditSession session, String fileName) {
    String extention = path.extension(fileName);
    switch (extention) {
      case '.dart':
        session.tabSize = 2;
        session.useSoftTabs = true;
        break;
      default:
        // For now, 2-space for all file types by default. This can be changed
        // in the future.
        session.tabSize = 2;
        session.useSoftTabs = true;
        break;
    }
    // Disable Ace's analysis (this shows up in JavaScript files).
    session.useWorker = false;
  }

  ace.EditSession get currentSession => _aceEditor.session;

  void switchTo(ace.EditSession session, [workspace.File file]) {
    if (_foldListenerSubscription != null) {
      _foldListenerSubscription.cancel();
      _foldListenerSubscription = null;
    }

    if (session == null) {
      _aceEditor.session = ace.createEditSession('', new ace.Mode('ace/mode/text'));
    } else {
      _aceEditor.session = session;

      _foldListenerSubscription = currentSession.onChangeFold.listen((_) {
        setMarkers(file.getMarkers());
      });

      setMarkers(file.getMarkers());
      buildOutline();
    }

    // Setup the code completion options for the current file type.
    if (file != null) {
      currentFile = file;
      // For now, we turn on lexical code completion for Dart files. We'll want
      // to switch this over to semantic code completion soonest.
      //_aceEditor.setOption(
      //    'enableBasicAutocompletion', path.extension(file.name) != '.dart');

      if (_markerSubscription == null) {
        _markerSubscription = file.workspace.onMarkerChange.listen(
            _handleMarkerChange);
      }
    }
  }

  void buildOutline() {
    String text = currentSession.value;
    outline.build(text);
  }

  void _handleMarkerChange(workspace.MarkerChangeEvent event) {
    if (event.hasChangesFor(currentFile)) {
      setMarkers(currentFile.getMarkers());
    }
  }

  String _convertMarkerSeverity(int markerSeverity) {
    switch (markerSeverity) {
      case workspace.Marker.SEVERITY_ERROR:
        return ace.Annotation.ERROR;
      case workspace.Marker.SEVERITY_WARNING:
        return ace.Annotation.WARNING;
      default:
        return ace.Annotation.INFO;
    }
  }
}

class ThemeManager {
  AceManager aceManager;
  PreferenceStore prefs;
  html.Element _label;

  ThemeManager(this.aceManager, this.prefs, this._label) {
    prefs.getValue('aceTheme').then((String value) {
      if (value != null) {
        aceManager.theme = value;
        _updateName(value);
      } else {
        _updateName(aceManager.theme);
      }
    });
  }

  void inc(html.Event e) {
   e.stopPropagation();
    _changeTheme(1);
  }

  void dec(html.Event e) {
    e.stopPropagation();
    _changeTheme(-1);
  }

  void _changeTheme(int direction) {
    int index = AceManager.THEMES.indexOf(aceManager.theme);
    index = (index + direction) % AceManager.THEMES.length;
    String newTheme = AceManager.THEMES[index];
    prefs.setValue('aceTheme', newTheme);
    _updateName(newTheme);
    aceManager.theme = newTheme;
  }

  void _updateName(String name) {
    _label.text = utils.toTitleCase(name.replaceAll('_', ' '));
  }
}

class KeyBindingManager {
  AceManager aceManager;
  PreferenceStore prefs;
  html.Element _label;

  KeyBindingManager(this.aceManager, this.prefs, this._label) {
    prefs.getValue('keyBindings').then((String value) {
      if (value != null) {
        aceManager.setKeyBinding(value);
      }
      _updateName(value);
    });
  }

  void inc(html.Event e) {
    e.stopPropagation();
    _changeBinding(1);
  }

  void dec(html.Event e) {
    e.stopPropagation();
    _changeBinding(-1);
  }

  void _changeBinding(int direction) {
    aceManager.getKeyBinding().then((String name) {
      int index = math.max(AceManager.KEY_BINDINGS.indexOf(name), 0);
      index = (index + direction) % AceManager.KEY_BINDINGS.length;
      String newBinding = AceManager.KEY_BINDINGS[index];
      prefs.setValue('keyBindings', newBinding);
      _updateName(newBinding);
      aceManager.setKeyBinding(newBinding);
    });
  }

  void _updateName(String name) {
    _label.text = (name == null ? 'Default' : utils.capitalize(name));
  }
}

abstract class AceManagerDelegate {
  /**
   * Mark the files with the given file extension as editable in text format.
   */
  void setShowFileAsText(String extension, bool enabled);

  /**
   * Returns true if the file with the given filename can be edited as text.
   */
  bool canShowFileAsText(String filename);
}

String _calcMD5(String text) {
  crypto.MD5 md5 = new crypto.MD5();
  md5.add(text.codeUnits);
  return crypto.CryptoUtils.bytesToHex(md5.close());
}<|MERGE_RESOLUTION|>--- conflicted
+++ resolved
@@ -241,47 +241,20 @@
     _aceEditor.setOption('enableSnippets', true);
 
     // Declaration linking hotkey
-<<<<<<< HEAD
-//    _aceEditor.commands.removeCommand("openInlineEditor");
 //    _aceEditor.commands.addCommand(new ace.Command('link_to_declaration',
 //        const ace.BindKey(mac: 'F3', win: 'F3'), (e) {
 //          int offset = currentSession.document.positionToIndex(
 //              _aceEditor.cursorPosition);
 //          _analysisService.getDeclarationFor(currentFile, offset).then(
 //              (svc.Declaration declaration) {
-//            switchTo(currentSession,
-//                currentFile.workspace.restoreResource(declaration.fileUuid));
-//
-//            ace.Selection selection = _aceEditor.selection;
-//            ace.Point startSelection = currentSession.document.indexToPosition(
-//                declaration.startOffset);
-//            ace.Point endSelection = currentSession.document.indexToPosition(
-//                declaration.endOffset - 1);
-//            /*%TRACE3*/ print("""(4> 4/22/14): declaration.toMap(): ${declaration.toMap()}"""); // TRACE%
-//
-//            selection.setSelectionAnchor(startSelection.row,
-//                startSelection.column);
-//            selection.selectTo(endSelection.row, endSelection.column);
+//            if (declaration != null) {
+//              print(declaration);
+//              print(declaration.getFile(currentFile.project));
+//            }
 //          });
 ////          _aceEditor.cursorPosition.column
 //        }));
-//
-=======
-    _aceEditor.commands.addCommand(new ace.Command('link_to_declaration',
-        const ace.BindKey(mac: 'F3', win: 'F3'), (e) {
-          int offset = currentSession.document.positionToIndex(
-              _aceEditor.cursorPosition);
-          _analysisService.getDeclarationFor(currentFile, offset).then(
-              (svc.Declaration declaration) {
-            if (declaration != null) {
-              print(declaration);
-              print(declaration.getFile(currentFile.project));
-            }
-          });
-//          _aceEditor.cursorPosition.column
-        }));
-
->>>>>>> 1617f259
+
     // Fallback
     theme = THEMES[0];
 
