// Copyright (c) 2013, Google Inc. Please see the AUTHORS file for details.
// All rights reserved. Use of this source code is governed by a BSD-style
// license that can be found in the LICENSE file.

/**
 * A library to manage the list of open editors, and persist their state (like
 * their selection and scroll position) across sessions.
 */
library spark.editors;

import 'dart:async';
import 'dart:convert' show JSON;
import 'dart:html' as html;

import 'ace.dart' as ace;
import 'event_bus.dart';
import 'preferences.dart';
import 'workspace.dart';
import 'services.dart';
import 'ui/widgets/imageviewer.dart';
import 'utils.dart';

// The auto-save delay - the time from the last user edit to the file auto-save.
final int _DELAY_MS = 1000;

/**
 * Classes implement this interface provides/refreshes editors for [Resource]s.
 */
abstract class EditorProvider {
  Editor createEditorForFile(File file);
  void activate(Editor editor);
  void close(File file);
}

/**
 * An abstract Editor class. It knows:
 *
 *  * the main DOM element it's associated with
 *  * the File it's editing
 *
 * In the future, it will know how to save and restore its session state.
 */
abstract class Editor {
  html.Element get element;
  File get file;
  bool get dirty;

  Stream get onDirtyChange;
  Stream get onModification;

  void activate();
  void resize();
  void focus();
  void fileContentsChanged();
  Future save([bool stripWhitespace = false]);
}

/**
 * An event broadcast by EditorManager to let all interested parties know
 * that a file has been modified.
 */
class FileModifiedBusEvent extends BusEvent {
  // TODO(ussuri): Later on, it may make sense to send a single bulk
  // notification when multiple files get modified at the same time,
  // e.g. during large refactoring.
  final File file;

  FileModifiedBusEvent(this.file);
  BusEventType get type => BusEventType.FILE_MODIFIED;
}

/**
 * Manage a list of open editors.
 */
class EditorManager implements EditorProvider {
  final Workspace _workspace;
  final ace.AceManager _aceContainer;
  final PreferenceStore _prefs;
  final EventBus _eventBus;

  StreamController _newFileOpenedController = new StreamController.broadcast();
  Stream get onNewFileOpened => _newFileOpenedController.stream;

  BoolCachedPreference stripWhitespaceOnSave;

  static final int PREFS_EDITORSTATES_VERSION = 1;

  static final int EDITOR_TYPE_IMAGE = 1;
  static final int EDITOR_TYPE_TEXT = 2;

  // List of files opened in a tab.
  final List<_EditorState> _openedEditorStates = [];
  // Keep state of files that have been opened earlier.
  // Keys are persist tokens of the files.
  final Map<String, _EditorState> _savedEditorStates = {};
  final Map<File, Editor> _editorMap = {};
  final Services _services;

  final Completer<bool> _loadedCompleter = new Completer.sync();
  _EditorState _currentState;

  final StreamController<File> _selectedController =
      new StreamController.broadcast();

  static final RegExp _imageFileType =
      new RegExp(r'\.(jpe?g|png|gif|ico)$', caseSensitive: false);

  EditorManager(this._workspace, this._aceContainer, this._prefs,
      this._eventBus, this._services) {
    stripWhitespaceOnSave =
          new BoolCachedPreference(_prefs, "stripWhitespaceOnSave");

    _workspace.whenAvailable().then((_) {
      _restoreState().then((_) {
        _loadedCompleter.complete(true);
      });
      _workspace.onResourceChange.listen((ResourceChangeEvent event) {
        for (ChangeDelta delta in event.changes) {
          if (delta.isDelete && delta.resource.isFile) {
            _handleFileDeleted(delta.resource);
          } else if (delta.isChange && delta.resource.isFile) {
            _handleFileChanged(delta.resource);
          }
        }
      });
    });
  }

  File get currentFile => _currentState != null ? _currentState.file : null;

  Iterable<File> get files => _openedEditorStates.map((s) => s.file);
  Future<bool> get loaded => _loadedCompleter.future;
  Iterable<Editor> get editors => _editorMap.values;

  Stream<File> get onSelectedChange => _selectedController.stream;

  void _insertState(_EditorState state) {
    _openedEditorStates.add(state);
    _savedEditorStates[state.file.uuid] = state;
  }

  bool _removeState(_EditorState state) => _openedEditorStates.remove(state);

  /**
   * This will open the given [File]. If this file is already open, it will
   * instead be made the active editor.
   */
  void openFile(File file, {activateEditor: true}) {
    if (file == null) return;
    _EditorState state = _getStateFor(file);

    if (state == null) {
      state = _savedEditorStates[file.uuid];
      if (state == null) {
        state = new _EditorState.fromFile(this, file);
      }
      _insertState(state);
    }

    if (activateEditor) {
      _switchState(state);
    }
  }

  bool isFileOpened(File file) => _getStateFor(file) != null;

  void saveAll() => _saveAll();

  void close(File file) {
    _EditorState state = _getStateFor(file);
    Editor editor = _editorMap[file];

    if (state != null) {
      int index = _openedEditorStates.indexOf(state);
      state.updateState();
      _removeState(state);

      if (editor.dirty) {
        editor.save(stripWhitespaceOnSave.value);
      }

      if (_currentState == state) {
        // Switch to the next editor.
        if (_openedEditorStates.isEmpty) {
          _switchState(null);
        } else if (index < _openedEditorStates.length){
          _switchState(_openedEditorStates[index]);
        } else {
          _switchState(_openedEditorStates[index - 1]);
        }
      }

      _editorMap.remove(file);

      persistState();
    }
  }

  // Save state of the editor manager.
  void persistState() {
    // The value of the pref is a map. The format is the following:
    // openedTabs: [ ... ] -> list of persist token of the opened files.
    // filesState: [ ... ] -> list of states of previously opened files: known
    //     files.
    // version: 1 -> PREFS_EDITORSTATES_VERSION. The version number helps
    //     ensure that the format is valid.
    Map savedMap = {};
    savedMap['openedTabs'] =
        _openedEditorStates.map((_EditorState s) => s.file.uuid).
        toList();
    List<Map> filesState = [];
    _savedEditorStates.forEach((String key, _EditorState value) {
      filesState.add(value.toMap());
    });
    savedMap['filesState'] = filesState;
    savedMap['version'] = PREFS_EDITORSTATES_VERSION;
    _prefs.setValue('editorStates', JSON.encode(savedMap));
  }

  // Restore state of the editor manager.
  Future _restoreState() {
    return _prefs.getValue('editorStates').then((String data) {
      if (data != null) {
        Map savedMap = JSON.decode(data);
        if (savedMap is Map) {
          int version = savedMap['version'];
          if (version == PREFS_EDITORSTATES_VERSION) {
            List<String> openedTabs = savedMap['openedTabs'];
            List<Map> filesState = savedMap['filesState'];
            // Restore state of known files.
            filesState.forEach((Map m) {
              _EditorState state = new _EditorState.fromMap(this, m);
              if (state != null) {
                _savedEditorStates[m['file']] = state;
              }
            });
            // Restore opened files.
            for (String filePersistID in openedTabs) {
              File f = _workspace.restoreResource(filePersistID);
              openFile(f, activateEditor: false);
            }
          }
        }
      }
    });
  }

  _EditorState _getStateFor(File file) {
    for (_EditorState state in _openedEditorStates) {
      if (state.file == file) {
        return state;
      }
    }

    return null;
  }

  void _switchState(_EditorState state) {
    if (_currentState != state) {
      if (_currentState != null) {
        _currentState.updateState();
      }

      _currentState = state;
      _selectedController.add(currentFile);
      if (state == null) {
        _aceContainer.switchTo(null);
        persistState();
      } else {
        // Clear text content of ACE editor.
        _aceContainer.switchTo(null);

        if (!state.hasSession) {
          _newFileOpenedController.add(null);
        }

        // Then load content.
        state.withSession().then((state) {
          // Test if other state have been set before this state is appiled.
          if (state != _currentState) {
            return;
          }
          if (editorType(state.file.name) == EDITOR_TYPE_IMAGE) {
            _selectedController.add(currentFile);
            persistState();
          } else if (_editorMap[currentFile] != null) {
            // TODO: this explicit casting to AceEditor will go away in a future refactoring
            ace.TextEditor textEditor = _editorMap[currentFile];
            textEditor.setSession(state.session);
            _selectedController.add(currentFile);
            _aceContainer.switchTo(state.session, state.file);
            _aceContainer.cursorPosition = state.cursorPosition;
            persistState();
          }
        });
      }
    }
  }

  Timer _timer;

  void _startSaveTimer() {
<<<<<<< HEAD
    _eventBus.addEvent(BusEventType.EDITOR_MANAGER__FILE_MODIFIED, currentFile);
=======
    _eventBus.addEvent(new FileModifiedBusEvent(currentFile));
>>>>>>> 9647aeec

    if (_timer != null) _timer.cancel();
    _timer = new Timer(new Duration(milliseconds: _DELAY_MS), () => _saveAll());
  }

  void _saveAll() {
    if (_timer != null) {
      _timer.cancel();
      _timer = null;
    }

    bool wasDirty = false;

    // TODO: We need to rethink how this is done.  Since this happens after
    // a timer, the state may have changed since the timer started.  This could
    // affect everything that follows (saving, rebuilding, etc) if the editor
    // state changes between the timer start and now.
    for (Editor editor in editors) {
      if (editor.dirty) {
        editor.save(stripWhitespaceOnSave.value);
        wasDirty = true;
      }
    }

    if (wasDirty) {
<<<<<<< HEAD
      _eventBus.addEvent(BusEventType.EDITOR_MANAGER__FILES_SAVED);
=======
      _eventBus.addEvent(new SimpleBusEvent(BusEventType.FILES_SAVED));
>>>>>>> 9647aeec
    }
  }

  int editorType(String filename) {
    if (_imageFileType.hasMatch(filename)) {
      return EDITOR_TYPE_IMAGE;
    } else {
      return EDITOR_TYPE_TEXT;
    }
  }

  void _handleFileDeleted(File file) {
    // If the file is open in an editor, the editor will take care of closing.
    if (_editorMap.containsKey(file)) {
      return;
    }

    String key = file.uuid;

    if (_savedEditorStates.containsKey(key)) {
      _savedEditorStates.remove(key);
    }
  }

  void _handleFileChanged(File file) {
    // If the file is open in an editor, the editor will take care of updating.
    if (_editorMap.containsKey(file)) {
      return;
    }

    String key = file.uuid;

    if (_savedEditorStates.containsKey(key)) {
      // Update the saved state.
      _savedEditorStates[key].handleFileChanged();
    }
  }

  // EditorProvider
  Editor createEditorForFile(File file) {
    Editor editor = _editorMap[file];
    assert(editor == null);
    if (editorType(file.name) == EDITOR_TYPE_IMAGE) {
      editor = new ImageViewer(file);
    } else {
      editor = new ace.TextEditor(_aceContainer, file);
    }

    _editorMap[file] = editor;
    openFile(file);
    editor.onModification.listen((_) => _startSaveTimer());
    return editor;
  }

  void activate(Editor editor) {
    _EditorState state = _getStateFor(editor.file);
    _switchState(state);
    _aceContainer.createDialog(editor.file.name);
  }
}

/**
 * This class tracks the state associated with each open editor.
 */
class _EditorState {
  EditorManager manager;
  File file;
  ace.EditSession session;

  int scrollTop = 0;
  html.Point cursorPosition = new html.Point(0, 0);

  _EditorState.fromFile(this.manager, this.file);

  factory _EditorState.fromMap(EditorManager manager, Map m) {
    File f = manager._workspace.restoreResource(m['file']);

    if (f == null) {
      return null;
    } else {
      _EditorState state = new _EditorState.fromFile(manager, f);
      state.scrollTop = m['scrollTop'];
      state.cursorPosition = new html.Point(m['column'], m['row']);
      return state;
    }
  }

  bool get hasSession => session != null;

  // This method save the ACE editor state in this class.
  // Then, further calls of toMap() to save the state of the editor will return
  // correct values.
  void updateState() {
    if (session != null) {
      scrollTop = session.scrollTop;
      if (manager._currentState == this) {
        cursorPosition = manager._aceContainer.cursorPosition;
      }
    }
  }

  /**
   * Return a [Map] representing the persistable state of this editor. This map
   * can later be passed into [_EditorState.fromMap] to restore the state.
   */
  Map toMap() {
    Map m = {};
    m['file'] = file.uuid;
    m['scrollTop'] = scrollTop;
    m['column'] = cursorPosition.x;
    m['row'] = cursorPosition.y;
    return m;
  }

  Future<_EditorState> withSession() {
    if (hasSession) {
      return new Future.value(this);
    } else {
      if (manager.editorType(file.name) == EditorManager.EDITOR_TYPE_IMAGE) {
        return new Future.value(this);
      } else {
        // TODO(dvh): don't load if the user cannot see the content.
        return file.getContents().then((text) {
          session = manager._aceContainer.createEditSession(text, file.name);
          session.scrollTop = scrollTop;
          return this;
        });
      }
    }
  }

  void handleFileChanged() {
    if (session != null) {
      file.getContents().then((String text) {
        session.value = text;
      });
    }
  }
}<|MERGE_RESOLUTION|>--- conflicted
+++ resolved
@@ -300,11 +300,7 @@
   Timer _timer;
 
   void _startSaveTimer() {
-<<<<<<< HEAD
-    _eventBus.addEvent(BusEventType.EDITOR_MANAGER__FILE_MODIFIED, currentFile);
-=======
     _eventBus.addEvent(new FileModifiedBusEvent(currentFile));
->>>>>>> 9647aeec
 
     if (_timer != null) _timer.cancel();
     _timer = new Timer(new Duration(milliseconds: _DELAY_MS), () => _saveAll());
@@ -330,11 +326,7 @@
     }
 
     if (wasDirty) {
-<<<<<<< HEAD
-      _eventBus.addEvent(BusEventType.EDITOR_MANAGER__FILES_SAVED);
-=======
       _eventBus.addEvent(new SimpleBusEvent(BusEventType.FILES_SAVED));
->>>>>>> 9647aeec
     }
   }
 
