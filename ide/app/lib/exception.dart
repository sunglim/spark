// Copyright (c) 2014, Google Inc. Please see the AUTHORS file for details.
// All rights reserved. Use of this source code is governed by a BSD-style
// license that can be found in the LICENSE file.

library spark.exception;

import 'git/exception.dart';

/**
 * A wrapper class for all errors thrown inside spark. Each error is represented
 * by a unique [errorCode] pre-defined by SparkErrorConstants class.
 */
class SparkException implements Exception {
  /// The error message.
  final String message;
  /// Represents the unique string for each error type.
  final String errorCode;
  /// Indicates if the error is not necessary to be handled and can be ignored.
  bool canIgnore = false;

  SparkException(this.message, [this.errorCode, this.canIgnore]);

  static SparkException fromException(Exception e) {
    if (e is GitException) {
      return _fromGitException(e);
    } else if (e != null) {
      throw new SparkException(e.toString());
    } else {
      throw new SparkException("Unknown error.");
    }
  }

  static SparkException _fromGitException(GitException e) {
    if (e.errorCode == GitErrorConstants.GIT_AUTH_REQUIRED) {
      return new SparkException(e.toString(),
            SparkErrorConstants.AUTH_REQUIRED);
    } else if (e.errorCode == GitErrorConstants.GIT_HTTP_FORBIDDEN_ERROR) {
      return new SparkException(e.toString(),
             SparkErrorConstants.GIT_HTTP_FORBIDDEN_ERROR);
    } else if (e.errorCode == GitErrorConstants.GIT_CLONE_CANCEL) {
      return new SparkException(e.toString(),
        SparkErrorConstants.GIT_CLONE_CANCEL, true);
    } else if (e.errorCode
        == GitErrorConstants.GIT_SUBMODULES_NOT_YET_SUPPORTED)  {
      return new SparkException(e.toString(),
        SparkErrorConstants.GIT_SUBMODULES_NOT_YET_SUPPORTED);
    } else if (e.errorCode == SparkErrorConstants.GIT_PUSH_NON_FAST_FORWARD) {
      return new SparkException(SparkErrorMessages.GIT_PUSH_NON_FAST_FORWARD_MSG,
        SparkErrorConstants.GIT_PUSH_NON_FAST_FORWARD);
    } else {
      return new SparkException(e.toString());
    }
  }

  String toString() => errorCode == null ?
      "SparkException: $message" : "SparkException($errorCode): $message";
}

/**
 * Defines all error types in spark as string. Each error string represents a
 * unique [SparkException].
 */
class SparkErrorConstants {
  static final String BRANCH_NOT_FOUND = "branch_not_found";
  static final String GIT_CLONE_DIR_IN_USE = "git.clone_dir_in_use";
  static final String AUTH_REQUIRED = "auth.required";
  static final String GIT_CLONE_CANCEL = "git.clone_cancel";
  static final String GIT_SUBMODULES_NOT_YET_SUPPORTED
      = "git.submodules_not_yet_supported";
<<<<<<< HEAD
  static final String GIT_HTTP_FORBIDDEN_ERROR = "git.http_forbidden_error";
=======
  static final String GIT_PUSH_NON_FAST_FORWARD
      = "git.push_non_fast_forward";
}

class SparkErrorMessages {
  static final String GIT_PUSH_NON_FAST_FORWARD_MSG
      = 'Non fast-forward push is not yet supported.';
>>>>>>> cd9a7b9b
}<|MERGE_RESOLUTION|>--- conflicted
+++ resolved
@@ -67,9 +67,7 @@
   static final String GIT_CLONE_CANCEL = "git.clone_cancel";
   static final String GIT_SUBMODULES_NOT_YET_SUPPORTED
       = "git.submodules_not_yet_supported";
-<<<<<<< HEAD
   static final String GIT_HTTP_FORBIDDEN_ERROR = "git.http_forbidden_error";
-=======
   static final String GIT_PUSH_NON_FAST_FORWARD
       = "git.push_non_fast_forward";
 }
@@ -77,5 +75,4 @@
 class SparkErrorMessages {
   static final String GIT_PUSH_NON_FAST_FORWARD_MSG
       = 'Non fast-forward push is not yet supported.';
->>>>>>> cd9a7b9b
 }