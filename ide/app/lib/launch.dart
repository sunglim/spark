// Copyright (c) 2013, Google Inc. Please see the AUTHORS file for details.
// All rights reserved. Use of this source code is governed by a BSD-style
// license that can be found in the LICENSE file.

/**
 * Launch services.
 */
library spark.launch;

import 'dart:async';
import 'dart:convert';
import 'dart:html' show window;

import 'package:chrome/chrome_app.dart' as chrome;
import 'package:chrome/gen/management.dart';
import 'package:intl/intl.dart';
import 'package:logging/logging.dart';

import 'apps/app_utils.dart';
import 'developer_private.dart';
import 'enum.dart';
import 'exception.dart';
import 'jobs.dart';
import 'package_mgmt/package_manager.dart';
import 'package_mgmt/pub.dart';
import 'server.dart';
import 'services.dart';
import 'utils.dart';
import 'workspace.dart';

final Logger _logger = new Logger('spark.launch');

final NumberFormat _nf = new NumberFormat.decimalPattern();

final String SPARK_NIGHTLY_ID ="kcjgcakhgelcejampmijgkjkadfcncjl";
final String SPARK_NIGHTLY_KEY =
    "MIIBIjANBgkqhkiG9w0BAQEFAAOCAQ8AMIIBCgKCAQEAwqXKrcvbi1a1IjFM5COs07Ee9xvPyO"
    "Sh9dhEF6kwBGjAH6/4F7MHOfPk+W04PURi707E8SsS2iCkvrMiJPh4GnrZ3fWqFUzlsAcUljcY"
    "bkyorKxglwdZEXWbFgcKVR/uzuzXD8mOcuXRLu0YyVSdEGzhfZ1HkeMQCKEncUCL5ziE4ZkZJ7"
    "I8YVhVG+uiROeMg3zjxxSQrYHOfG5HOqmVslRPCfyiRbIHH3JPD0lax5FudngdKy0+1nkkqVJC"
    "pRSf75cRRnxGPjdEvNzTEFmf5oGFxSVs7iXoVQvNXB35Qfyw5rV6N+JyERdu6a7xEnz9lbw41m"
    "/noKInlfP+uBQuaQIDAQAB";

final String SPARK_RELEASE_ID ="pnoffddplpippgcfjdhbmhkofpnaalpg";
final String SPARK_RELEASE_KEY =
    "MIIBIjANBgkqhkiG9w0BAQEFAAOCAQ8AMIIBCgKCAQEA2OvldPjAqgEboHyyZM7GpCMmGMSQ8a"
    "ExOlQyOhN3C9fDRXqnAN/Ie20TEwD9Eb2CciV3Ru4Gm7PmDnkHzsljD84qLgBdN39FzPGDyViX"
    "TS442xTElWRZMZQfJYQpbMpiePL720kTHgLLAcwTgdP9DnvRPrKukIs/U4Y76NFk7NNbsNOc6F"
    "WisLJykw2POTB1RR5ZlZrA4Ax1P7kt7qQdomE6i8wy1TA1jDhG8AhEXKRfpyELvJmzyVIyR9ui"
    "SHDHCdihiS5oyjADjmmbklvL7Ns0cSAgEX/lWN8UX8r17zoKZzJ0MkmCQ5Nlfql8qUtn2oZXaH"
    "ztkkAcXCxkq9/37QIDAQAB";

class LaunchManager {
  final Workspace workspace;
  final Services _services;
  final PackageManager _pubManager;
  final PackageManager _bowerManager;
  final Notifier _notifier;

  Project _lastLaunchedProject;

  List<ApplicationLocator> applicationLocators = [];
  List<LaunchTargetHandler> launchTargetHandlers = [];
  List<LaunchParticipant> launchParticipants = [];

  LaunchManager(this.workspace, this._services, this._pubManager,
      this._bowerManager, this._notifier) {

    applicationLocators.add(new ChromeAppLocator());
    applicationLocators.add(new WebAppLocator());

    launchTargetHandlers.add(new ChromeAppLocalLaunchHandler());
    // TODO: add ChromeAppRemoteLaunchHandler
    launchTargetHandlers.add(new WebAppLocalLaunchHandler(
        workspace, _services, _pubManager, _bowerManager, _notifier));
    // TODO: add WebAppRemoteLaunchHandler
    launchParticipants.add(new PubLaunchParticipant(_pubManager, _notifier));
  }

  /**
   * Indicates whether a particular [Resource] can be run.
   */
  bool canLaunch(Resource resource, LaunchTarget target) {
    Application application = _locateApplication(resource);
    if (application == null) return false;

    LaunchTargetHandler handler = _locateLaunchHandler(application, target);
    return handler != null;
  }

  /**
   * Launches the given [Resouce].
   */
  Future performLaunch(Resource resource, LaunchTarget target) {
    Application application = _locateApplication(resource);
    if (application == null) {
      _logger.warning('application to launch is null');
      return new Future.value();
    }

    LaunchTargetHandler handler = _locateLaunchHandler(application, target);
    if (handler == null) return new Future.value();

    List futures = [];
    List<LaunchParticipant> participants =
                              _locateLaunchParticipants(application, target);
    participants.forEach((participant) {
      futures.add(participant.run(application, target));
    });

    return Future.wait(futures).then((List<bool> results) {
      if (results.any((result) => result == false)) {
        return new Future.value();
      }
      // all checks passed, continue launch
      return handler.launch(application, target);
    });
  }

  List<LaunchParticipant> _locateLaunchParticipants(
                                Application application, LaunchTarget target) {

    List<LaunchParticipant> participants = [];
    launchParticipants.forEach((launchParticipant) {
      if (launchParticipant.canParticipate(application, target)) {
        participants.add(launchParticipant);
      }
    });
    return participants;
  }

  // This statefulness is for use by Bower, and will go away at some point.
  Project get lastLaunchedProject => _lastLaunchedProject;

  void dispose() {
    launchTargetHandlers.forEach((handler) => handler.dispose());
  }

  Application _locateApplication(Resource initialResource) {
    List<ApplicationResult> results = [];

    applicationLocators.forEach((locator) {
      ApplicationResult result = locator.locateAssociatedApplication(initialResource);
      if (result != null) {
        results.add(result);
      }
    });

    if (results.isEmpty) return null;

    results.sort();

    return results.last.application;
  }

  LaunchTargetHandler _locateLaunchHandler(Application application,
      LaunchTarget target) {
    for (LaunchTargetHandler handler in launchTargetHandlers) {
      if (handler.canLaunch(application, target)) {
        return handler;
      }
    }

    return null;
  }
}

/**
 * The environments we know how to run applications in.
 */
class LaunchTarget extends Enum<String> {
  /// A local target - executing on the local device.
  static const LOCAL = const LaunchTarget._('local');

  /// A remote deploy - typically, executing on a mobile device.
  static const REMOTE = const LaunchTarget._('remote');

  const LaunchTarget._(String val) : super(val);

  String get enumName => 'LaunchTarget';
}

/**
 * The type of applications we know how to launch.
 */
class ApplicationType extends Enum<String> {
  static const CHROME_APP = const ApplicationType._('chrome_app');
  static const WEB_APP = const ApplicationType._('web_app');

  const ApplicationType._(String val) : super(val);

  String get enumName => 'ApplicationType';
}

/**
  * How certain we are that the application found is the correct one to launch.
  * `0.0` means not at all certain. `1.0` means absolutely certain. As an
  * example of affinities, a resource that is contained inside a chrome app
  * will return an affinity of `0.7` for launching that chrome app. An html
  * resource in the same app will return an affinity of `0.5` for launching a
  * web app. This ensures that the chrome app is choosen by the framework as
  * the app to launch.
  */
class Affinity extends Enum<num> {
  static const VERY_CERTAIN = const Affinity._(1.0);
  static const NOT_AT_ALL_CERTAIN = const Affinity._(0);
  static const ALMOST_CERTAIN = const Affinity._(0.8);
  static const KIND_OF_CERTAIN = const Affinity._(0.7);
  static const MAYBE = const Affinity._(0.6);
  static const ON_THE_FENCE = const Affinity._(0.5);

  const Affinity._(num val) : super(val);

  int compareTo(Affinity other) => value.compareTo(other.value);

  String get enumName => 'Affinity';
}

/**
 * An instance of an ApplicationType.
 */
class Application {
  final Resource primaryResource;
  final ApplicationType appType;

  final Map<String, String> _properties = {};

  Application(this.primaryResource, this.appType);

  String get name => primaryResource.name;

  String getProperty(String key) => _properties[key];

  void setProperty(String key, String value) {
    _properties[key] = value;
  }

  bool get isDart => getProperty('dart') != null;

  String toString() => name;
}

/**
 * Given a starting resource, return an associated [Application], if any.
 */
abstract class ApplicationLocator {
  ApplicationResult locateAssociatedApplication(Resource resource);

  bool _isDartApp(Resource resource) {
    Container container = resource is Container ? resource : resource.parent;
    bool result = findPubspec(container) != null ? true : false;
    return result;
  }
}

/**
 * TODO:
 */
class ApplicationResult implements Comparable {
  /**
   * The application that was located.
   */
  final Application application;
  final Affinity affinity;

  ApplicationResult(this.application, this.affinity);

  int compareTo(ApplicationResult other) => affinity.compareTo(other.affinity);

  String toString() => '[${application}, ${affinity}]';
}

/**
 * Can launch a certain type of [Application] for a given [LaunchTarget].
 */
abstract class LaunchTargetHandler {

  String get name;

  bool canLaunch(Application application, LaunchTarget launchTarget);

  Future launch(Application application, LaunchTarget launchTarget);

  void dispose();

  String toString() => name;
}

/**
 * Performs prelaunch checks, based on a type of [Application] and [LaunchTarget].
 * Called before the [LaunchTargetHandler].
 */
abstract class LaunchParticipant {
  String get name;

  bool canParticipate(Application application, LaunchTarget launchTarget);

  /**
   * Participants can cancel launch by returning false
   */
  Future<bool> run(Application application, LaunchTarget launchTarget);

  String toString() => name;
}

class ChromeAppLocator extends ApplicationLocator {

  @override
  ApplicationResult locateAssociatedApplication(Resource resource) {
    Container container = getAppContainerFor(resource);
    if (container == null) return null;

    Application application = new Application(container, ApplicationType.CHROME_APP);
    if (_isDartApp(container)) {
      application.setProperty('dart', 'true');
    }

    return new ApplicationResult(application, Affinity.ALMOST_CERTAIN);
  }
}

class WebAppLocator extends ApplicationLocator {
  @override
  ApplicationResult locateAssociatedApplication(Resource resource) {
    if (resource.project == null) return null;

    // We can always launch .htm and .html files.
    if (resource is File) {
      if (resource.name.endsWith('.html') || resource.name.endsWith('.htm')) {
        return new ApplicationResult(
           _createApplication(resource), Affinity.KIND_OF_CERTAIN);
      }
    }

    // Check to see if there is a launchable file in the current folder.
    Container parent;
    if (resource is Container) {
      parent = resource;
    } else {
      parent = resource.parent;
    }

    if (_getLaunchResourceIn(parent) != null) {
      Resource r = _getLaunchResourceIn(parent);
      return new ApplicationResult(
           _createApplication(r), Affinity.MAYBE);
    }

    // Check for a launchable file in web/.
    if (resource.project.getChild('web') is Container) {
      Resource r = _getLaunchResourceIn(resource.project.getChild('web'));
      if (r != null) {
        return new ApplicationResult(
           _createApplication(r), Affinity.MAYBE);
      }
    }

    return null;
  }

  Application _createApplication(Resource resource) {
    Application application = new Application(resource, ApplicationType.WEB_APP);
    if (_isDartApp(resource)) {
      application.setProperty('dart', 'true');
    }
    return application;
  }

  Resource _getLaunchResourceIn(Container container) {
    if (container.getChild('index.html') is File) {
      return container.getChild('index.html');
    }

    for (Resource resource in container.getChildren()) {
      if (resource is File) {
        if (resource.name.endsWith('.html') || resource.name.endsWith('.htm')) {
          return resource;
        }
      }
    }

    return null;
  }
}

class ChromeAppLocalLaunchHandler extends LaunchTargetHandler {
  String get name => 'Chrome App';

  bool canLaunch(Application application, LaunchTarget launchTarget) {
    return launchTarget == LaunchTarget.LOCAL &&
        application.appType == ApplicationType.CHROME_APP;
  }

  Future launch(Application application, LaunchTarget launchTarget) {
    Container container = application.primaryResource;

    String idToLaunch;

    // Check if we need to fiddle with the app id to launch Spark.
    return _rewriteManifest(container.entry).then((String id) {
      idToLaunch = id;
      return developerPrivate.loadDirectory(container.entry);
    }).then((String appId) {
      // TODO: Use the returned appId once it has the correct results.
      // TODO: Delay a bit - there's a race condition.
      return new Future.delayed(new Duration(milliseconds: 100));
    }).then((_) {
      if (idToLaunch != null) return idToLaunch;
      return _getAppId(container.name);
    }).then((String launchId) {
      _launchId(launchId);
    });
  }

  /**
   * Launches a chrome app with given [id].
   */
  Future _launchId(String id) {
    if (id == null) {
<<<<<<< HEAD
      throw 'Something went wrong: unable to find the application in Chrome '
            'after an installation attempt. Check Chrome error messages.';
=======
      throw new SparkException(
          SparkErrorConstants.RUN_APP_NOT_FOUND_IN_CHROME,
          SparkErrorMessages.RUN_APP_NOT_FOUND_IN_CHROME_MSG);
>>>>>>> a5dd368a
    }
    return management.launchApp(id);
  }

  /**
   * TODO(grv): This is a temporary function until loadDirectory returns the
   * app_id.
   */
  Future<String> _getAppId(String name) {
    return developerPrivate.getItemsInfo(false, false).then((List<ItemInfo> items) {
      for (ItemInfo item in items) {
        if (item.is_unpacked && item.path.endsWith(name)) {
          return item.id;
        }
      };
      return null;
    });
  }

  /**
   * Update the manifest to re-write the app id if we are launching Spark.
   */
  Future<String> _rewriteManifest(chrome.DirectoryEntry dir) {
    String id = chrome.runtime.id;
    String launchId;

    // Special logic for launching spark within spark.
    // TODO (grv) : Implement a better way of handling launch of spark from
    // spark.
    if (id == SPARK_NIGHTLY_ID || id == SPARK_RELEASE_ID) {
      return dir.getFile('manifest.json').then((entry) {
        return entry.readText().then((content) {
          var manifestDict = JSON.decode(content);

          String key = manifestDict['key'];
          if (id == SPARK_NIGHTLY_ID && key == SPARK_NIGHTLY_KEY) {
            manifestDict['key'] = SPARK_RELEASE_KEY;
            launchId = SPARK_RELEASE_ID;
          } else if (id == SPARK_RELEASE_ID && key == SPARK_RELEASE_KEY) {
            manifestDict['key'] = SPARK_NIGHTLY_KEY;
            launchId = SPARK_NIGHTLY_ID;
          } else {
            return new Future.value();
          }

          // This modifies the manifest file permanently.
          return entry.writeText(new JsonPrinter().print(manifestDict)).then((_) {
            return new Future.value(launchId);
          });
        });
      });
    } else {
      return new Future.value();
    }
  }

  void dispose() { }
}

class WebAppLocalLaunchHandler extends LaunchTargetHandler {
  final Workspace workspace;
  final Services services;
  final PackageManager pubManager;
  final PackageManager bowerManager;

  Project lastLaunchedProject;

  PicoServer _server;

  WebAppLocalLaunchHandler(this.workspace, this.services, this.pubManager,
      this.bowerManager, Notifier notifier) {
    PicoServer.createServer().then((server) {
      _server = server;
      _server.addServlet(new StaticResourcesServlet());
      _server.addServlet(new Dart2JsServlet(workspace,
          services.getService("compiler"), notifier));
      _server.addServlet(new PubPackagesServlet(workspace, pubManager));
      _server.addServlet(new WorkspaceServlet(workspace));
      _server.addServlet(new BowerPackagesServlet(this, bowerManager));

      _logger.info('embedded web server listening on port ${_server.port}');
    }).catchError((error) {
      _logger.severe('Error starting up embedded server', error);
    });
  }

  String get name => 'Web app';

  bool canLaunch(Application application, LaunchTarget launchTarget) {
    return launchTarget == LaunchTarget.LOCAL &&
        application.appType == ApplicationType.WEB_APP;
  }

  Future launch(Application application, LaunchTarget launchTarget) {
    lastLaunchedProject = application.primaryResource.project;

    window.open(_getUrlFor(application.primaryResource), '_blank');

    return new Future.value();
  }

  String _getUrlFor(Resource resource) {
    return 'http://127.0.0.1:${_server.port}${resource.path}';
  }

  void dispose() {
    if (_server != null) {
      _server.dispose();
    }
  }
}

/**
 * A launch pariticipant that works on dart apps, checks to see if all the specified
 * packages are installed, if not either run pub get or continue launch.
 */
class PubLaunchParticipant extends LaunchParticipant {
  final PackageManager pubManager;
  final Notifier notifier;

  PubLaunchParticipant(this.pubManager, this.notifier);

  String get name => 'Pub';

  bool canParticipate(Application application, LaunchTarget launchTarget)
       => application.isDart;

  Future<bool> run(Application application, LaunchTarget launchTarget) {
    return pubManager.arePackagesInstalled(application.primaryResource.parent)
        .then((installed) {
      if (installed is String) {
        return notifier.showMessageAndWait(
          'Run',
          "The '${installed}' package is missing from the packages directory. "
          "The application may not run correctly. To provision the packages, "
          "right-click on the pubspec.yaml file and select 'Pub Get'.");
      }
      return new Future.value(true);
    });
  }
}

/**
 * A servlet that can serve `package:` urls (`/packages/`).
 */
class PubPackagesServlet extends PicoServlet {
  final Workspace workspace;
  final PackageManager pubManager;

  PubPackagesServlet(this.workspace, this.pubManager);

  bool canServe(HttpRequest request) {
    return request.uri.pathSegments.contains('packages');
  }

  Future<HttpResponse> serve(HttpRequest request) {
    String projectName = request.uri.pathSegments[0];
    Container project = workspace.getChild(projectName);

    if (project is Project) {
      PackageResolver resolver = pubManager.getResolverFor(project);
      File file = resolver.resolveRefToFile(_getPath(request));
      if (file != null) {
        return _serveFileResponse(file);
      }
    }

    return new Future.value(new HttpResponse.notFound());
  }
}

/**
 * A servlet that can serve Bower content from `bower_components`. This looks
 * for requests that match content in a `bower_components` directory and serves
 * that content. Our process looks like:
 *
 * - record the current project (the last launched project)
 * - use that to determine the correct `bower_components` directory
 * - look inside that directory for a file matching the current request
 *
 * So, a file `/FooProject/demo.html` will include a relative reference to a
 * polymer file. This reference will look like `../polymer/polymer.js`. The
 * browser will canonicalize that and ask our server for `/polymer/polymer.js`.
 * We'll convert that into a request for
 * `/FooProject/bower_components/polymer/polymer.js` and serve that file back.
 */
class BowerPackagesServlet extends PicoServlet {
  final WebAppLocalLaunchHandler webLaunchHandler;
  final PackageManager bowerManager;

  // TODO(devoncarew): We will want to change this from trying to serve
  // content from the last launch, to creating a server per project. This will
  // let us do something better then just guessing the project the user wants to
  // serve bower content from.
  BowerPackagesServlet(this.webLaunchHandler, this.bowerManager);

  bool canServe(HttpRequest request) {
    return _resolveRequest(request) != null;
  }

  Future<HttpResponse> serve(HttpRequest request) {
    File file = _resolveRequest(request);

    if (file != null) {
      return _serveFileResponse(file);
    } else {
      return new Future.value(new HttpResponse.notFound());
    }
  }

  File _resolveRequest(HttpRequest request) {
    Project project = webLaunchHandler.lastLaunchedProject;
    if (project == null) return null;

    if (!bowerManager.properties.isFolderWithPackages(project)) return null;

    String url = request.uri.path;
    File file = bowerManager.getResolverFor(project).resolveRefToFile(url);
    return file;
  }
}

/**
 * A servlet that can serve files from any of the [Project]s in the [Workspace]
 */
class WorkspaceServlet extends PicoServlet {
  final Workspace workspace;

  WorkspaceServlet(this.workspace);

  bool canServe(HttpRequest request) {
    if (request.uri.pathSegments.length <= 1) return false;
    var projectNamesList = workspace.getProjects().map((project) => project.name);
    return projectNamesList.contains(request.uri.pathSegments[0]);
  }

  Future<HttpResponse> serve(HttpRequest request) {
    String path = _getPath(request);

    if (path.startsWith('/')) {
      path = path.substring(1);
    }

    Resource resource = workspace.getChildPath(path);

    if (resource is File) {
      return _serveFileResponse(resource);
    }

    if (resource is Container) {
      if (resource.getChild('index.html') != null) {
        // Issue a 302 redirect.
        HttpResponse response = new HttpResponse(statusCode: HttpStatus.FOUND);
        response.headers.set(HttpHeaders.LOCATION, request.uri.resolve('index.html'));
        response.headers.set(HttpHeaders.CONTENT_LENGTH, 0);
        return new Future.value(response);
      }
    }

    return new Future.value(new HttpResponse.notFound());
  }
}

Future<HttpResponse> _serveFileResponse(File file) {
  return file.getBytes().then((chrome.ArrayBuffer buffer) {
    HttpResponse response = new HttpResponse.ok();
    response.setContentBytes(buffer.getBytes());
    response.setContentTypeFrom(file.name);
    return new Future.value(response);
  }, onError: (_) {
    return new Future.value(new HttpResponse.notFound());
  });
}

/**
 * Serves up resources like `favicon.ico`.
 */
class StaticResourcesServlet extends PicoServlet {
  bool canServe(HttpRequest request) {
    // TODO(devoncarew): Find a good favicon to use for Spark.
    //return request.uri.path == '/favicon.ico';
    return false;
  }

  Future<HttpResponse> serve(HttpRequest request) {
    HttpResponse response = new HttpResponse.ok();
    return getAppContentsBinary('images/favicon.ico').then((List<int> bytes) {
      response.setContentStream(new Stream.fromIterable([bytes]));
      response.setContentTypeFrom('favicon.ico');
      return new Future.value(response);
    });
  }
}

///**
// * Servlet that redirects to the landing page for the project that was run.
// */
//class ProjectRedirectServlet extends PicoServlet {
//  final LaunchManager _launchManager;
//  final PicoServer _server;
//  Resource _launchFile;
//
//  ProjectRedirectServlet(this._launchManager, this._server);
//
//  bool canServe(HttpRequest request) {
//    return request.uri.path == '/';
//  }
//
//  Future<HttpResponse> serve(HttpRequest request) {
//    String url = 'http://127.0.0.1:${_server.port}${launchPath}';
//
//    // Issue a 302 redirect.
//    HttpResponse response = new HttpResponse(statusCode: HttpStatus.FOUND);
//    response.headers.set(HttpHeaders.LOCATION, url);
//    response.headers.set(HttpHeaders.CONTENT_LENGTH, 0);
//
//    return new Future.value(response);
//  }
//
//  String get launchPath => _launchFile.path;
//}

// 3 successive launches; dart2js warms up quite a bit.
// [INFO] spark.launch: compiled /solar/web/solar.dart in 6,446 ms
// [INFO] spark.launch: compiled /solar/web/solar.dart in 2,928 ms
// [INFO] spark.launch: compiled /solar/web/solar.dart in 2,051 ms

/**
 * Servlet that compiles and serves up the JavaScript for Dart sources.
 */
class Dart2JsServlet extends PicoServlet {
  final Workspace workspace;
  final CompilerService compiler;
  final Notifier notifier;

  Dart2JsServlet(this.workspace, this.compiler, this.notifier);

  bool canServe(HttpRequest request) {
    String path = _getPath(request);
    return path.endsWith('.dart.js') && _getResource(path) is File;
  }

  Resource _getResource(String path) {
    if (path.startsWith('/')) {
      path = path.substring(1);
    }
    // check if there is a corresponding dart file
    var dartFileName = path.substring(0, path.length - 3);
    return workspace.getChildPath(dartFileName);
  }

  Future<HttpResponse> serve(HttpRequest request) {
    File file = _getResource(_getPath(request));
    Stopwatch stopwatch = new Stopwatch()..start();
    Completer completer = new Completer();

    file.workspace.builderManager.jobManager.schedule(
        new ProgressJob('Compiling ${file.name}…', completer));

    return compiler.compileFile(file).then((CompileResult result) {
      if (!result.hasOutput) {
        // Display a message to the user. In the future, we may want to write
        // this to a tools console.
        notifier.showMessage(
            'Error Compiling File',
            'Error compiling ${file.path}: ${result.problems.first}');

        HttpResponse response = new HttpResponse.ok();
        response.setContentTypeFrom('foo.js');

        String errorText = _createTextForError(file, result);
        String js = _convertToJavaScript(errorText);
        response.setContent(js);

        return response;
      } else {
        _logger.info('compiled ${file.path} in '
            '${_nf.format(stopwatch.elapsedMilliseconds)} ms, '
            '${result.output.length ~/ 1024} kb');
        HttpResponse response = new HttpResponse.ok();
        response.setContent(result.output);
        response.setContentTypeFrom(request.uri.path);
        return response;
      }
    }).whenComplete(() => completer.complete());
  }
}

String _getPath(HttpRequest request) => request.uri.pathSegments.join('/');

/**
 * Get user disaplyable text for the given error.
 */
String _createTextForError(File file, CompileResult result) {
  StringBuffer buf = new StringBuffer();

  buf.write('Error compiling ${file.path}:<br><br>');

  for (CompileError problem in result.problems) {
    buf.write('[${problem.kind}] ${problem.message} '
        '(${problem.file.path}:${problem.line})<br>');
  }

  return buf.toString();
}

/**
 * Given some text, return back JavaScript source which will display that
 * message in-line in a web page when executed.
 */
String _convertToJavaScript(String text) {
  String style = 'z-index: 100; border: 1px solid black; position: absolute; '
      'top: 10px; left: 10px; right: 10px; padding: 5px; background: #F89797; '
      'border-radius: 4px;';
  text = text.replaceAll("'", r"\'").replaceAll('\n', r'\n');

  return """
    var div = document.createElement('code');
    div.setAttribute('style', \'${style}\');
    div.innerHTML = '${text}';
    document.body.appendChild(div);
""";
}<|MERGE_RESOLUTION|>--- conflicted
+++ resolved
@@ -417,14 +417,9 @@
    */
   Future _launchId(String id) {
     if (id == null) {
-<<<<<<< HEAD
-      throw 'Something went wrong: unable to find the application in Chrome '
-            'after an installation attempt. Check Chrome error messages.';
-=======
       throw new SparkException(
           SparkErrorConstants.RUN_APP_NOT_FOUND_IN_CHROME,
           SparkErrorMessages.RUN_APP_NOT_FOUND_IN_CHROME_MSG);
->>>>>>> a5dd368a
     }
     return management.launchApp(id);
   }
