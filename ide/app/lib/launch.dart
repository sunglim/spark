// Copyright (c) 2013, Google Inc. Please see the AUTHORS file for details.
// All rights reserved. Use of this source code is governed by a BSD-style
// license that can be found in the LICENSE file.

/**
 * Launch services.
 */
library spark.launch;

import 'dart:async';
import 'dart:convert';
import 'dart:html' show window;

import 'package:chrome/chrome_app.dart' as chrome;
import 'package:chrome/gen/management.dart';
import 'package:intl/intl.dart';
import 'package:logging/logging.dart';

import 'apps/app_utils.dart';
import 'services/compiler.dart';
import 'developer_private.dart';
import 'enum.dart';
import 'jobs.dart';
import 'package_mgmt/package_manager.dart';
import 'server.dart';
import 'services.dart';
import 'utils.dart';
import 'workspace.dart';

final Logger _logger = new Logger('spark.launch');

final NumberFormat _nf = new NumberFormat.decimalPattern();

final String SPARK_NIGHTLY_ID ="kcjgcakhgelcejampmijgkjkadfcncjl";
final String SPARK_NIGHTLY_KEY =
    "MIIBIjANBgkqhkiG9w0BAQEFAAOCAQ8AMIIBCgKCAQEAwqXKrcvbi1a1IjFM5COs07Ee9xvPyO"
    "Sh9dhEF6kwBGjAH6/4F7MHOfPk+W04PURi707E8SsS2iCkvrMiJPh4GnrZ3fWqFUzlsAcUljcY"
    "bkyorKxglwdZEXWbFgcKVR/uzuzXD8mOcuXRLu0YyVSdEGzhfZ1HkeMQCKEncUCL5ziE4ZkZJ7"
    "I8YVhVG+uiROeMg3zjxxSQrYHOfG5HOqmVslRPCfyiRbIHH3JPD0lax5FudngdKy0+1nkkqVJC"
    "pRSf75cRRnxGPjdEvNzTEFmf5oGFxSVs7iXoVQvNXB35Qfyw5rV6N+JyERdu6a7xEnz9lbw41m"
    "/noKInlfP+uBQuaQIDAQAB";

final String SPARK_RELEASE_ID ="pnoffddplpippgcfjdhbmhkofpnaalpg";
final String SPARK_RELEASE_KEY =
    "MIIBIjANBgkqhkiG9w0BAQEFAAOCAQ8AMIIBCgKCAQEA2OvldPjAqgEboHyyZM7GpCMmGMSQ8a"
    "ExOlQyOhN3C9fDRXqnAN/Ie20TEwD9Eb2CciV3Ru4Gm7PmDnkHzsljD84qLgBdN39FzPGDyViX"
    "TS442xTElWRZMZQfJYQpbMpiePL720kTHgLLAcwTgdP9DnvRPrKukIs/U4Y76NFk7NNbsNOc6F"
    "WisLJykw2POTB1RR5ZlZrA4Ax1P7kt7qQdomE6i8wy1TA1jDhG8AhEXKRfpyELvJmzyVIyR9ui"
    "SHDHCdihiS5oyjADjmmbklvL7Ns0cSAgEX/lWN8UX8r17zoKZzJ0MkmCQ5Nlfql8qUtn2oZXaH"
    "ztkkAcXCxkq9/37QIDAQAB";

class LaunchManager {
  final Workspace workspace;
  final Services _services;
  final PackageManager _pubManager;
  final PackageManager _bowerManager;

  CompilerService _compiler;
  Project _lastLaunchedProject;

  List<ApplicationLocator> applicationLocators = [];
  List<LaunchTargetHandler> launchTargetHandlers = [];

  LaunchManager(this.workspace, this._services, this._pubManager,
      this._bowerManager) {
    _compiler = _services.getService("compiler");

    applicationLocators.add(new ChromeAppLocator());
    applicationLocators.add(new WebAppLocator());

    launchTargetHandlers.add(new ChromeAppLocalLaunchHandler());
    // TODO: add ChromeAppRemoteLaunchHandler
    launchTargetHandlers.add(new WebAppLocalLaunchHandler(
        workspace, _services, _pubManager, _bowerManager));
    // TODO: add WebAppRemoteLaunchHandler
  }

  /**
   * Indicates whether a particular [Resource] can be run.
   */
  bool canLaunch(Resource resource, LaunchTarget target) {
    Application application = _locateApplication(resource);
    if (application == null) return false;

    LaunchTargetHandler handler = _locateLaunchHandler(application, target);
    return handler != null;
  }

  /**
   * Launches the given [Resouce].
   */
  Future performLaunch(Resource resource, LaunchTarget target) {
    Application application = _locateApplication(resource);
    if (application == null) return new Future.value();

    LaunchTargetHandler handler = _locateLaunchHandler(application, target);
    if (handler == null) return new Future.value();

    return handler.launch(application, target);
  }

  // This statefulness is for use by Bower, and will go away at some point.
  Project get lastLaunchedProject => _lastLaunchedProject;

  void dispose() {
    launchTargetHandlers.forEach((handler) => handler.dispose());
  }

  Application _locateApplication(Resource initialResource) {
    List<ApplicationResult> results = [];

    applicationLocators.forEach((locator) {
      ApplicationResult result = locator.locateAssociatedApplication(initialResource);
      if (result != null) {
        results.add(result);
      }
    });

    if (results.isEmpty) return null;

    results.sort();

    return results.last.application;
  }

  LaunchTargetHandler _locateLaunchHandler(Application application,
      LaunchTarget target) {
    for (LaunchTargetHandler handler in launchTargetHandlers) {
      if (handler.canLaunch(application, target)) {
        return handler;
      }
    }

    return null;
  }
}

/**
 * The environments we know how to run applications in.
 */
class LaunchTarget extends Enum<String> {
  /// A local target - executing on the local device.
  static const LOCAL = const LaunchTarget._('local');

  /// A remote deploy - typically, executing on a mobile device.
  static const REMOTE = const LaunchTarget._('remote');

  const LaunchTarget._(String val) : super(val);

  String get enumName => 'LaunchTarget';
}

/**
 * The type of applications we know how to launch.
 */
class ApplicationType extends Enum<String> {
  static const CHROME_APP = const ApplicationType._('chrome_app');
  static const WEB_APP = const ApplicationType._('web_app');

  const ApplicationType._(String val) : super(val);

  String get enumName => 'ApplicationType';
}

/**
 * An instance of an ApplicationType.
 */
class Application {
  final Resource primaryResource;
  final ApplicationType appType;

  final Map<String, String> _properties = {};

  Application(this.primaryResource, this.appType);

  String get name => primaryResource.name;

  String getProperty(String key) => _properties[key];

  void setProperty(String key, String value) {
    _properties[key] = value;
  }

  bool get isDart => getProperty('dart') != null;

  String toString() => name;
}

/**
 * Given a starting resource, return an associated [Application], if any.
 */
abstract class ApplicationLocator {
  ApplicationResult locateAssociatedApplication(Resource resource);
}

/**
 * TODO:
 */
class ApplicationResult implements Comparable {
  /**
   * The application that was located.
   */
  final Application application;

  /**
   * How certain we are that the application found is the correct one to launch.
   * `0.0` means not at all certain. `1.0` means absolutely certain. As an
   * example of affinities, a resource that is contained inside a chrome app
   * will return an affinity of `0.7` for launching that chrome app. An html
   * resource in the same app will return an affinity of `0.5` for launching a
   * web app. This ensures that the chrome app is choosen by the framework as
   * the app to launch.
   */
  final num affinity;

  ApplicationResult(this.application, this.affinity);

  int compareTo(ApplicationResult other) => affinity.compareTo(other.affinity);

  String toString() => '[${application}, ${affinity}]';
}

/**
 * Can launch a certain type of [Application] for a given [LaunchTarget].
 */
abstract class LaunchTargetHandler {

  String get name;

  bool canLaunch(Application application, LaunchTarget launchTarget);

  Future launch(Application application, LaunchTarget launchTarget);

  void dispose();

  String toString() => name;
}

class ChromeAppLocator extends ApplicationLocator {

  @override
  ApplicationResult locateAssociatedApplication(Resource resource) {
    Container container = getAppContainerFor(resource);
    if (container == null) return null;

    return new ApplicationResult(
        new Application(container, ApplicationType.CHROME_APP), 0.8);
  }
}

class WebAppLocator extends ApplicationLocator {
  @override
  ApplicationResult locateAssociatedApplication(Resource resource) {
    if (resource.project == null) return null;

    // We can always launch .htm and .html files.
    if (resource is File) {
      if (resource.name.endsWith('.html') || resource.name.endsWith('.htm')) {
        return new ApplicationResult(
            new Application(resource, ApplicationType.WEB_APP), 0.7);
      }
    }

    // Check to see if there is a launchable file in the current folder.
    Container parent;
    if (resource is Container) {
      parent = resource;
    } else {
      parent = resource.parent;
    }

    if (_getLaunchResourceIn(parent) != null) {
      Resource r = _getLaunchResourceIn(parent);
      return new ApplicationResult(
          new Application(r, ApplicationType.WEB_APP), 0.6);
    }

    // Check for a launchable file in web/.
    if (resource.project.getChild('web') is Container) {
      Resource r = _getLaunchResourceIn(resource.project.getChild('web'));
      if (r != null) {
        return new ApplicationResult(
            new Application(r, ApplicationType.WEB_APP), 0.6);
      }
    }

    return null;
  }

  Resource _getLaunchResourceIn(Container container) {
    if (container.getChild('index.html') is File) {
      return container.getChild('index.html');
    }

    for (Resource resource in container.getChildren()) {
      if (resource is File) {
        if (resource.name.endsWith('.html') || resource.name.endsWith('.htm')) {
          return resource;
        }
      }
    }

    return null;
  }
}

class ChromeAppLocalLaunchHandler extends LaunchTargetHandler {
  String get name => 'Chrome App';

  bool canLaunch(Application application, LaunchTarget launchTarget) {
    return launchTarget == LaunchTarget.LOCAL &&
        application.appType == ApplicationType.CHROME_APP;
  }

  Future launch(Application application, LaunchTarget launchTarget) {
    Container container = application.primaryResource;

    // Check if we need to fiddle with the app id to launch Spark.
    return _updateManifest(container.entry).then((_) {
      return developerPrivate.loadDirectory(container.entry);
    }).then((String appId) {
      // TODO: Use the returned appId once it has the correct results.

      // TODO: Delay a bit - there's a race condition.
      return new Future.delayed(new Duration(milliseconds: 100));
    }).then((_) {
      return _getAppId(container.name);
    }).then((String id) {
      if (id == null) {
        throw 'Unable to locate an application id.';
      } else if (!management.available) {
        throw 'The chrome.management API is not available.';
      } else {
        return management.launchApp(id);
      }
    });
  }

  /**
   * TODO(grv): This is a temporary function until loadDirectory returns the
   * app_id.
   */
  Future<String> _getAppId(String name) {
    return developerPrivate.getItemsInfo(false, false).then((List<ItemInfo> items) {
      for (ItemInfo item in items) {
        if (item.is_unpacked && item.path.endsWith(name)) {
          return item.id;
        }
      };
      return null;
    });
  }

<<<<<<< HEAD
  /**
   * Update the manifest to re-write the app id, if we are launching Spark.
   */
  Future _updateManifest(chrome.DirectoryEntry dir) {
=======
  Future<String> updateManifest(chrome.DirectoryEntry dir) {
>>>>>>> e84284cc
    String id = chrome.runtime.id;
    String launchId;

    // Special logic for launching spark within spark.
    // TODO (grv) : Implement a better way of handling launch of spark from
    // spark.
    if (id == SPARK_NIGHTLY_ID || id == SPARK_RELEASE_ID) {
      return dir.getFile('manifest.json').then((entry) {
        return entry.readText().then((content) {
          var manifestDict = JSON.decode(content);

          String key = manifestDict['key'];
          if (id == SPARK_NIGHTLY_ID && key == SPARK_NIGHTLY_KEY) {
            manifestDict['key'] = SPARK_RELEASE_KEY;
            launchId = SPARK_RELEASE_ID;
          } else if (id == SPARK_RELEASE_ID && key == SPARK_RELEASE_KEY) {
            manifestDict['key'] = SPARK_NIGHTLY_KEY;
            launchId = SPARK_NIGHTLY_ID;
          } else {
            return new Future.value();
          }
          // This modifies the manifest file permanently.
          return entry.writeText(new JsonPrinter().print(manifestDict)).then(
              (_) {
            return new Future.value(launchId);
          });
        });
      });
    } else {
      return new Future.value();
    }
  }

<<<<<<< HEAD
  void dispose() { }
}

class WebAppLocalLaunchHandler extends LaunchTargetHandler {
  final Workspace workspace;
  final Services services;
  final PackageManager pubManager;
  final PackageManager bowerManager;

  Project lastLaunchedProject;

  PicoServer _server;

  WebAppLocalLaunchHandler(this.workspace, this.services, this.pubManager,
      this.bowerManager) {
    PicoServer.createServer().then((server) {
      _server = server;
      _server.addServlet(new StaticResourcesServlet());
      _server.addServlet(new Dart2JsServlet(workspace,
          services.getService("compiler")));
      _server.addServlet(new PubPackagesServlet(workspace, pubManager));
      _server.addServlet(new WorkspaceServlet(workspace));
      _server.addServlet(new BowerPackagesServlet(this, bowerManager));

      _logger.info('embedded web server listening on port ${_server.port}');
    }).catchError((error) {
      _logger.severe('Error starting up embedded server', error);
    });
  }

  String get name => 'Web app';

  bool canLaunch(Application application, LaunchTarget launchTarget) {
    return launchTarget == LaunchTarget.LOCAL &&
        application.appType == ApplicationType.WEB_APP;
=======
  Future run(Resource resource) {
    Container launchContainer = getAppContainerFor(resource);
    return updateManifest(launchContainer.entry).then((String id) {
      return developerPrivate.loadDirectory(launchContainer.entry).then(
          (String appId) {
        // TODO: Use the returned appId once it has the correct results.

        // TODO: Delay a bit - there's a race condition.
        return new Future.delayed(new Duration(milliseconds: 100));
      }).then((_) {
        if (id != null) {
          return launchId(id);
        } else {
           return _getAppId(launchContainer.name).then((String id)
               => launchId(id));
        }
      });
    });
  }

  /**
  * Launches a chrome app with given [id].
  */
  Future launchId(String id) {
    if (id == null) {
      throw 'Unable to locate an application id.';
    } else {
      return management.launchApp(id);
    }
  }

  /**
   * TODO(grv): This is a temporary function until loadDirectory returns the
   * app_id.
   */
  Future<String> _getAppId(String name) {
    return developerPrivate.getItemsInfo(false, false).then((List<ItemInfo> items) {
      for (ItemInfo item in items) {
        if (item.is_unpacked && item.path.endsWith(name)) {
          return item.id;
        }
      };
      return null;
    });
>>>>>>> e84284cc
  }

  Future launch(Application application, LaunchTarget launchTarget) {
    lastLaunchedProject = application.primaryResource.project;

    window.open(_getUrlFor(application.primaryResource), '_blank');

    return new Future.value();
  }

  String _getUrlFor(Resource resource) {
    return 'http://127.0.0.1:${_server.port}${resource.path}';
  }

  void dispose() {
    if (_server != null) {
      _server.dispose();
    }
  }
}

/**
 * A servlet that can serve `package:` urls (`/packages/`).
 */
class PubPackagesServlet extends PicoServlet {
  final Workspace workspace;
  final PackageManager pubManager;

  PubPackagesServlet(this.workspace, this.pubManager);

  bool canServe(HttpRequest request) {
    return request.uri.pathSegments.contains('packages');
  }

  Future<HttpResponse> serve(HttpRequest request) {
    String projectName = request.uri.pathSegments[0];
    Container project = workspace.getChild(projectName);

    if (project is Project) {
      PackageResolver resolver = pubManager.getResolverFor(project);
      File file = resolver.resolveRefToFile(_getPath(request));
      if (file != null) {
        return _serveFileResponse(file);
      }
    }

    return new Future.value(new HttpResponse.notFound());
  }
}

/**
 * A servlet that can serve Bower content from `bower_components`. This looks
 * for requests that match content in a `bower_components` directory and serves
 * that content. Our process looks like:
 *
 * - record the current project (the last launched project)
 * - use that to determine the correct `bower_components` directory
 * - look inside that directory for a file matching the current request
 *
 * So, a file `/FooProject/demo.html` will include a relative reference to a
 * polymer file. This reference will look like `../polymer/polymer.js`. The
 * browser will canonicalize that and ask our server for `/polymer/polymer.js`.
 * We'll convert that into a request for
 * `/FooProject/bower_components/polymer/polymer.js` and serve that file back.
 */
class BowerPackagesServlet extends PicoServlet {
  final WebAppLocalLaunchHandler webLaunchHandler;
  final PackageManager bowerManager;

  // TODO(devoncarew): We will want to change this from trying to serve
  // content from the last launch, to creating a server per project. This will
  // let us do something better then just guessing the project the user wants to
  // serve bower content from.
  BowerPackagesServlet(this.webLaunchHandler, this.bowerManager);

  bool canServe(HttpRequest request) {
    return _resolveRequest(request) != null;
  }

  Future<HttpResponse> serve(HttpRequest request) {
    File file = _resolveRequest(request);

    if (file != null) {
      return _serveFileResponse(file);
    } else {
      return new Future.value(new HttpResponse.notFound());
    }
  }

  File _resolveRequest(HttpRequest request) {
    Project project = webLaunchHandler.lastLaunchedProject;
    if (project == null) return null;

    if (!bowerManager.properties.isProjectWithPackages(project)) return null;

    String url = request.uri.path;
    File file = bowerManager.getResolverFor(project).resolveRefToFile(url);
    return file;
  }
}

/**
 * A servlet that can serve files from any of the [Project]s in the [Workspace]
 */
class WorkspaceServlet extends PicoServlet {
  final Workspace workspace;

  WorkspaceServlet(this.workspace);

  bool canServe(HttpRequest request) {
    if (request.uri.pathSegments.length <= 1) return false;
    var projectNamesList = workspace.getProjects().map((project) => project.name);
    return projectNamesList.contains(request.uri.pathSegments[0]);
  }

  Future<HttpResponse> serve(HttpRequest request) {
    String path = _getPath(request);

    if (path.startsWith('/')) {
      path = path.substring(1);
    }

    Resource resource = workspace.getChildPath(path);

    if (resource is File) {
      return _serveFileResponse(resource);
    }

    if (resource is Container) {
      if (resource.getChild('index.html') != null) {
        // Issue a 302 redirect.
        HttpResponse response = new HttpResponse(statusCode: HttpStatus.FOUND);
        response.headers.set(HttpHeaders.LOCATION, request.uri.resolve('index.html'));
        response.headers.set(HttpHeaders.CONTENT_LENGTH, 0);
        return new Future.value(response);
      }
    }

    return new Future.value(new HttpResponse.notFound());
  }
}

Future<HttpResponse> _serveFileResponse(File file) {
  return file.getBytes().then((chrome.ArrayBuffer buffer) {
    HttpResponse response = new HttpResponse.ok();
    response.setContentBytes(buffer.getBytes());
    response.setContentTypeFrom(file.name);
    return new Future.value(response);
  }, onError: (_) {
    return new Future.value(new HttpResponse.notFound());
  });
}

/**
 * Serves up resources like `favicon.ico`.
 */
class StaticResourcesServlet extends PicoServlet {
  bool canServe(HttpRequest request) {
    return request.uri.path == '/favicon.ico';
  }

  Future<HttpResponse> serve(HttpRequest request) {
    HttpResponse response = new HttpResponse.ok();
    return getAppContentsBinary('images/favicon.ico').then((List<int> bytes) {
      response.setContentStream(new Stream.fromIterable([bytes]));
      response.setContentTypeFrom('favicon.ico');
      return new Future.value(response);
    });
  }
}

///**
// * Servlet that redirects to the landing page for the project that was run.
// */
//class ProjectRedirectServlet extends PicoServlet {
//  final LaunchManager _launchManager;
//  final PicoServer _server;
//  Resource _launchFile;
//
//  ProjectRedirectServlet(this._launchManager, this._server);
//
//  bool canServe(HttpRequest request) {
//    return request.uri.path == '/';
//  }
//
//  Future<HttpResponse> serve(HttpRequest request) {
//    String url = 'http://127.0.0.1:${_server.port}${launchPath}';
//
//    // Issue a 302 redirect.
//    HttpResponse response = new HttpResponse(statusCode: HttpStatus.FOUND);
//    response.headers.set(HttpHeaders.LOCATION, url);
//    response.headers.set(HttpHeaders.CONTENT_LENGTH, 0);
//
//    return new Future.value(response);
//  }
//
//  String get launchPath => _launchFile.path;
//}

// 3 successive launches; dart2js warms up quite a bit.
// [INFO] spark.launch: compiled /solar/web/solar.dart in 6,446 ms
// [INFO] spark.launch: compiled /solar/web/solar.dart in 2,928 ms
// [INFO] spark.launch: compiled /solar/web/solar.dart in 2,051 ms

/**
 * Servlet that compiles and serves up the JavaScript for Dart sources.
 */
class Dart2JsServlet extends PicoServlet {
  final Workspace workspace;
  final CompilerService compiler;

  Dart2JsServlet(this.workspace, this.compiler);

  bool canServe(HttpRequest request) {
    String path = _getPath(request);
    return path.endsWith('.dart.js') && _getResource(path) is File;
  }

  Resource _getResource(String path) {
    if (path.startsWith('/')) {
      path = path.substring(1);
    }
    // check if there is a corresponding dart file
    var dartFileName = path.substring(0, path.length - 3);
    return workspace.getChildPath(dartFileName);
  }

  Future<HttpResponse> serve(HttpRequest request) {
    File file = _getResource(_getPath(request));
    Stopwatch stopwatch = new Stopwatch()..start();
    Completer completer = new Completer();

    file.workspace.builderManager.jobManager.schedule(
        new ProgressJob('Compiling ${file.name}…', completer));

    return compiler.compileFile(file).then((CompilerResult result) {
      if (!result.hasOutput) {
        // TODO: Log this to something like a console window.
        _logger.warning('Error compiling ${file.path} with dart2js.');
        for (CompilerProblem problem in result.problems) {
          _logger.warning('${problem}');
        }
        return new HttpResponse(statusCode: HttpStatus.INTERNAL_SERVER_ERROR);
      } else {
        _logger.info('compiled ${file.path} in '
            '${_nf.format(stopwatch.elapsedMilliseconds)} ms, '
            '${result.output.length ~/ 1024} kb');
        HttpResponse response = new HttpResponse.ok();
        response.setContent(result.output);
        response.setContentTypeFrom(request.uri.path);
        return response;
      }
    }).whenComplete(() => completer.complete());
  }
}

String _getPath(HttpRequest request) => request.uri.pathSegments.join('/');<|MERGE_RESOLUTION|>--- conflicted
+++ resolved
@@ -91,7 +91,10 @@
    */
   Future performLaunch(Resource resource, LaunchTarget target) {
     Application application = _locateApplication(resource);
-    if (application == null) return new Future.value();
+    if (application == null) {
+      _logger.warning('application to launch is null');
+      return new Future.value();
+    }
 
     LaunchTargetHandler handler = _locateLaunchHandler(application, target);
     if (handler == null) return new Future.value();
@@ -315,25 +318,31 @@
   Future launch(Application application, LaunchTarget launchTarget) {
     Container container = application.primaryResource;
 
+    String idToLaunch;
+
     // Check if we need to fiddle with the app id to launch Spark.
-    return _updateManifest(container.entry).then((_) {
+    return _rewriteManifest(container.entry).then((String id) {
+      idToLaunch = id;
       return developerPrivate.loadDirectory(container.entry);
     }).then((String appId) {
       // TODO: Use the returned appId once it has the correct results.
-
       // TODO: Delay a bit - there's a race condition.
       return new Future.delayed(new Duration(milliseconds: 100));
     }).then((_) {
+      if (idToLaunch != null) return idToLaunch;
       return _getAppId(container.name);
-    }).then((String id) {
-      if (id == null) {
-        throw 'Unable to locate an application id.';
-      } else if (!management.available) {
-        throw 'The chrome.management API is not available.';
-      } else {
-        return management.launchApp(id);
-      }
+    }).then((String launchId) {
+      _launchId(launchId);
     });
+  }
+
+  /**
+   * Launches a chrome app with given [id].
+   */
+  Future _launchId(String id) {
+    if (id == null) throw 'Unable to locate an application id.';
+
+    return management.launchApp(id);
   }
 
   /**
@@ -351,14 +360,10 @@
     });
   }
 
-<<<<<<< HEAD
   /**
-   * Update the manifest to re-write the app id, if we are launching Spark.
+   * Update the manifest to re-write the app id if we are launching Spark.
    */
-  Future _updateManifest(chrome.DirectoryEntry dir) {
-=======
-  Future<String> updateManifest(chrome.DirectoryEntry dir) {
->>>>>>> e84284cc
+  Future<String> _rewriteManifest(chrome.DirectoryEntry dir) {
     String id = chrome.runtime.id;
     String launchId;
 
@@ -380,9 +385,9 @@
           } else {
             return new Future.value();
           }
+
           // This modifies the manifest file permanently.
-          return entry.writeText(new JsonPrinter().print(manifestDict)).then(
-              (_) {
+          return entry.writeText(new JsonPrinter().print(manifestDict)).then((_) {
             return new Future.value(launchId);
           });
         });
@@ -392,7 +397,6 @@
     }
   }
 
-<<<<<<< HEAD
   void dispose() { }
 }
 
@@ -428,52 +432,6 @@
   bool canLaunch(Application application, LaunchTarget launchTarget) {
     return launchTarget == LaunchTarget.LOCAL &&
         application.appType == ApplicationType.WEB_APP;
-=======
-  Future run(Resource resource) {
-    Container launchContainer = getAppContainerFor(resource);
-    return updateManifest(launchContainer.entry).then((String id) {
-      return developerPrivate.loadDirectory(launchContainer.entry).then(
-          (String appId) {
-        // TODO: Use the returned appId once it has the correct results.
-
-        // TODO: Delay a bit - there's a race condition.
-        return new Future.delayed(new Duration(milliseconds: 100));
-      }).then((_) {
-        if (id != null) {
-          return launchId(id);
-        } else {
-           return _getAppId(launchContainer.name).then((String id)
-               => launchId(id));
-        }
-      });
-    });
-  }
-
-  /**
-  * Launches a chrome app with given [id].
-  */
-  Future launchId(String id) {
-    if (id == null) {
-      throw 'Unable to locate an application id.';
-    } else {
-      return management.launchApp(id);
-    }
-  }
-
-  /**
-   * TODO(grv): This is a temporary function until loadDirectory returns the
-   * app_id.
-   */
-  Future<String> _getAppId(String name) {
-    return developerPrivate.getItemsInfo(false, false).then((List<ItemInfo> items) {
-      for (ItemInfo item in items) {
-        if (item.is_unpacked && item.path.endsWith(name)) {
-          return item.id;
-        }
-      };
-      return null;
-    });
->>>>>>> e84284cc
   }
 
   Future launch(Application application, LaunchTarget launchTarget) {
