--- conflicted
+++ resolved
@@ -176,15 +176,11 @@
 
   Future<List<String>> getLocalBranchNames();
 
-<<<<<<< HEAD
+  Future<Iterable<String>> getRemoteBranchNames();
+
+  Future<Iterable<String>> getUpdatedRemoteBranchNames();
+
   Future createBranch(String branchName, String sourceBranchName);
-=======
-  Future<Iterable<String>> getRemoteBranchNames();
-
-  Future<Iterable<String>> getUpdatedRemoteBranchNames();
-
-  Future createBranch(String branchName);
->>>>>>> 65d11dfa
 
   Future checkoutBranch(String branchName);
 
