--- conflicted
+++ resolved
@@ -22,22 +22,10 @@
   // NOTE: The flags below are formatted in a uniform fashion for readability.
   
   // Editor:
-<<<<<<< HEAD
-  static bool get useLightAceThemes => _flags['light-ace-themes'] == true;
-  static bool get useMoreLightAceThemes => _flags['more-light-ace-themes'] == true;
-  static bool get useDarkAceThemes => _flags['dark-ace-themes'] == true;
-  static bool get useMoreDarkAceThemes => _flags['more-dark-ace-themes'] == true;
-  static bool get useAceThemes {
-      return useLightAceThemes || useMoreLightAceThemes ||
-             useDarkAceThemes || useMoreDarkAceThemes;
-  }
-  static bool get enableMultiSelect => _flags['enable-multiselect'] == true;
-=======
   static bool get useLightAceThemes =>
       _flags['light-ace-themes'] == true;
   static bool get enableMultiSelect =>
       _flags['enable-multiselect'] == true;
->>>>>>> 335c33b8
   static bool get packageFilesAreEditable =>
       _flags['package-files-are-editable'] == true;
 
