// Copyright (c) 2013, Google Inc. Please see the AUTHORS file for details.
// All rights reserved. Use of this source code is governed by a BSD-style
// license that can be found in the LICENSE file.

/**
 * This class implements the controller for the list of files.
 */
library spark.ui.widgets.files_controller;

import 'dart:async';
import 'dart:convert' show JSON;
import 'dart:html' as html;

import 'package:bootjack/bootjack.dart' as bootjack;

import 'utils/html_utils.dart';
import 'widgets/file_item_cell.dart';
import 'widgets/listview_cell.dart';
import 'widgets/treeview.dart';
import 'widgets/treeview_cell.dart';
import 'widgets/treeview_delegate.dart';
import '../actions.dart';
import '../event_bus.dart';
import '../preferences.dart' as preferences;
import '../scm.dart';
import '../workspace.dart';

class FilesControllerSelectionChangedEvent extends BusEvent {
  Resource resource;
  bool forceOpen;
  bool replaceCurrent;
  bool switchesTab;

  FilesControllerSelectionChangedEvent(
      this.resource,
      {this.forceOpen: false,
       this.replaceCurrent: true,
       this.switchesTab: true});

  BusEventType get type => BusEventType.FILES_CONTROLLER__SELECTION_CHANGED;
}

class FilesControllerPersistTabEvent extends BusEvent {
  File file;

  FilesControllerPersistTabEvent(this.file);

  BusEventType get type => BusEventType.FILES_CONTROLLER__PERSIST_TAB;
}

class FilesController implements TreeViewDelegate {
  // TreeView that's used to show the workspace.
  TreeView _treeView;
  // Workspace that references all the resources.
  final Workspace _workspace;
  // Used to get a list of actions in the context menu for a resource.
  final ActionManager _actionManager;
  // The SCMManager is used to help us decorate files with their SCM status.
  final ScmManager _scmManager;
  // List of top-level resources.
  final List<Resource> _files = [];
  // Map of node UIDs to the resources of the workspace for a quick lookup.
  final Map<String, Resource> _filesMap = {};
  // Cache of sorted children of nodes.
  final Map<String, List<String>> _childrenCache = {};
  // Preferences where to store tree expanded/collapsed state.
  final preferences.PreferenceStore localPrefs = preferences.localStore;
  // The event bus to post events for file selection in the tree.
  final EventBus _eventBus;
  // HTML container for the context menu.
  html.Element _menuContainer;
  // Filter the list of files by filename containing this string.
  String _filterString;
  // List of filtered top-level resources.
  List<Resource> _filteredFiles;
  // Sorted children of nodes.
  Map<String, List<String>> _filteredChildrenCache;
  // Expanded state when no search filter is applied.
  List<String> _currentExpandedState;

  FilesController(this._workspace,
                  this._actionManager,
                  this._scmManager,
                  this._eventBus,
                  this._menuContainer,
                  html.Element fileViewArea) {
    _treeView = new TreeView(fileViewArea, this);
    _treeView.dropEnabled = true;
    _treeView.draggingEnabled = true;

    _workspace.whenAvailable().then((_) => _addAllFiles());

    _workspace.onResourceChange.listen((event) {
      bool hasAddsDeletes = event.changes.any((d) => d.isAdd || d.isDelete);
      if (hasAddsDeletes) _processEvents(event);
    });

    _workspace.onMarkerChange.listen((_) => _processMarkerChange());
    _scmManager.onStatusChange.listen((_) => _processScmChange());
  }

  bool isFileSelected(Resource file) {
    return _treeView.selection.contains(file.uuid);
  }

  List<Resource> _currentFiles() {
    return _filteredFiles != null ?  _filteredFiles : _files;
  }

   Map<String, List<String>> _currentChildrenCache() {
    return  _filteredChildrenCache != null ? _filteredChildrenCache : _childrenCache;
  }

  void selectFile(Resource file, {bool forceOpen: false}) {
    if (_currentFiles().isEmpty) {
      return;
    }

    List parents = _collectParents(file, []);

    parents.forEach((Container container) {
      if (!_treeView.isNodeExpanded(container.uuid)) {
        _treeView.setNodeExpanded(container.uuid, true);
      }
    });

    _treeView.selection = [file.uuid];
    _treeView.scrollIntoNode(file.uuid, html.ScrollAlignment.CENTER);
    _eventBus.addEvent(
        new FilesControllerSelectionChangedEvent(
            file, forceOpen: forceOpen));
  }

  void selectFirstFile({bool forceOpen: false}) {
    if (_currentFiles().isEmpty) {
      return;
    }
    selectFile(_currentFiles()[0], forceOpen: forceOpen);
  }

  void setFolderExpanded(Container resource) {
    for (Container container in _collectParents(resource, [])) {
      if (!_treeView.isNodeExpanded(container.uuid)) {
        _treeView.setNodeExpanded(container.uuid, true);
      }
    }

    _treeView.setNodeExpanded(resource.uuid, true);
  }

  // Implementation of [TreeViewDelegate] interface.

  bool treeViewHasChildren(TreeView view, String nodeUid) {
    if (nodeUid == null) {
      return true;
    } else {
      return (_filesMap[nodeUid] is Container);
    }
  }

  int treeViewNumberOfChildren(TreeView view, String nodeUid) {
    if (nodeUid == null) {
      return _currentFiles().length;
    } else if (_filesMap[nodeUid] is Container) {
      _cacheChildren(nodeUid);
      if (_currentChildrenCache()[nodeUid] == null) {
        return 0;
      }
      return _currentChildrenCache()[nodeUid].length;
    } else {
      return 0;
    }
  }

  String treeViewChild(TreeView view, String nodeUid, int childIndex) {
    if (nodeUid == null) {
      return _currentFiles()[childIndex].uuid;
    } else {
      _cacheChildren(nodeUid);
      return _currentChildrenCache()[nodeUid][childIndex];
    }
  }

  List<Resource> getSelection() {
    List resources = [];
    _treeView.selection.forEach((String nodeUid) {
      resources.add(_filesMap[nodeUid]);
    });
    return resources;
  }
<<<<<<< HEAD

  ListViewCell treeViewCellForNode(TreeView view, String nodeUid) {
    Resource resource = _filesMap[nodeUid];
=======
  
  void setSelection(List<Resource> resources) { 
    _treeView.selection = resources.map((r) => r.uuid);
  }
  
  ListViewCell treeViewCellForNode(TreeView view, String nodeUID) {
    Resource resource = _filesMap[nodeUID];
>>>>>>> c6a2e410
    assert(resource != null);
    FileItemCell cell = new FileItemCell(resource);
    if (resource is Folder) {
      cell.acceptDrop = true;
    }
    _updateScmInfo(cell);
    return cell;
  }

  int treeViewHeightForNode(TreeView view, String nodeUid) => 20;

  void treeViewSelectedChanged(TreeView view,
                               List<String> nodeUids) {
    if (nodeUids.isNotEmpty) {
      Resource resource = _filesMap[nodeUids.first];
      _eventBus.addEvent(
          new FilesControllerSelectionChangedEvent(
              resource, forceOpen: true, replaceCurrent: true));
    }
  }

  bool treeViewRowClicked(html.MouseEvent event, String uid) {
    if (uid == null) {
      return true;
    }

    Resource resource = _filesMap[uid];
    if (resource is File) {
      bool altKeyPressed = event.altKey;
      bool shiftKeyPressed = event.shiftKey;
      bool ctrlKeyPressed = event.ctrlKey;

      // Open in editor only if alt key or no modifier key is down.  If alt key
      // is pressed, it will open a new tab.
      if (altKeyPressed && !shiftKeyPressed && !ctrlKeyPressed) {
        _eventBus.addEvent(
            new FilesControllerSelectionChangedEvent(
                resource, forceOpen: true, replaceCurrent: false));
        return false;
      }
    }

    return true;
  }

  void treeViewDoubleClicked(TreeView view,
                             List<String> nodeUids,
                             html.Event event) {
    if (nodeUids.length == 1) {
      Resource resource = _filesMap[nodeUids.first];
      if (resource is Container) {
        view.toggleNodeExpanded(nodeUids.first, animated: true);
      } else if (resource is File) {
        _eventBus.addEvent(new FilesControllerPersistTabEvent(resource));
      }
    }
  }

  void treeViewContextMenu(TreeView view,
                           List<String> nodeUids,
                           String nodeUid,
                           html.Event event) {
    cancelEvent(event);
    Resource resource = _filesMap[nodeUid];
    FileItemCell cell = new FileItemCell(resource);
    _showMenuForEvent(cell, event, resource);
  }

  String treeViewDropEffect(TreeView view,
                            html.DataTransfer dataTransfer,
                            String nodeUid) {
    if (dataTransfer.types.contains('Files')) {
      if (nodeUid == null) {
        // Importing to top-level is not allowed for now.
        return "none";
      } else {
        // Import files into a folder.
        return "copy";
      }
    } else {
      // Move files inside top-level folder.
      return "move";
    }
  }

  String treeViewDropCellsEffect(TreeView view,
                                 List<String> nodesUIDs,
                                 String nodeUid) {
    if (nodeUid == null) {
      return "none";
    }
    if (_isDifferentProject(nodesUIDs, nodeUid)) {
      return "copy";
    } else {
      if (_isValidMove(nodesUIDs, nodeUid)) {
        return "move";
      } else {
        return "none";
      }
    }
  }
<<<<<<< HEAD

  void treeViewDrop(TreeView view, String nodeUid, html.DataTransfer dataTransfer) {
    Folder destinationFolder = _filesMap[nodeUid] as Folder;
    for (html.File file in dataTransfer.files) {
      html.FileReader reader = new html.FileReader();
      reader.onLoadEnd.listen((html.ProgressEvent event) {
        destinationFolder.createNewFile(file.name).then((File file) {
          file.setBytes(reader.result);
        });
      });
      reader.readAsArrayBuffer(file);
=======
  void treeViewDrop(TreeView view,
                    String nodeUuid,
                    html.DataTransfer dataTransfer) {
    Folder destinationFolder = _filesMap[nodeUuid] as Folder;
    List<Future<File>> futureFiles = new List<Future<File>>();
    
    for(html.File file in dataTransfer.files) {
      futureFiles.add(_CopyHtmlFileToWorkspace(file, destinationFolder));
>>>>>>> c6a2e410
    }
    Future.wait(futureFiles).then((List<File> files) {
      setSelection(files);
    });
  }
  
  static Future<File> _CopyHtmlFileToWorkspace(html.File file,
                                               Folder destination) {
    Completer<File> c = new Completer();
    html.FileReader reader = new html.FileReader();
    reader.onLoadEnd.listen((html.ProgressEvent event) {
      destination.createNewFile(file.name).then((File f) {
        f.setBytes(reader.result);
        c.complete(f);
      });
    });
    reader.readAsArrayBuffer(file);
    return c.future;
  }

  bool _isDifferentProject(List<String> nodesUIDs, String targetNodeUID) {
    if (targetNodeUID == null) {
      return false;
    }
    Resource destination = _filesMap[targetNodeUID];
    Project destinationProject = destination is Project ? destination :
        destination.project;
    for (String nodeUid in nodesUIDs) {
      Resource node = _filesMap[nodeUid];
      // Check if the resource have the same top-level container.
      if (node.project == destinationProject) {
        return false;
      }
    }
    return true;
  }

  // Returns true if the move is valid:
  // - We don't allow moving a file to its parent since it's a no-op.
  // - We don't allow moving an ancestor folder to one of its descendant.
  bool _isValidMove(List<String> nodesUIDs, String targetNodeUID) {
    if (targetNodeUID == null) {
      return false;
    }
    Resource destination = _filesMap[targetNodeUID];
    // Collect list of ancestors of the destination.
    Set<String> ancestorsUIDs = new Set();
    Resource currentNode = destination;
    while (currentNode != null) {
      ancestorsUIDs.add(currentNode.uuid);
      currentNode = currentNode.parent;
    }
    // Make sure that source items are not one of them.
    for (String nodeUid in nodesUIDs) {
      if (ancestorsUIDs.contains(nodeUid)) {
        // Unable to move this file.
        return false;
      }
    }

    Project destinationProject = destination is Project ? destination :
        destination.project;
    for (String nodeUid in nodesUIDs) {
      Resource node = _filesMap[nodeUid];
      // Check whether a resource is moved to its current directory, which would
      // make it a no-op.
      if (node.parent == destination) {
        // Unable to move this file.
        return false;
      }
      // Check if the resource have the same top-level container.
      if (node.project != destinationProject) {
        return false;
      }
    }

    return true;
  }

  void treeViewDropCells(TreeView view,
                         List<String> nodesUIDs,
                         String targetNodeUID) {
    Folder destination = _filesMap[targetNodeUID] as Folder;
    if (_isDifferentProject(nodesUIDs, targetNodeUID)) {
      List<Future> futures = [];
      for (String nodeUid in nodesUIDs) {
        Resource res = _filesMap[nodeUid];
        futures.add(destination.importResource(res));
      }
      Future.wait(futures).catchError((e) {
        _eventBus.addEvent(
            new ErrorMessageBusEvent('Error while importing files', e));
      });
    } else {
      if (_isValidMove(nodesUIDs, targetNodeUID)) {
        _workspace.moveTo(nodesUIDs.map((f) => _filesMap[f]).toList(), destination);
      }
    }
  }

  bool treeViewAllowsDropCells(TreeView view,
                               List<String> nodesUIDs,
                               String destinationNodeUID) {
    if (_isDifferentProject(nodesUIDs, destinationNodeUID)) {
      return true;
    } else {
      return _isValidMove(nodesUIDs, destinationNodeUID);
    }
  }

  bool treeViewAllowsDrop(TreeView view,
                          html.DataTransfer dataTransfer,
                          String destinationNodeUID) {
    if (destinationNodeUID == null) {
      return false;
    }
    return dataTransfer.types.contains('Files');
  }

  /*
   * Drawing the drag image.
   */

  // Constants to draw the drag image.

  // Font for the filenames in the stack.
  final String stackItemFontName = '15px Helvetica';
  // Font for the counter.
  final String counterFontName = '12px Helvetica';
  // Basic height of an item in the stack.
  final int stackItemHeight = 30;
  // Stack item radius.
  final int stackItemRadius = 15;
  // Additional space for shadow.
  final int additionalShadowSpace = 10;
  // Space between stack and counter.
  final int stackCounterSpace = 5;
  // Stack item interspace.
  final int stackItemInterspace = 3;
  // Text padding in the stack item.
  final int stackItemPadding = 10;
  // Counter padding.
  final int counterPadding = 10;
  // Counter height.
  final int counterHeight = 20;
  // Stack item text vertical position
  final int stackItemTextPosition = 20;
  // Counter text vertical position
  final int counterTextPosition = 15;

  TreeViewDragImage treeViewDragImage(TreeView view,
                                      List<String> nodesUIDs,
                                      html.MouseEvent event) {
    if (nodesUIDs.length == 0) {
      return null;
    }

    // The generated image will show a stack of files. The first file will be
    // on the top of it.
    //
    // placeholderCount is the number of files other than the first file that
    // will be shown in the stack.
    // The number of files will also be shown in a badge if there's more than
    // one file.
    int placeholderCount = nodesUIDs.length - 1;

    // We will shows 4 placeholders maximum.
    if (placeholderCount >= 4) {
      placeholderCount = 4;
    }

    html.CanvasElement canvas = new html.CanvasElement();

    // Measure text size.
    html.CanvasRenderingContext2D context = canvas.getContext("2d");
    Resource resource = _filesMap[nodesUIDs.first];
    int stackLabelWidth = _getTextWidth(context, stackItemFontName, resource.name);
    String counterString = '${nodesUIDs.length}';
    int counterWidth =
        _getTextWidth(context, counterFontName, counterString);

    // Set canvas size.
    int globalHeight = stackItemHeight + placeholderCount *
        stackItemInterspace + additionalShadowSpace;
    canvas.width = stackLabelWidth + stackItemPadding * 2 + placeholderCount *
        stackItemInterspace + stackCounterSpace + counterWidth +
        counterPadding * 2 + additionalShadowSpace;
    canvas.height = globalHeight;

    context = canvas.getContext("2d");

    _drawStack(context, placeholderCount, stackLabelWidth, resource.name);
    if (placeholderCount > 0) {
      int x = stackLabelWidth + stackItemPadding * 2 + stackCounterSpace +
          placeholderCount * 2;
      int y = (globalHeight - additionalShadowSpace - counterHeight) ~/ 2;
      _drawCounter(context, x, y, counterWidth, counterString);
    }

    html.ImageElement img = new html.ImageElement();
    img.src = canvas.toDataUrl();
    return new TreeViewDragImage(img, event.offset.x, event.offset.y);
  }

  /**
   * Returns width of a text in pixels.
   */
  int _getTextWidth(html.CanvasRenderingContext2D context,
                    String fontName,
                    String text) {
    context.font = fontName;
    html.TextMetrics metrics = context.measureText(text);
    return metrics.width.toInt();
  }

  /**
   * Set the rendering shadow on the given context.
   */
  void _setShadow(html.CanvasRenderingContext2D context,
                  int blurSize,
                  String color,
                  int offsetX,
                  int offsetY) {
    context.shadowBlur = blurSize;
    context.shadowColor = color;
    context.shadowOffsetX = offsetX;
    context.shadowOffsetY = offsetY;
  }

  /**
   * Draw the stack.
   * `placeholderCount` is the number of items in the stack.
   * `stackLabelWidth` is the width of the text of the first stack item.
   * `stackLabel` is the string to show for the first stack item.
   */
  void _drawStack(html.CanvasRenderingContext2D context,
                  int placeholderCount,
                  int stackLabelWidth,
                  String stackLabel) {
    // Set shadows.
    _setShadow(context, 5, 'rgba(0, 0, 0, 0.3)', 0, 1);

    // Draws items of the stack.
    context.setFillColorRgb(255, 255, 255, 1);
    context.setStrokeColorRgb(128, 128, 128, 1);
    context.lineWidth = 1;
    for (int i = placeholderCount; i >= 0; i--) {
      html.Rectangle rect = new html.Rectangle(0.5 + i * stackItemInterspace,
          0.5 + i * stackItemInterspace,
          stackLabelWidth + stackItemPadding * 2,
          stackItemHeight);
      roundRect(context,
          rect,
          radius: stackItemRadius,
          fill: true,
          stroke: true);
    }

    // No shadows.
    _setShadow(context, 0, 'rgba(0, 0, 0, 0)', 0, 0);

    // Draw text in the stack item.
    context.font = stackItemFontName;
    context.setFillColorRgb(0, 0, 0, 1);
    context.fillText(stackLabel, stackItemPadding, stackItemTextPosition);
  }

  /**
   * Draw the counter and its bezel.
   *
   */
  void _drawCounter(html.CanvasRenderingContext2D context,
                    int x,
                    int y,
                    int counterWidth,
                    String counterString) {
    // Draw counter bezel.
    context.lineWidth = 3;
    context.setFillColorRgb(128, 128, 255, 1);
    html.Rectangle rect = new html.Rectangle(x,
        y,
        counterWidth + counterPadding * 2,
        counterHeight);
    roundRect(context, rect, radius: 10, fill: true, stroke: false);

    // Draw text of counter.
    context.font = counterFontName;
    context.setFillColorRgb(255, 255, 255, 1);
    context.fillText(counterString,
        x + counterPadding,
        y + counterTextPosition);
  }

  void treeViewSaveExpandedState(TreeView view) {
    if (_filterString != null) return;
    _currentExpandedState = _treeView.expandedState;
    localPrefs.setValue('FilesExpandedState',
        JSON.encode(_treeView.expandedState));
  }

  // Cache management for sorted list of resources.

  void _cacheChildren(String nodeUid) {
    if (_childrenCache[nodeUid] == null) {
      Container container = _filesMap[nodeUid];
      List<Resource> children =
          container.getChildren().where(_showResource).toList();
      // Sort folders first, then files.
      children.sort(_compareResources);
      _childrenCache[nodeUid] = children.map((r) => r.uuid).toList();
    }
  }

  void _clearChildrenCache() {
    _childrenCache.clear();
  }

  void _sortTopLevel() {
    _files.sort(_compareResources);
  }

  int _compareResources(Resource a, Resource b) {
    // Show top-level files before folders.
    if (a is File && b is Container) {
      return 1;
    } else if (a is Container && b is File) {
      return -1;
    } else {
      return a.name.toLowerCase().compareTo(b.name.toLowerCase());
    }
  }

  void _reloadData() {
    _clearChildrenCache();
    _treeView.reloadData();
  }

  // This method will be more efficient than _reloadData() then restoring the
  // state.
  void _reloadDataAndRestoreExpandedState(List<String> expandedState) {
    List<String> selection = _treeView.selection;
    for(String nodeUid in selection) {
      Resource res = _filesMap[nodeUid];
      List<Container> parents = _collectParents(res, []);
      List<String> parentsUuid =
          parents.map((Container container) => container.uuid).toList();
      expandedState.addAll(parentsUuid);
    }

    _clearChildrenCache();
    _treeView.restoreExpandedState(expandedState);
    // Restore selection.
    _treeView.selection = selection;
  }

  // Processing workspace events.

  void _addAllFiles() {
    for (Resource resource in _workspace.getChildren()) {
      _files.add(resource);
      _recursiveAddResource(resource);
    }
    _sortTopLevel();
    localPrefs.getValue('FilesExpandedState').then((String state) {
      if (state != null) {
        _treeView.restoreExpandedState(JSON.decode(state));
      } else {
        _treeView.reloadData();
      }
    });
  }

  /**
   * Event handler for workspace events.
   */
  void _processEvents(ResourceChangeEvent event) {
    event.changes.where((d) => _showResource(d.resource)).forEach((change) {
      if (change.type == EventType.ADD) {
        var resource = change.resource;
        if (resource.isTopLevel) {
          _files.add(resource);
        }
        _filesMap[resource.uuid] = resource;
      } else if (change.type == EventType.DELETE) {
        var resource = change.resource;
        if (resource.isTopLevel) {
          _files.remove(resource);
        }
        _filesMap.remove(resource.uuid);
      } else if (change.type == EventType.CHANGE) {
        var resource = change.resource;
        _filesMap[resource.uuid] = resource;
      }
    });

    _sortTopLevel();
    _reloadData();
  }

  /**
   * Returns whether the given resource should be filtered from the Files view.
   */
  bool _showResource(Resource resource) => !resource.isScmPrivate();

  /**
   * Traverse all the created [FileItemCell]s, calling `updateFileStatus()`.
   */
  void _processMarkerChange() {
    for (String uid in _filesMap.keys) {
      TreeViewCell treeViewCell = _treeView.getTreeViewCellForUID(uid);

      if (treeViewCell != null) {
        FileItemCell fileItemCell = treeViewCell.embeddedCell;
        fileItemCell.updateFileStatus();
      }
    }
  }

  void _processScmChange() {
    for (String uid in _filesMap.keys) {
      TreeViewCell treeViewCell = _treeView.getTreeViewCellForUID(uid);
      if (treeViewCell != null) {
        _updateScmInfo(treeViewCell.embeddedCell);
      }
    }
  }

  void _updateScmInfo(FileItemCell fileItemCell) {
    Resource resource = fileItemCell.resource;
    ScmProjectOperations scmOperations =
        _scmManager.getScmOperationsFor(resource.project);

    if (scmOperations != null) {
      if (resource is Project) {
        String branchName = scmOperations.getBranchName();
        final String repoIcon = '<span class="glyphicon glyphicon-random small"></span>';
        if (branchName == null) branchName = '';
        fileItemCell.setFileInfo('${repoIcon} [${branchName}]');
      }

      // TODO(devoncarew): for now, just show git status for files. We need to
      // also implement this for folders.
      if (resource is File) {
        FileStatus status = scmOperations.getFileStatus(resource);
        fileItemCell.setGitStatus(dirty: (status != FileStatus.COMMITTED));
      }
    }
  }

  void _recursiveAddResource(Resource resource) {
    _filesMap[resource.uuid] = resource;
    if (resource is Container) {
      resource.getChildren().forEach((child) {
        if (_showResource(child)) {
          _recursiveAddResource(child);
        }
      });
    }
  }

  /**
   * Shows the context menu at the location of the mouse event.
   */
  void _showMenuForEvent(FileItemCell cell,
                         html.MouseEvent event,
                         Resource resource) {
    _showMenuAtLocation(cell, event.client, resource);
  }

  /**
   * Position the context menu at the expected location.
   */
  void _positionContextMenu(html.Point clickPoint, html.Element contextMenu) {
    var topUi = html.document.querySelector("#topUi");
    final int separatorHeight = 19;
    final int itemHeight = 26;
    int estimatedHeight = 12; // Start with value padding and border.
    contextMenu.children.forEach((child) {
      estimatedHeight += child.className == "divider" ? separatorHeight : itemHeight;
    });

    contextMenu.style.left = '${clickPoint.x}px';
    // If context menu exceed Window area.
    if (estimatedHeight + clickPoint.y > topUi.offsetHeight) {
      var positionY = clickPoint.y - estimatedHeight;
      if (positionY < 0) {
        // Add additional 5px to show boundary of context menu.
        contextMenu.style.top = '${topUi.offsetHeight - estimatedHeight - 5}px';
      } else {
        contextMenu.style.top = '${positionY}px';
      }
    } else {
      contextMenu.style.top = '${clickPoint.y}px';
    }
  }

  /**
   * Shows the context menu at given location.
   */
  void _showMenuAtLocation(FileItemCell cell,
                           html.Point position,
                           Resource resource) {
    if (!_treeView.selection.contains(resource.uuid)) {
      _treeView.selection = [resource.uuid];
    }

    html.Element contextMenu = _menuContainer.querySelector('.dropdown-menu');
    // Delete any existing menu items.
    contextMenu.children.clear();

    List<Resource> resources = getSelection();
    // Get all applicable actions.
    List<ContextAction> actions = _actionManager.getContextActions(resources);
    fillContextMenu(contextMenu, actions, resources);
    _positionContextMenu(position, contextMenu);

    // Show the menu.
    bootjack.Dropdown dropdown = bootjack.Dropdown.wire(contextMenu);
    dropdown.toggle();

    void _closeContextMenu(html.Event event) {
      // We workaround an issue with bootstrap/boojack: There's no other way
      // to close the dropdown. For example dropdown.toggle() won't work.
      _menuContainer.classes.remove('open');
      cancelEvent(event);

      _treeView.focus();
    }

    // When the user clicks outside the menu, we'll close it.
    html.Element backdrop = _menuContainer.querySelector('.backdrop');
    backdrop.onClick.listen((event) {
      _closeContextMenu(event);
    });
    backdrop.onContextMenu.listen((event) {
      _closeContextMenu(event);
    });
    // When the user click on an item in the list, the menu will be closed.
    contextMenu.children.forEach((html.Element element) {
      element.onClick.listen((html.Event event) {
        _closeContextMenu(event);
      });
    });
  }

  List _collectParents(Resource resource, List parents) {
    if (resource.isTopLevel) return parents;

    Container parent = resource.parent;

    if (parent != null) {
      parents.insert(0, parent);
      return _collectParents(parent, parents);
    } else {
      return parents;
    }
  }

  /**
   * Add the given resource to the results.
   * [result] is a set that contains uuid of resources that have already been
   * added.
   * [roots] is the resulting list of top-level resources.
   * [childrenCache] is the resulting map between the resource UUID and the
   * list of children.
   * [res] is the resource to add.
   */
  void _filterAddResult(Set result,
      List<Resource> roots,
      Map<String, List<String>> childrenCache,
      Resource res) {
    if (result.contains(res.uuid)) {
      return;
    }
    if (res.parent == null) {
      return;
    }
    result.add(res.uuid);
    if (res.parent.parent == null) {
      roots.add(res);
      return;
    }
    List<String> children = childrenCache[res.parent.uuid];
    if (children == null) {
      children = [];
      childrenCache[res.parent.uuid] = children;
    }
    children.add(res.uuid);
    _filterAddResult(result, roots, childrenCache, res.parent);
  }

  void performFilter(String filterString) {
    if (filterString != null && filterString.isEmpty) {
      filterString = null;
    }
    _filterString = filterString;
    if (_filterString == null) {
      _filteredFiles = null;
      _filteredChildrenCache = null;
      _reloadDataAndRestoreExpandedState(_currentExpandedState);
    } else {
      Set<String> filtered = new Set();
      _filteredFiles = [];
      _filteredChildrenCache = {};
      _filesMap.forEach((String key, Resource res) {
        if (res.name.contains(_filterString)) {
          _filterAddResult(filtered, _filteredFiles, _filteredChildrenCache, res);
        }
      });
      _filteredChildrenCache.forEach((String key, List<String> value) {
        value.sort((String a, String b) {
          Resource resA = _filesMap[a];
          Resource resB = _filesMap[b];
          return _compareResources(resA, resB);
        });
      });

      _reloadDataAndRestoreExpandedState(filtered.toList());
    }
  }
}<|MERGE_RESOLUTION|>--- conflicted
+++ resolved
@@ -188,19 +188,13 @@
     });
     return resources;
   }
-<<<<<<< HEAD
-
+
+  void setSelection(List<Resource> resources) { 
+    _treeView.selection = resources.map((r) => r.uuid);
+  }
+  
   ListViewCell treeViewCellForNode(TreeView view, String nodeUid) {
     Resource resource = _filesMap[nodeUid];
-=======
-  
-  void setSelection(List<Resource> resources) { 
-    _treeView.selection = resources.map((r) => r.uuid);
-  }
-  
-  ListViewCell treeViewCellForNode(TreeView view, String nodeUID) {
-    Resource resource = _filesMap[nodeUID];
->>>>>>> c6a2e410
     assert(resource != null);
     FileItemCell cell = new FileItemCell(resource);
     if (resource is Folder) {
@@ -302,19 +296,7 @@
       }
     }
   }
-<<<<<<< HEAD
-
-  void treeViewDrop(TreeView view, String nodeUid, html.DataTransfer dataTransfer) {
-    Folder destinationFolder = _filesMap[nodeUid] as Folder;
-    for (html.File file in dataTransfer.files) {
-      html.FileReader reader = new html.FileReader();
-      reader.onLoadEnd.listen((html.ProgressEvent event) {
-        destinationFolder.createNewFile(file.name).then((File file) {
-          file.setBytes(reader.result);
-        });
-      });
-      reader.readAsArrayBuffer(file);
-=======
+
   void treeViewDrop(TreeView view,
                     String nodeUuid,
                     html.DataTransfer dataTransfer) {
@@ -323,7 +305,6 @@
     
     for(html.File file in dataTransfer.files) {
       futureFiles.add(_CopyHtmlFileToWorkspace(file, destinationFolder));
->>>>>>> c6a2e410
     }
     Future.wait(futureFiles).then((List<File> files) {
       setSelection(files);
