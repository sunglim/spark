// Copyright (c) 2013, Google Inc. Please see the AUTHORS file for details.
// All rights reserved. Use of this source code is governed by a BSD-style
// license that can be found in the LICENSE file.

/**
 * A resource workspace implementation.
 */
library spark.workspace;

import 'dart:async';
import 'dart:collection';
import 'dart:convert' show JSON;
import 'dart:math' as math;

import 'package:chrome_gen/chrome_app.dart' as chrome;
import 'package:logging/logging.dart';

import 'preferences.dart';

final Logger _logger = new Logger('spark.workspace');

/**
 * The Workspace is a top-level entity that can contain files and projects. The
 * files that it contains are loose files; they do not have parent projects.
 */
class Workspace implements Container {
  Container _parent = null;

  chrome.Entry get _entry => null;
  set _entry(chrome.Entry value) => null;
  chrome.Entry get entry => null;

  List<Resource> _localChildren = [];
  List<Resource> _syncChildren = [];
  PreferenceStore _store;
  Completer<Workspace> _whenAvailable = new Completer();

  StreamController<ResourceChangeEvent> _resourceController =
      new StreamController.broadcast();

  StreamController<MarkerChangeEvent> _markerController =
      new StreamController.broadcast();

  Workspace([this._store]);

  Future<Workspace> whenAvailable() => _whenAvailable.future;

  String get name => null;
  String get path => '';
  bool get isTopLevel => false;
  bool get isFile => false;
  String persistToToken() => path;

  Future delete() => new Future.value();
  Future rename(String name) => new Future.value();

  Container get parent => null;
  Project get project => null;
  Workspace get workspace => this;

  /**
   * Adds a chrome entry and its children to the workspace.
   * [syncable] indicates whether the entry is in the sync file sytem.
   */
  Future<Resource> link(chrome.Entry entity, {bool syncable: false}) {
    return _link(entity, syncable: syncable, fireEvent: true);
  }

  Future<Resource> _link(chrome.Entry entity, {bool syncable: false, bool fireEvent: true}) {
    if (entity.isFile) {
      var resource = new File(this, entity);
      if (syncable) {
        _syncChildren.add(resource);
      } else {
        _localChildren.add(resource);
      }
      if (fireEvent) {
        _resourceController.add(
            new ResourceChangeEvent.fromSingle(new ChangeDelta(resource, EventType.ADD)));
      }
      return new Future.value(resource);
    } else {
      var project = new Project(this, entity);
      if (syncable) {
        _syncChildren.add(project);
      } else {
        _localChildren.add(project);
      }
      return _gatherChildren(project).then((container) {
        if (fireEvent) {
          _resourceController.add(
              new ResourceChangeEvent.fromSingle(new ChangeDelta(container, EventType.ADD)));
        }
        return container;
      });
    }
  }

  void unlink(Resource resource) {
    if (!_localChildren.contains(resource) && !_syncChildren.contains(resource)) {
      throw new ArgumentError('${resource} is not a top level entity');
    }
    _removeChild(resource);
  }

  /**
   * Moves all the [Resource] resources in the [List] to the given [Container]
   * container. Fires a list of [ResourceChangeEvent] events with deletes and
   * adds for the resources after the moves are completed.
   */
  Future moveTo(List<Resource> resources, Container container) {
    List futures = resources.map((r) => _moveTo(r, container));
    return Future.wait(futures).then((events) {
      List<ChangeDelta> list = [];
      resources.forEach((r) => list.add(new ChangeDelta(r, EventType.DELETE)));
      list.addAll(events);
      _resourceController.add(new ResourceChangeEvent.fromList(list));
    });
  }

  /**
   * Removes the given resource from parent, moves to the specifed container,
   * and adds it to the container's children.
   */
  Future<ChangeDelta> _moveTo(Resource resource, Container container) {
    return resource.entry.moveTo(container.entry).then((chrome.Entry newEntry) {
      resource.parent._removeChild(resource, fireEvent: false);

      if (newEntry.isFile) {
        var file = new File(container, newEntry);
        container._localChildren.add(file);
        return new Future.value(new ChangeDelta(file, EventType.ADD));
      } else {
        var folder = new Folder(container, newEntry);
        container._localChildren.add(folder);
        return _gatherChildren(folder).then((_) => new ChangeDelta(folder, EventType.ADD));
      }
    });
  }

  bool isSyncResource(Resource resource) => _syncChildren.contains(resource);

  Resource getChild(String name) {
    return getChildren().firstWhere((c) => c.name == name, orElse: () => null);
  }

  Resource getChildPath(String childPath) {
    int index = childPath.indexOf('/');
    if (index == -1) {
      return getChild(childPath);
    } else {
      Resource child = getChild(childPath.substring(0, index));
      if (child is Container) {
        return child.getChildPath(childPath.substring(index + 1));
      } else {
        return null;
      }
    }
  }

  //TODO: add sync resources too
  List<Resource> getChildren() => _localChildren;

  Iterable<Resource> traverse() => Resource._workspaceTraversal(this);

  //TODO: add sync resources too
  List<File> getFiles() => _localChildren.where((c) => c is File).toList();

  //TODO: add sync resources too
  List<Project> getProjects() => _localChildren.where((c) => c is Project).toList();

  Stream<ResourceChangeEvent> get onResourceChange => _resourceController.stream;

  Stream<MarkerChangeEvent> get onMarkerChange => _markerController.stream;

  void _fireResourceEvent(ResourceChangeEvent event) => _resourceController.add(event);

  void _fireMarkerEvent(MarkerChangeEvent event) => _markerController.add(event);

  /**
   * Read the workspace data from storage and restore entries.
   */
  Future restore() {
    _store.getValue('workspace').then((s) {
      if (s == null) return null;

      try {
        List<String> ids = JSON.decode(s);
        Future.forEach(ids, (id) {
          return chrome.fileSystem.restoreEntry(id)
              .then((entry) => _link(entry, fireEvent: false))
              .catchError((_) => null);
        }).then((_) => _whenAvailable.complete(this));
      } catch (e) {
        _logger.log(Level.INFO, 'Exception in workspace restore', e);
        _whenAvailable.complete(this);
      }
    });

    return whenAvailable();
  }

  /**
   * Store info for workspace children.
   */
  Future save() {
    List<String> entries = _localChildren.map(
        (c) => chrome.fileSystem.retainEntry(c.entry)).toList();

    return _store.setValue('workspace', JSON.encode(entries));
  }

  Resource restoreResource(String token) {
    if (token == '') return this;
    if (!token.startsWith('/')) return null;

    return getChildPath(token.substring(1));
  }

  List<Marker> getMarkers() => [];

  void clearMarkers() { }

  int findMaxProblemSeverity() => Marker.SEVERITY_NONE;

  Future<Resource> _gatherChildren(Container container) {
    chrome.DirectoryEntry dir = container.entry;
    List futures = [];

    return dir.createReader().readEntries().then((entries) {
      for (chrome.Entry ent in entries) {
        if (ent.isFile) {
          var file = new File(container, ent);
          container._localChildren.add(file);
        } else {
          // We don't want to show .git folders to the user.
          if (ent.name == '.git') {
            continue;
          }
          var folder = new Folder(container, ent);
          container._localChildren.add(folder);
          futures.add(_gatherChildren(folder));
        }
      }
      return Future.wait(futures).then((_) => container);
    });
  }

  /**
   * Updates the content of the workspace with what's on the filesystem.
   */
  Future _reloadContents() {
    List futures = [];
    for (Project resource in getChildren()) {
      if (resource is Project) {
        // We use a temporary project to fill the children...
        Project tmpProject =
            new Project(this, resource.entry);
        Future future =
            _gatherChildren(tmpProject).then((container) {
          // Then, we are able to replace the children in one atomic operation.
          // It helps make the UI more stable visually.
          // TODO(dvh): indentity of objects needs to be preserved.
          resource._localChildren = tmpProject._localChildren;
          tmpProject._localChildren = [];
          _resourceController.add(new ResourceChangeEvent.fromSingle(
                new ChangeDelta(resource, EventType.CHANGE)));
          return container;
        });
        futures.add(future);
      }
    }
    return Future.wait(futures);
  }

  /**
   * This method checks if the layout of files on the filesystem has changed
   * and will update the content of the workspace if needed.
   */
  Future refresh() {
    Set<String> existing = new Set();
    _fillSetWithResource(existing, this);
    Set<String> current = new Set();
    List futures = [];
    for (Resource resource in getChildren()) {
      futures.add(_gatherPaths(current, resource.entry));
    }
    return Future.wait(futures).then((e) {
      Set<String> union = new Set();
      union.addAll(current);
      union.addAll(existing);
      // We compare the list of paths.
      if (union.length != current.length ||
          current.length != existing.length) {
        return _reloadContents();
      } else {
        return new Future.value();
      }
    });
  }

  /**
   * Collect the list of paths (and subpaths for the given entry) as strings
   * in a Set.
   */
  Future _gatherPaths(Set<String> paths, chrome.Entry entry) {
    paths.add(entry.fullPath);
    if (entry is chrome.DirectoryEntry) {
      return entry.createReader().readEntries().then((entries) {
        List futures = [];
        for (chrome.Entry ent in entries) {
          if (ent.name == '.git') {
            continue;
          }
          futures.add(_gatherPaths(paths, ent));
        }
        return Future.wait(futures);
      });
    } else {
      return new Future.value();
    }
  }

  /**
   * Collect the list of paths (and subpaths for the given resource) as strings
   * in a Set.
   */
  void _fillSetWithResource(Set<String> paths, Resource resource) {
    if (resource is! Workspace) {
      paths.add(resource.path);
    }
    if (resource is Container) {
      resource.getChildren().forEach((Resource child) {
        _fillSetWithResource(paths, child);
      });
    }
  }

  void _removeChild(Resource resource, {bool fireEvent: true}) {
    if (_localChildren.contains(resource)) {
      _localChildren.remove(resource);
    } else {
      _syncChildren.remove(resource);
    }
   if (fireEvent) {
     _fireResourceEvent(new ResourceChangeEvent.fromSingle(
         new ChangeDelta(resource, EventType.DELETE)));
   }
  }
}

abstract class Container extends Resource {
  List<Resource> _localChildren = [];

  Container(Container parent, chrome.Entry entry):
    super(parent, entry);

  Resource getChild(String name) {
    for (Resource resource in getChildren()) {
      if (resource.name == name) {
        return resource;
      }
    }

    return null;
  }

  Resource getChildPath(String childPath) {
    int index = childPath.indexOf('/');
    if (index == -1) {
      return getChild(childPath);
    } else {
      Resource child = getChild(childPath.substring(0, index));
      if (child is Container) {
        return child.getChildPath(childPath.substring(index + 1));
      } else {
        return null;
      }
    }
  }

  void _removeChild(Resource resource, {bool fireEvent: true}) {
    _localChildren.remove(resource);
    if (fireEvent) {
      _fireResourceEvent(new ResourceChangeEvent.fromSingle(
          new ChangeDelta(resource, EventType.DELETE)));
    }
  }

  List<Resource> getChildren() => _localChildren;

  List<Marker> getMarkers() {
    return traverse().where((r) => r is File).expand((f) => f.getMarkers());
  }

  void clearMarkers() {
    // TODO: make sure we only fire one change event
    for (Resource resource in getChildren()) {
      resource.clearMarkers();
    }
  }

  int findMaxProblemSeverity() {
    int severity = Marker.SEVERITY_NONE;

    for (Resource resource in getChildren()) {
      severity = math.max(severity, resource.findMaxProblemSeverity());

      if (severity == Marker.SEVERITY_ERROR) {
        return severity;
      }
    }

    return severity;
  }
}

abstract class Resource {
  Container _parent;
  chrome.Entry _entry;

  Resource(this._parent, this._entry);

  String get name => _entry.name;

  chrome.Entry get entry => _entry;

  /**
   * Return the path to this element from the workspace. Paths are not
   * guaranteed to be unique.
   */
  String get path => '${parent.path}/${name}';

  bool get isTopLevel => _parent is Workspace;

  bool get isFile => false;

  /**
   * Return a token that can be later used to deserialize this [Resource]. This
   * is an opaque token.
   */
  String persistToToken() => path;

  Container get parent => _parent;

  void _fireResourceEvent(ResourceChangeEvent event) => _parent._fireResourceEvent(event);

  void _fireMarkerEvent(MarkerChangeEvent event) => _parent._fireMarkerEvent(event);

  Future delete();

  Future rename(String name) {
    return entry.moveTo(_parent._entry, name: name).then((chrome.Entry e) {
      List<ChangeDelta> list = [];
      list.add(new ChangeDelta(this, EventType.DELETE));
      _entry = e;
      list.add(new ChangeDelta(this, EventType.ADD));
      _fireResourceEvent(new ResourceChangeEvent.fromList(list));
    });
  }

  /**
   * Returns the containing [Project]. This can return null for loose files and
   * for the workspace.
   */
  Project get project => parent is Project ? parent : parent.project;

  Workspace get workspace => parent.workspace;

  bool operator ==(other) =>
      this.runtimeType == other.runtimeType && path == other.path;

  int get hashCode => path.hashCode;

  String toString() => '${this.runtimeType} ${name}';

  /**
   * Returns a [List] of [Marker] from all the [Resources] in the [Container].
   */
  List<Marker> getMarkers();

  void clearMarkers();

  int findMaxProblemSeverity();

  /**
   * Returns an iterable of the children of the resource as a pre-order traversal
   * of the tree of subcontainers and their children.
   */
  Iterable<Resource> traverse() => _workspaceTraversal(this);

  static Iterable<Resource> _workspaceTraversal(Resource r) {
    if (r is Container) {
      return [ [r], r.getChildren().expand(_workspaceTraversal) ]
             .expand((i) => i);
    } else {
      return [r];
    }
  }
}

class Folder extends Container {
  Folder(Container parent, chrome.Entry entry):
    super(parent, entry);

  /**
   * Creates a new [File] with the given name
   */
  Future<File> createNewFile(String name) {
    return _dirEntry.createFile(name).then((entry) {
      File file = new File(this, entry);
      _localChildren.add(file);
      _fireResourceEvent(new ResourceChangeEvent.fromSingle(
          new ChangeDelta(file, EventType.ADD)));
      return file;
    });
  }

  Future<Folder> createNewFolder(String name) {
    return _dirEntry.createDirectory(name).then((entry) {
      Folder folder = new Folder(this, entry);
      _localChildren.add(folder);
      _fireResourceEvent(new ResourceChangeEvent.fromSingle(
          new ChangeDelta(folder, EventType.ADD)));
      return folder;
    });
  }

  Future delete() {
    return _dirEntry.removeRecursively().then((_) => _parent._removeChild(this));
  }

  chrome.DirectoryEntry get _dirEntry => entry;
}

class File extends Resource {
  List<Marker> _markers = [];

  File(Container parent, chrome.Entry entry):
    super(parent, entry);

  Future<String> getContents() => _fileEntry.readText();

  Future<chrome.ArrayBuffer> getBytes() => _fileEntry.readBytes();

  Future setContents(String contents) {
    return _fileEntry.writeText(contents).then((_) {
      workspace._fireResourceEvent(new ResourceChangeEvent.fromSingle(
          new ChangeDelta(this, EventType.CHANGE)));
    });
  }

  Future delete() {
    return _fileEntry.remove().then((_) => _parent._removeChild(this));
  }

  Future setBytes(List<int> data) {
    chrome.ArrayBuffer bytes = new chrome.ArrayBuffer.fromBytes(data);
    return _fileEntry.writeBytes(bytes).then((_) {
      workspace._fireResourceEvent(new ResourceChangeEvent.fromSingle(
          new ChangeDelta(this, EventType.CHANGE)));
    });
  }

  Marker createMarker(String type, int severity, String message, int lineNum,
                    [int charStart = -1, int charEnd = -1]) {
    Marker marker = new Marker(
        this, type, severity, message, lineNum, charStart, charEnd);
    _markers.add(marker);
    _fireMarkerEvent(new MarkerChangeEvent(this, marker, EventType.ADD));
    return marker;
  }

  bool get isFile => true;

  List<Marker> getMarkers() => _markers;

  void clearMarkers() {
    _markers.clear();
    _fireMarkerEvent(new MarkerChangeEvent(this, null, EventType.DELETE));
  }

  int findMaxProblemSeverity() {
    int severity = Marker.SEVERITY_NONE;

    for (Marker marker in _markers) {
      severity = math.max(severity, marker.severity);

      if (severity == Marker.SEVERITY_ERROR) {
        return severity;
      }
    }

    return severity;
  }

  chrome.ChromeFileEntry get _fileEntry => entry;
}

/**
 * The top-level container resource for the workspace. Only [File]s and
 * [Projects]s can be immediate child elements of a [Workspace].
 */
class Project extends Folder {
  Project(Container parent, chrome.Entry entry):
    super(parent, entry);

  Project get project => this;
}

/**
 * An enum of the valid [ResourceChangeEvent] types.
 */
class EventType {
  final String name;

  const EventType._(this.name);

  /**
   * Event type indicates resource has been added to workspace.
   */
  static const EventType ADD = const EventType._('ADD');

  /**
   * Event type indicates resource has been removed from workspace.
   */
  static const EventType DELETE = const EventType._('DELETE');

  /**
   * Event type indicates resource has changed.
   */
  static const EventType CHANGE = const EventType._('CHANGE');

  String toString() => name;
}

/**
 * Used to indicate changes to the Workspace.
 */
class ResourceChangeEvent {
  final List<ChangeDelta> changes;

  factory ResourceChangeEvent.fromSingle(ChangeDelta delta) {
    return new ResourceChangeEvent._([delta]);
  }

  factory ResourceChangeEvent.fromList(List<ChangeDelta> deltas) {
    return new ResourceChangeEvent._(deltas.toList());
  }

  ResourceChangeEvent._(List<ChangeDelta> delta): changes = new UnmodifiableListView(delta);

  /**
   * A convenience getter used to return modified (new or changed) files.
   */
  Iterable<File> get modifiedFiles => changes
      .where((delta) => !delta.isDelete && delta.resource is File)
      .map((delta) => delta.resource);
}

/**
 * Indicates a change on a particular resource.
 */
class ChangeDelta {
  final Resource resource;
  final EventType type;

  ChangeDelta(this.resource, this.type);

  bool get isAdd => type == EventType.ADD;
  bool get isChange => type == EventType.CHANGE;
  bool get isDelete => type == EventType.DELETE;

  String toString() => '${type}: ${resource}';
}

/**
 * Used to associate a error, warning or info for a [File].
 */
class Marker {

  /**
   * The file for the marker.
   */
  File file;

  /**
   * Stores all the attributes of the marker - severity, line number etc.
   */
  Map<String, dynamic> _attributes = new Map();

  /**
   * Key for type of marker, based on type of file association - html,
   * dart, js etc.
   */
  static const String TYPE = "type";

  /**
   * Key for severity of the marker, from the set of error, warning and info
   * severities.
   */
  static const String SEVERITY = "severity";

  /**
   * The key to for a string describing the nature of the marker.
   */
  static const String MESSAGE = "message";

  /**
   * An integer value indicating the line number for a marker.
   */
  static const String LINE_NO = "lineno";

  /**
   * Key to an integer value indicating where a marker starts.
   */
  static const String CHAR_START = "charStart";

  /**
   * Key to an integer value indicating where a marker ends.
   */
  static const String CHAR_END = "charEnd";

  /**
   * The severity of the marker, error being the highest severity.
   */
  static const int SEVERITY_ERROR = 3;

  /**
   * Indicates maker is a warning.
   */
<<<<<<< HEAD
  static const SEVERITY_WARNING = 2;
=======
  static const int SEVERITY_WARNING = 1;
>>>>>>> 7fb92b48

  /**
   * Indicates marker is informational.
   */
<<<<<<< HEAD
  static const SEVERITY_INFO = 1;

  static const SEVERITY_NONE = 0;
=======
  static const int SEVERITY_INFO = 0;
>>>>>>> 7fb92b48

  Marker(this.file, String type, int severity, String message, int lineNum,
      [int charStart = -1, int charEnd = -1]) {
    _attributes[TYPE] = type;
    _attributes[SEVERITY] = severity;
    _attributes[MESSAGE] = message;
    _attributes[LINE_NO] = lineNum;
    _attributes[CHAR_START] = charStart;
    _attributes[CHAR_END] = charEnd;
  }

  String get type => _attributes[TYPE];

  int get severity => _attributes[SEVERITY];

  String get message => _attributes[MESSAGE];

  int get lineNum => _attributes[LINE_NO];

  int get charStart => _attributes[CHAR_START];

  int get charEnd => _attributes[CHAR_END];

  void addAttribute(String key, dynamic value) => _attributes[key] = value;

  dynamic getAttribute(String key) => _attributes[key];

  String toString() => '${_severityDescription()}: ${message}, line ${lineNum}';

  String _severityDescription() {
    if (severity == SEVERITY_ERROR) return 'error';
    if (severity == SEVERITY_WARNING) return 'warning';
    if (severity == SEVERITY_INFO) return 'info';
    return '';
  }
}

/**
 * Used to indicates changes to markers
 */
class MarkerChangeEvent {

  final Marker marker;
  final Resource resource;
  final EventType type;

  MarkerChangeEvent(this.resource, this.marker, this.type);
}<|MERGE_RESOLUTION|>--- conflicted
+++ resolved
@@ -729,22 +729,14 @@
   /**
    * Indicates maker is a warning.
    */
-<<<<<<< HEAD
-  static const SEVERITY_WARNING = 2;
-=======
-  static const int SEVERITY_WARNING = 1;
->>>>>>> 7fb92b48
+  static const int SEVERITY_WARNING = 2;
 
   /**
    * Indicates marker is informational.
    */
-<<<<<<< HEAD
-  static const SEVERITY_INFO = 1;
-
-  static const SEVERITY_NONE = 0;
-=======
-  static const int SEVERITY_INFO = 0;
->>>>>>> 7fb92b48
+  static const int SEVERITY_INFO = 1;
+
+  static const int SEVERITY_NONE = 0;
 
   Marker(this.file, String type, int severity, String message, int lineNum,
       [int charStart = -1, int charEnd = -1]) {
