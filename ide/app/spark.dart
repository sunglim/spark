// Copyright (c) 2013, Google Inc. Please see the AUTHORS file for details.
// All rights reserved. Use of this source code is governed by a BSD-style
// license that can be found in the LICENSE file.

library spark;

import 'dart:async';
import 'dart:convert' show JSON;
import 'dart:html' hide File;

import 'package:chrome/chrome_app.dart' as chrome;
import 'package:intl/intl.dart';
import 'package:logging/logging.dart';
import 'package:path/path.dart' as path;

// BUG(ussuri): https://github.com/dart-lang/spark/issues/500
import 'packages/spark_widgets/spark_status/spark_status.dart';

import 'lib/ace.dart';
import 'lib/actions.dart';
import 'lib/analytics.dart' as analytics;
import 'lib/app.dart';
import 'lib/apps/app_utils.dart';
import 'lib/builder.dart';
import 'lib/dart/dart_builder.dart';
import 'lib/editors.dart';
import 'lib/editor_area.dart';
import 'lib/event_bus.dart';
import 'lib/json/json_builder.dart';
import 'lib/jobs.dart';
import 'lib/launch.dart';
import 'lib/mobile/deploy.dart';
import 'lib/package_mgmt/pub.dart';
import 'lib/package_mgmt/bower.dart';
import 'lib/preferences.dart' as preferences;
import 'lib/services.dart';
import 'lib/scm.dart';
import 'lib/templates.dart';
import 'lib/tests.dart';
import 'lib/utils.dart';
import 'lib/ui/files_controller.dart';
import 'lib/ui/files_controller_delegate.dart';
import 'lib/ui/polymer/commit_message_view/commit_message_view.dart';
import 'lib/ui/widgets/splitview.dart';
import 'lib/utils.dart' as utils;
import 'lib/webstore_client.dart';
import 'lib/workspace.dart' as ws;
import 'lib/workspace_utils.dart' as ws_utils;
import 'test/all.dart' as all_tests;

import 'spark_model.dart';

analytics.Tracker _analyticsTracker = new analytics.NullTracker();
final NumberFormat _nf = new NumberFormat.decimalPattern();

/**
 * Returns true if app.json contains a test-mode entry set to true. If app.json
 * does not exit, it returns true.
 */
Future<bool> isTestMode() {
  final String url = chrome.runtime.getURL('app.json');
  return HttpRequest.getString(url).then((String contents) {
    bool result = true;
    try {
      Map info = JSON.decode(contents);
      result = info['test-mode'];
    } catch (exception, stackTrace) {
      // If JSON is invalid, assume test mode.
      result = true;
    }
    return result;
  }).catchError((e) {
    return true;
  });
}

/**
 * Create a [Zone] that logs uncaught exceptions.
 */
Zone createSparkZone() {
  var errorHandler = (self, parent, zone, error, stackTrace) {
    _handleUncaughtException(error, stackTrace);
  };
  var specification = new ZoneSpecification(handleUncaughtError: errorHandler);
  return Zone.current.fork(specification: specification);
}

abstract class Spark
    extends SparkModel
    implements FilesControllerDelegate, AceManagerDelegate, Notifier {

  /// The Google Analytics app ID for Spark.
  static final _ANALYTICS_ID = 'UA-45578231-1';

  final bool developerMode;

  Services services;
  final JobManager jobManager = new JobManager();
  SparkStatus statusComponent;

  AceManager _aceManager;
  ThemeManager _aceThemeManager;
  KeyBindingManager _aceKeysManager;
  ws.Workspace _workspace;
  ScmManager scmManager;
  EditorManager _editorManager;
  EditorArea _editorArea;
  LaunchManager _launchManager;
  PubManager _pubManager;
  BowerManager _bowerManager;

  final EventBus eventBus = new EventBus();

  ActionManager _actionManager;

  SplitView _splitView;
  FilesController _filesController;
  PlatformInfo _platformInfo;
  TestDriver _testDriver;
  ProjectLocationManager projectLocationManager;

  // Extensions of files that will be shown as text.
  Set<String> _textFileExtensions = new Set.from(
      ['.cmake', '.gitignore', '.prefs', '.txt']);

  Spark(this.developerMode) {
    document.title = appName;

    initAnalytics();

    addParticipant(new _SparkSetupParticipant(this));

    initWorkspace();
    initPackageManagers();
    initServices();
    initScmManager();

    createEditorComponents();
    initEditorArea();
    initEditorManager();

    initFilesController();

    createActions();
    initToolbar();
    buildMenu();

    initSplitView();
    initSaveStatusListener();

    initLaunchManager();

    window.onFocus.listen((Event e) {
      // When the user switch to an other application, he might change the
      // content of the workspace from other applications. For that reason, when
      // the user switch back to Spark, we want to check whether the content of
      // the workspace changed.

      // TODO(dvh): Disabled because of performance issue. Still need some
      // tweaking before enabling it by default.
      //workspace.refresh();
    });

    // Add various builders.
    addBuilder(new DartBuilder(this.services));
    addBuilder(new JsonBuilder());
  }

  initServices() {
    services = new Services(this.workspace, _pubManager);
  }

  //
  // SparkModel interface:
  //

  AceManager get aceManager => _aceManager;
  ThemeManager get aceThemeManager => _aceThemeManager;
  KeyBindingManager get aceKeysManager => _aceKeysManager;
  ws.Workspace get workspace => _workspace;
  EditorManager get editorManager => _editorManager;
  EditorArea get editorArea => _editorArea;
  LaunchManager get launchManager => _launchManager;
  PubManager get pubManager => _pubManager;
  BowerManager get bowerManager => _bowerManager;

  preferences.PreferenceStore get localPrefs => preferences.localStore;
  preferences.PreferenceStore get syncPrefs => preferences.syncStore;

  ActionManager get actionManager => _actionManager;

  //
  // - End SparkModel interface.
  //

  String get appName => utils.i18n('app_name');

  String get appVersion => chrome.runtime.getManifest()['version'];

  PlatformInfo get platformInfo => _platformInfo;

  /**
   * Get the currently selected [Resource].
   */
  ws.Resource get currentResource => focusManager.currentResource;

  /**
   * Get the [File] currently being edited.
   */
  ws.File get currentEditedFile => focusManager.currentEditedFile;

  /**
   * Get the currently selected [Project].
   */
  ws.Project get currentProject => focusManager.currentProject;

  // TODO(ussuri): The below two methods are a temporary means to make Spark
  // reusable in SparkPolymer. Once the switch to Polymer is complete, they
  // will go away.

  /**
   * Should extract a UI Element from the underlying DOM. This method
   * is overwritten in SparkPolymer, which encapsulates the UI in a top-level
   * Polymer widget, rather than the top-level document's DOM.
   */
  Element getUIElement(String selectors) =>
      document.querySelector(selectors);

  /**
   * Should extract a dialog Element from the underlying UI's DOM. This is
   * different from [getUIElement] in that it's not currently overridden in
   * SparkPolymer.
   */
  Element getDialogElement(String selectors) =>
      document.querySelector(selectors);

  SparkDialog createDialog(Element dialogElement);

  //
  // Parts of ctor:
  //

  void initAnalytics() {
    // Init the analytics tracker and send a page view for the main page.
    analytics.getService('Spark').then((service) {
      _analyticsTracker = service.getTracker(_ANALYTICS_ID);
      _analyticsTracker.sendAppView('main');
    });

    // Track logged exceptions.
    Logger.root.onRecord.listen((LogRecord r) {
      if (!developerMode && r.level <= Level.INFO) return;

      print(r.toString() + (r.error != null ? ', ${r.error}' : ''));

      if (r.level >= Level.SEVERE) {
        _handleUncaughtException(r.error, r.stackTrace);
      }
    });
  }

  void initWorkspace() {
    _workspace = new ws.Workspace(localPrefs, jobManager);
  }

  void initScmManager() {
    scmManager = new ScmManager(_workspace);
  }

  void initLaunchManager() {
    _launchManager = new LaunchManager(_workspace, services, pubManager);
  }

  void initPackageManagers() {
    _pubManager = new PubManager(workspace);
    _bowerManager = new BowerManager(workspace);
  }

  void createEditorComponents() {
    _aceManager = new AceManager(new DivElement(), this, services);
    _aceThemeManager = new ThemeManager(
        aceManager, syncPrefs, getUIElement('#changeTheme .settings-label'));
    _aceKeysManager = new KeyBindingManager(
        aceManager, syncPrefs, getUIElement('#changeKeys .settings-label'));
    _editorManager = new EditorManager(
        workspace, aceManager, localPrefs, eventBus, services);
    _editorManager.onNewFileOpened.listen((_) {
      _workspace.checkResource(_editorManager.currentFile);
    });
    _editorArea = new EditorArea(querySelector('#editorArea'), editorManager,
        _workspace, allowsLabelBar: true);

    syncPrefs.getValue('textFileExtensions').then((String value) {
      if (value != null) {
        _textFileExtensions.addAll(JSON.decode(value));
      }
    });
  }

  void initEditorManager() {
    editorManager.loaded.then((_) {
      List<ws.Resource> files = editorManager.files.toList();
      editorManager.files.forEach((file) {
        editorArea.selectFile(file, forceOpen: true, switchesTab: false);
      });
      localPrefs.getValue('lastFileSelection').then((String fileUuid) {
        if (editorArea.tabs.isEmpty) return;
        if (fileUuid == null) {
          editorArea.tabs[0].select();
          return;
        }
        ws.Resource resource = workspace.restoreResource(fileUuid);
        if (resource == null) {
          editorArea.tabs[0].select();
          return;
        }
        _selectResource(resource);
      });
    });
  }

  void initEditorArea() {
    editorArea.onSelected.listen((EditorTab tab) {
      // We don't change the selection when the file was already selected
      // otherwise, it would break multi-selection (#260).
      if (!_filesController.isFileSelected(tab.file)) {
        _filesController.selectFile(tab.file);
      }
      localPrefs.setValue('lastFileSelection', tab.file.uuid);
      focusManager.setEditedFile(tab.file);
    });
  }

  void initFilesController() {
    _filesController = new FilesController(
        workspace, scmManager, this, querySelector('#fileViewArea'));
    _filesController.onSelectionChange.listen((resource) {
      focusManager.setCurrentResource(resource);
    });
  }

  void initSplitView() {
    _splitView = new SplitView(getUIElement('#splitview'));
    _splitView.onResized.listen((_) {
      aceManager.resize();
      syncPrefs.setValue('splitViewPosition', _splitView.position.toString());
    });
    syncPrefs.getValue('splitViewPosition').then((String position) {
      if (position != null) {
        int value = int.parse(position, onError: (_) => 0);
        if (value != 0) {
          _splitView.position = value;
        }
      }
    });
  }

  void initSaveStatusListener() {
    // Overridden in spark_polymer.dart.
  }

  void createActions() {
    _actionManager = new ActionManager();

    actionManager.registerAction(new NextMarkerAction(this));
    actionManager.registerAction(new PrevMarkerAction(this));
    actionManager.registerAction(new FileOpenAction(this));
    actionManager.registerAction(new FileNewAction(this, getDialogElement('#fileNewDialog')));
    actionManager.registerAction(new FolderNewAction(this, getDialogElement('#folderNewDialog')));
    actionManager.registerAction(new FolderOpenAction(this));
    actionManager.registerAction(new NewProjectAction(this, getDialogElement('#newProjectDialog')));
    actionManager.registerAction(new FileOpenInTabAction(this));
    actionManager.registerAction(new FileSaveAction(this));
    actionManager.registerAction(new PubGetAction(this));
    actionManager.registerAction(new PubUpgradeAction(this));
    actionManager.registerAction(new BowerGetAction(this));
    actionManager.registerAction(new ApplicationRunAction(this));
    actionManager.registerAction(new ApplicationPushAction(this, getDialogElement('#pushDialog')));
    actionManager.registerAction(new CompileDartAction(this));
    actionManager.registerAction(new GitCloneAction(this, getDialogElement("#gitCloneDialog")));
    actionManager.registerAction(new GitPullAction(this));
    actionManager.registerAction(new GitBranchAction(this, getDialogElement("#gitBranchDialog")));
    actionManager.registerAction(new GitCheckoutAction(this, getDialogElement("#gitCheckoutDialog")));
    actionManager.registerAction(new GitResolveConflictsAction(this));
    actionManager.registerAction(new GitCommitAction(this, getDialogElement("#gitCommitDialog")));
    actionManager.registerAction(new GitRevertChangesAction(this));
    actionManager.registerAction(new GitPushAction(this, getDialogElement("#gitPushDialog")));
    actionManager.registerAction(new RunTestsAction(this));
    actionManager.registerAction(new SettingsAction(this, getDialogElement('#settingsDialog')));
    actionManager.registerAction(new AboutSparkAction(this, getDialogElement('#aboutDialog')));
    actionManager.registerAction(new FileRenameAction(this, getDialogElement('#renameDialog')));
    actionManager.registerAction(new ResourceRefreshAction(this));
    // The top-level 'Close' action is removed for now: #1037.
    //actionManager.registerAction(new ResourceCloseAction(this));
    actionManager.registerAction(new TabCloseAction(this));
    actionManager.registerAction(new TabPreviousAction(this));
    actionManager.registerAction(new TabNextAction(this));
    actionManager.registerAction(new SpecificTabAction(this));
    actionManager.registerAction(new TabLastAction(this));
    actionManager.registerAction(new FileExitAction(this));
    actionManager.registerAction(new WebStorePublishAction(this, getDialogElement('#webStorePublishDialog')));
    actionManager.registerAction(new SearchAction(this));
    actionManager.registerAction(new FormatAction(this));
    actionManager.registerAction(new FocusMainMenuAction(this));
    actionManager.registerAction(new ImportFileAction(this));
    actionManager.registerAction(new ImportFolderAction(this));
    actionManager.registerAction(new FileDeleteAction(this));
    actionManager.registerAction(new PropertiesAction(this, getDialogElement("#propertiesDialog")));

    actionManager.registerKeyListener();
  }

  void initToolbar() {
  }

  void buildMenu() {
  }

  //
  // - End parts of ctor.
  //

  void addBuilder(Builder builder) {
    workspace.builderManager.builders.add(builder);
  }

  Future openFile() {
    chrome.ChooseEntryOptions options = new chrome.ChooseEntryOptions(
        type: chrome.ChooseEntryType.OPEN_WRITABLE_FILE);
    return chrome.fileSystem.chooseEntry(options).then((chrome.ChooseEntryResult res) {
      chrome.ChromeFileEntry entry = res.entry;

      if (entry != null) {
        workspace.link(new ws.FileRoot(entry)).then((ws.Resource file) {
          _selectResource(file);
          _aceManager.focus();
          workspace.save();
        });
      }
    });
  }

  Future openFolder() {
    return _selectFolder().then((chrome.DirectoryEntry entry) {
      if (entry != null) {
        _OpenFolderJob job = new _OpenFolderJob(entry, this);
        jobManager.schedule(job);
      }
    });
  }

  void showSuccessMessage(String message) {
    statusComponent.temporaryMessage = message;
  }

  SparkDialog _errorDialog;

  void showMessage(String title, String message) {
    showErrorMessage(title, message);
  }

    // Implemented in a sub-class.
  void unveil() { }

  /**
   * Show a model error dialog.
   */
  void showErrorMessage(String title, String message) {
    if (_errorDialog == null) {
      _errorDialog = createDialog(getDialogElement('#errorDialog'));
      _errorDialog.element.querySelector("[primary]").onClick.listen(_hideBackdropOnClick);
    }

    _errorDialog.element.querySelector('#errorTitle').text = title;
    Element container = _errorDialog.element.querySelector('#errorMessage');
    container.children.clear();
    var lines = message.split('\n');
    for(String line in lines) {
      Element lineElement = new Element.p();
      lineElement.text = line;
      container.children.add(lineElement);
    }

    _errorDialog.show();
  }

  SparkDialog _progressDialog;

  void showProgressDialog(String selector) {
    _progressDialog = createDialog(getDialogElement('${selector}'));
    _progressDialog.show();
  }

  void hideProgressDialog() {
    _progressDialog.hide();
    _progressDialog = null;
  }

  void _hideBackdropOnClick(MouseEvent event) {
    querySelector("#modalBackdrop").style.display = "none";
  }

  SparkDialog _publishedAppDialog;

  void showPublishedAppDialog(String appID) {
    if (_publishedAppDialog == null) {
      _publishedAppDialog = createDialog(getDialogElement('#webStorePublishedDialog'));
      _publishedAppDialog.element.querySelector("[primary]").onClick.listen(_hideBackdropOnClick);
      _publishedAppDialog.element.querySelector("#webStorePublishedAction").onClick.listen((MouseEvent event) {
        window.open('https://chrome.google.com/webstore/detail/${appID}',
            '_blank');
        _hideBackdropOnClick(event);
      });
    }
    _publishedAppDialog.show();
  }

  SparkDialog _uploadedAppDialog;

  void showUploadedAppDialog(String appID) {
    if (_uploadedAppDialog == null) {
      _uploadedAppDialog = createDialog(getDialogElement('#webStoreUploadedDialog'));
      _uploadedAppDialog.element.querySelector("[primary]").onClick.listen(_hideBackdropOnClick);
      _uploadedAppDialog.element.querySelector("#webStoreUploadedAction").onClick.listen((MouseEvent event) {
        window.open('https://chrome.google.com/webstore/developer/edit/${appID}',
            '_blank');
        _hideBackdropOnClick(event);
      });
    }
    _uploadedAppDialog.show();
  }

  SparkDialog _okCancelDialog;
  Completer<bool> _okCancelCompleter;

  Future<bool> askUserOkCancel(String message, {String okButtonLabel: 'OK'}) {
    if (_okCancelDialog == null) {
      _okCancelDialog = createDialog(getDialogElement('#okCancelDialog'));
      _okCancelDialog.element.querySelector('#okText').onClick.listen((_) {
        if (_okCancelCompleter != null) {
          _okCancelCompleter.complete(true);
          _okCancelCompleter = null;
        }
      });
      _okCancelDialog.element.on['opened'].listen((event) {
        if (event.detail == false) {
          if (_okCancelCompleter != null) {
            _okCancelCompleter.complete(false);
            _okCancelCompleter = null;
          }
        }
      });
    }

    _okCancelDialog.element.querySelector('#okCancelMessage').text = message;
    _okCancelDialog.element.querySelector('#okText').text = okButtonLabel;

    _okCancelCompleter = new Completer();
    _okCancelDialog.show();
    return _okCancelCompleter.future;
  }

  void onSplitViewUpdate(int position) { }

  void setGitSettingsResetDoneVisible(bool enabled) {
    getUIElement('#gitResetSettingsDone').hidden = !enabled;
  }

  List<ws.Resource> _getSelection() => _filesController.getSelection();

  ws.Folder _getFolder([List<ws.Resource> resources]) {
    if (resources != null && resources.isNotEmpty) {
      if (resources.first.isFile) {
        return resources.first.parent;
      } else {
        return resources.first;
      }
    } else {
      if (focusManager.currentResource != null) {
        ws.Resource resource = focusManager.currentResource;
        if (resource.isFile) {
          if (resource.project != null) {
            return resource.parent;
          }
        } else {
          return resource;
        }
      }
    }
    return null;
  }

  void _closeOpenEditor(ws.Resource resource) {
    if (resource is ws.File &&  editorManager.isFileOpened(resource)) {
      editorArea.closeFile(resource);
    }
  }

  /**
   * Refreshes the file name on an opened editor tab.
   */
  void _renameOpenEditor(ws.Resource renamedResource) {
    if (renamedResource is ws.File && editorManager.isFileOpened(renamedResource)) {
      editorArea.renameFile(renamedResource);
    }
  }

  void _selectResource(ws.Resource resource) {
    if (resource.isFile) {
      editorArea.selectFile(
          resource, forceOpen: true, switchesTab: true, forceFocus: true);
    } else {
      _filesController.selectFile(resource);
      _filesController.setFolderExpanded(resource);
    }
  }

  //
  // Implementation of FilesControllerDelegate interface:
  //

  void selectInEditor(ws.File file,
                      {bool forceOpen: false,
                       bool replaceCurrent: true,
                       bool switchesTab: true}) {
    if (forceOpen || editorManager.isFileOpened(file)) {
      editorArea.selectFile(file,
          forceOpen: forceOpen,
          replaceCurrent: replaceCurrent,
          switchesTab: switchesTab);
    }
  }

  Element getContextMenuContainer() => querySelector('#file-item-context-menu');

  List<ContextAction> getActionsFor(List<ws.Resource> resources) =>
      actionManager.getContextActions(resources);

  //
  // - End implementation of FilesControllerDelegate interface.
  //

  //
  // Implementation of AceManagerDelegate interface:
  //

  void setShowFileAsText(String filename, bool enabled) {
    String extension = path.extension(filename);
    if (extension.isEmpty) extension = filename;

    if (enabled) {
      _textFileExtensions.add(extension);
    } else {
      _textFileExtensions.remove(extension);
    }

    syncPrefs.setValue('textFileExtensions',
        JSON.encode(_textFileExtensions.toList()));
  }

  bool canShowFileAsText(String filename) {
    String extension = path.extension(filename);

    // Whitelist files that don't have a period or that start with one. Ex.,
    // `AUTHORS`, `.gitignore`.
    if (extension.isEmpty) return true;

    return _aceManager.isFileExtensionEditable(extension) ||
        _textFileExtensions.contains(extension);
  }
  //
  // - End implementation of AceManagerDelegate interface.
  //
}

class PlatformInfo {
  /**
   * The operating system chrome is running on. One of: "mac", "win", "android",
   * "cros", "linux", "openbsd".
   */
  final String os;

  /**
   * The machine's processor architecture. One of: "arm", "x86-32", "x86-64".
   */
  final String arch;

  /**
   * The native client architecture. This may be different from arch on some
   * platforms. One of: "arm", "x86-32", "x86-64".
   */
  final String naclArch;

  PlatformInfo._(this.os, this.arch, this.naclArch);

  PlatformInfo.fromMap(Map m) : this._(m['os'], m['arch'], m['nacl_arch']);

  String toString() => "${os}, ${arch}, ${naclArch}";

  bool get isCros => os == 'cros';
}

/**
 * Used to manage the default location to create new projects.
 *
 * This class also abstracts a bit other the differences between Chrome OS and
 * Windows/Mac/linux.
 */
class ProjectLocationManager {
  preferences.PreferenceStore _prefs;
  LocationResult _projectLocation;
  final ws.Workspace _workspace;

  /**
   * Create a ProjectLocationManager asynchronously, restoring the default
   * project location from the given preferences.
   */
  static Future<ProjectLocationManager> restoreManager(
      preferences.PreferenceStore prefs, ws.Workspace workspace) {
    return prefs.getValue('projectFolder').then((String folderToken) {
      if (folderToken == null) {
        return new ProjectLocationManager._(prefs, workspace);
      }

      return chrome.fileSystem.restoreEntry(folderToken).then((chrome.Entry entry) {
        return new ProjectLocationManager._(prefs, workspace,
            new LocationResult(entry, entry, false));
      }).catchError((e) {
        return new ProjectLocationManager._(prefs, workspace);
      });
    });
  }

  ProjectLocationManager._(this._prefs, this._workspace, [this._projectLocation]);

  /**
   * Returns the default location to create new projects in. For Chrome OS, this
   * will be the sync filesystem. This method can return `null` if the user
   * cancels the folder selection dialog.
   */
  Future<LocationResult> getProjectLocation() {
    if (_projectLocation != null) {
      // Check if the saved location exists. If so, return it. Otherwise, get a
      // new location.
      return _projectLocation.exists().then((bool value) {
        if (value) {
          return _projectLocation;
        } else {
          _projectLocation = null;
          return getProjectLocation();
        }
      });
    }

    // On Chrome OS, use the sync filesystem.
    if (_isCros() && _workspace.syncFsIsAvailable) {
      return chrome.syncFileSystem.requestFileSystem().then((fs) {
        var entry = fs.root;
        return new LocationResult(entry, entry, true);
      });
    }

    // Display a dialog asking the user to choose a default project folder.
    // TODO: We need to provide an explaination to the user about what this
    // folder is for.
    return _selectFolder(suggestedName: 'projects').then((entry) {
      if (entry == null) {
        return null;
      }

      _projectLocation = new LocationResult(entry, entry, false);
      _prefs.setValue('projectFolder', chrome.fileSystem.retainEntry(entry));
      return _projectLocation;
    });
  }

  /**
   * This will create a new folder in default project location. It will attempt
   * to use the given [defaultName], but will disambiguate it if necessary. For
   * example, if `defaultName` already exists, the created folder might be named
   * something like `defaultName-1` instead.
   */
  Future<LocationResult> createNewFolder(String defaultName) {
    return getProjectLocation().then((LocationResult root) {
      return root == null ? null : _create(root, defaultName, 1);
    });
  }

  Future<LocationResult> _create(
      LocationResult location, String baseName, int count) {
    String name = count == 1 ? baseName : '${baseName}-${count}';

    return location.parent.createDirectory(name, exclusive: true).then((dir) {
      return new LocationResult(location.parent, dir, location.isSync);
    }).catchError((_) {
      if (count > 50) {
        throw "Error creating project '${baseName}.'";
      } else {
        return _create(location, baseName, count + 1);
      }
    });
  }
}

class LocationResult {
  /**
   * The parent Entry. This can be useful for persistng the info across
   * sessions.
   */
  final chrome.DirectoryEntry parent;

  /**
   * The created location.
   */
  final chrome.DirectoryEntry entry;

  /**
   * Whether the entry was created in the sync filesystem.
   */
  final bool isSync;

  LocationResult(this.parent, this.entry, this.isSync);

  /**
   * The name of the created entry.
   */
  String get name => entry.name;

  Future<bool> exists() {
    if (isSync) return new Future.value(true);

    return entry.getMetadata().then((_) {
      return true;
    }).catchError((e) {
      return false;
    });
  }
}

class _SparkSetupParticipant extends LifecycleParticipant {
  Spark spark;

  _SparkSetupParticipant(this.spark);

  Future applicationStarting(Application application) {
    // get platform info
    return chrome.runtime.getPlatformInfo().then((Map m) {
      spark._platformInfo = new PlatformInfo.fromMap(m);
      return spark.workspace.restore().then((value) {
        if (spark.workspace.getFiles().length == 0) {
          // No files, just focus the editor.
          spark.aceManager.focus();
        }
      });
    }).then((_) {
      return ProjectLocationManager.restoreManager(spark.localPrefs,
          spark.workspace).then((manager) {
        spark.projectLocationManager = manager;
      });
    }).whenComplete(() => spark.unveil());
  }

  Future applicationStarted(Application application) {
    if (spark.developerMode) {
      spark._testDriver = new TestDriver(
          all_tests.defineTests, spark.jobManager, connectToTestListener: true);
    }
    return new Future.value();
  }

  Future applicationClosed(Application application) {
    spark.editorManager.persistState();
    spark.launchManager.dispose();
    spark.localPrefs.flush();
    spark.syncPrefs.flush();
    return new Future.value();
  }
}

/**
 * Allows a user to select a folder on disk. Returns the selected folder
 * entry. Returns `null` in case the user cancels the action.
 */
Future<chrome.DirectoryEntry> _selectFolder({String suggestedName}) {
  Completer completer = new Completer();
  chrome.ChooseEntryOptions options = new chrome.ChooseEntryOptions(
      type: chrome.ChooseEntryType.OPEN_DIRECTORY);
  if (suggestedName != null) options.suggestedName = suggestedName;
  chrome.fileSystem.chooseEntry(options).then((chrome.ChooseEntryResult res) {
    completer.complete(res.entry);
  }).catchError((e) => completer.complete(null));
  return completer.future;
}

bool _isCros() {
  return (SparkModel.instance as Spark).platformInfo.isCros;
}

/**
 * The abstract parent class of Spark related actions.
 */
abstract class SparkAction extends Action {
  Spark spark;

  SparkAction(this.spark, String id, String name) : super(id, name);

  void invoke([Object context]) {
    // Send an action event with the 'main' event category.
    _analyticsTracker.sendEvent('main', id);

    _invoke(context);
  }

  void _invoke([Object context]);

  /**
   * Returns true if `object` is a list and all items are [Resource].
   */
  bool _isResourceList(Object object) {
    if (object is! List) {
      return false;
    }
    List items = object as List;
    return items.every((r) => r is ws.Resource);
  }

  /**
   * Returns true if `object` is a list with a single item and this item is a
   * [Resource].
   */
  bool _isSingleResource(Object object) {
    if (!_isResourceList(object)) {
      return false;
    }
    List<ws.Resource> resources = object as List<ws.Resource>;
    return resources.length == 1;
  }

  /**
   * Returns true if `object` is a list with a single item and this item is a
   * [Project].
   */
  bool _isProject(object) {
    if (!_isResourceList(object)) {
      return false;
    }
    return object.length == 1 && object.first is ws.Project;
  }

  /**
   * Returns true if `context` is a list with a single item, the item is a
   * [Project], and that project is under SCM.
   */
  bool _isScmProject(context) =>
      _isProject(context) && isUnderScm(context.first);

  /**
   * Returns true if `context` is a list with of items, all in the same project,
   * and that project is under SCM.
   */
  bool _isUnderScmProject(context) {
    if (context is! List) return false;
    if (context.isEmpty) return false;

    ws.Project project = context.first.project;

    if (!isUnderScm(project)) return false;

    for (var resource in context) {
      var resProject = resource.project;
      if (resProject == null || resProject != project) {
        return false;
      }
    }

    return true;
  }

  /**
   * Returns true if `object` is a list with a single item and this item is a
   * [Folder].
   */
  bool _isSingleFolder(Object object) {
    if (!_isSingleResource(object)) {
      return false;
    }
    List<ws.Resource> resources = object as List;
    return (object as List).first is ws.Folder;
  }

  /**
   * Returns true if `object` is a list of top-level [Resource].
   */
  bool _isTopLevel(Object object) {
    if (!_isResourceList(object)) {
      return false;
    }
    List<ws.Resource> resources = object as List;
    return resources.every((ws.Resource r) => r.isTopLevel);
  }

  /**
   * Returns true if `object` is a top-level [File].
   */
  bool _isTopLevelFile(Object object) {
    if (!_isResourceList(object)) {
      return false;
    }
    List<ws.Resource> resources = object as List;
    return resources.first.project == null;
  }

  /**
   * Returns true if `object` is a list of File.
   */
  bool _isFileList(Object object) {
    if (!_isResourceList(object)) {
      return false;
    }
    List<ws.Resource> resources = object as List;
    return resources.every((r) => r is ws.File);
  }
}

abstract class SparkDialog {
  void show();
  void hide();
  Element get element;
}

abstract class SparkActionWithDialog extends SparkAction {
  SparkDialog _dialog;

  SparkActionWithDialog(Spark spark,
                        String id,
                        String name,
                        Element dialogElement)
      : super(spark, id, name) {
    _dialog = spark.createDialog(dialogElement);
    _dialog.element.querySelector("[primary]").onClick.listen((_) => _commit());
  }

  void _commit() { }

  Element getElement(String selectors) =>
      _dialog.element.querySelector(selectors);

  List<Element> getElements(String selectors) =>
      _dialog.element.querySelectorAll(selectors);

  Element _triggerOnReturn(String selectors) {
    var element = _dialog.element.querySelector(selectors);
    element.onKeyDown.listen((event) {
      if (event.keyCode == KeyCode.ENTER) {
        _commit();
        _dialog.hide();
      }
    });
    return element;
  }

  void _show() => _dialog.show();
}

class FileOpenInTabAction extends SparkAction implements ContextAction {
  FileOpenInTabAction(Spark spark) :
      super(spark, "file-open-in-tab", "Open in New Tab");

  void _invoke([List<ws.File> files]) {
    bool forceOpen = files.length > 1;
    files.forEach((ws.File file) {
      spark.selectInEditor(file, forceOpen: true, replaceCurrent: false);
    });
  }

  String get category => 'folder';

  bool appliesTo(Object object) => _isFileList(object);
}

class FileOpenAction extends SparkAction {
  FileOpenAction(Spark spark) : super(spark, "file-open", "Open File…") {
    addBinding("ctrl-o");
  }

  void _invoke([Object context]) {
    spark.openFile();
  }
}

class FileNewAction extends SparkActionWithDialog implements ContextAction {
  InputElement _nameElement;
  ws.Folder folder;

  FileNewAction(Spark spark, Element dialog)
      : super(spark, "file-new", "New File…", dialog) {
    addBinding("ctrl-n");
    _nameElement = _triggerOnReturn("#fileName");
  }

  void _invoke([List<ws.Resource> resources]) {
    folder = spark._getFolder(resources);
    if (folder != null) {
      _nameElement.value = '';
      _show();
    }
  }

  void _commit() {
    var name = _nameElement.value;
    if (name.isNotEmpty) {
      if (folder != null) {
        folder.createNewFile(name).then((file) {
          // Delay a bit to allow the files view to process the new file event.
          // TODO: This is due to a race condition in when the files view receives
          // the resource creation event; we should remove the possibility for
          // this to occur.
          Timer.run(() {
            spark.selectInEditor(file, forceOpen: true, replaceCurrent: true);
            spark._aceManager.focus();
          });
        }).catchError((e) {
          spark.showErrorMessage("Error Creating File", e.toString());
        });
      }
    }
  }

  String get category => 'folder';

  bool appliesTo(Object object) => _isSingleResource(object) && !_isTopLevelFile(object);
}

class FileSaveAction extends SparkAction {
  FileSaveAction(Spark spark) : super(spark, "file-save", "Save") {
    addBinding("ctrl-s");
  }

  void _invoke([Object context]) => spark.editorManager.saveAll();
}

class FileDeleteAction extends SparkAction implements ContextAction {
  FileDeleteAction(Spark spark) : super(spark, "file-delete", "Delete");

  void _invoke([List<ws.Resource> resources]) {
    if (resources == null) {
      var sel = spark._filesController.getSelection();
      if (sel.isEmpty) return;
      resources = sel;
    }

    String message;

    if (resources.length == 1) {
      message = "Are you sure you want to delete '${resources.first.name}'?";
    } else {
      message = "Are you sure you want to delete ${resources.length} files?";
    }

    spark.askUserOkCancel(message, okButtonLabel: 'Delete').then((bool val) {
      if (val) {
        spark.workspace.pauseResourceEvents();
        Future.forEach(resources, (ws.Resource r) => r.delete()).catchError((e) {
          String ordinality = resources.length == 1 ? "File" : "Files";
          spark.showErrorMessage("Error Deleting ${ordinality}", e.toString());
        }).whenComplete(() {
          spark.workspace.resumeResourceEvents();
          spark.workspace.save();
        });
      }
    });
  }

  String get category => 'resource';

  bool appliesTo(Object object) => _isResourceList(object);
}

class FileRenameAction extends SparkActionWithDialog implements ContextAction {
  ws.Resource resource;
  InputElement _nameElement;

  FileRenameAction(Spark spark, Element dialog)
      : super(spark, "file-rename", "Rename…", dialog) {
    _nameElement = _triggerOnReturn("#renameFileName");
  }

  void _invoke([List<ws.Resource> resources]) {
    if (resources != null && resources.isNotEmpty) {
      resource = resources.first;
      _nameElement.value = resource.name;
      _show();
    }
  }

  void _commit() {
    if (_nameElement.value.isNotEmpty) {
      resource.rename(_nameElement.value).then((value) {
        spark._renameOpenEditor(resource);
      }).catchError((e) {
        spark.showErrorMessage("Error During Rename", e.toString());
      });
    }
  }

  String get category => 'resource';

  bool appliesTo(Object object) => _isSingleResource(object) && !_isTopLevel(object);
}

class ResourceCloseAction extends SparkAction implements ContextAction {
  ResourceCloseAction(Spark spark) : super(spark, "file-close", "Close");

  void _invoke([List<ws.Resource> resources]) {
    if (resources == null) {
      resources = spark._getSelection();
    }

    for (ws.Resource resource in resources) {
      spark.workspace.unlink(resource);
      if (resource is ws.File) {
        spark._closeOpenEditor(resource);
      } else if (resource is ws.Project) {
        resource.traverse().forEach(spark._closeOpenEditor);
      }
    }

    spark.workspace.save();
  }

  String get category => 'resource';

  bool appliesTo(Object object) => _isTopLevel(object);
}

class TabPreviousAction extends SparkAction {
  TabPreviousAction(Spark spark) : super(spark, "tab-prev", "Previous Tab") {
    addBinding('ctrl-shift-[');
    addBinding('ctrl-shift-tab', macBinding: 'macctrl-shift-tab');
  }

  void _invoke([Object context]) => spark.editorArea.gotoPreviousTab();
}

class TabNextAction extends SparkAction {
  TabNextAction(Spark spark) : super(spark, "tab-next", "Next Tab") {
    addBinding('ctrl-shift-]');
    addBinding('ctrl-tab', macBinding: 'macctrl-tab');
  }

  void _invoke([Object context]) => spark.editorArea.gotoNextTab();
}

class SpecificTabAction extends SparkAction {
  _SpecificTabKeyBinding _binding;

  SpecificTabAction(Spark spark) : super(spark, "tab-goto", "Goto Tab") {
    _binding = new _SpecificTabKeyBinding();
    bindings.add(_binding);
  }

  void _invoke([Object context]) {
    if (_binding.index < 1 && _binding.index > spark.editorArea.tabs.length) {
      return;
    }

    // Ctrl-1 to Ctrl-8. The user types in a 1-based key event; we convert that
    // into a 0-based into into the tabs.
    spark.editorArea.selectedTab = spark.editorArea.tabs[_binding.index - 1];
  }
}

class _SpecificTabKeyBinding extends KeyBinding {
  final int ONE_CODE = '1'.codeUnitAt(0);
  final int EIGHT_CODE = '8'.codeUnitAt(0);

  int index = -1;

  _SpecificTabKeyBinding() : super('ctrl-1');

  bool matches(KeyboardEvent event) {
    // If the user typed in a 1 to an 8, change this binding to match that key.
    // To match completely, the user will need to have used the `ctrl` modifier.
    if (event.keyCode >= ONE_CODE && event.keyCode <= EIGHT_CODE) {
      keyCode = event.keyCode;
      index = keyCode - ONE_CODE + 1;
    }

    return super.matches(event);
  }
}

class TabLastAction extends SparkAction {
  TabLastAction(Spark spark) : super(spark, "tab-last", "Last Tab") {
    addBinding("ctrl-9");
  }

  void _invoke([Object context]) {
    if (spark.editorArea.tabs.isNotEmpty) {
      spark.editorArea.selectedTab = spark.editorArea.tabs.last;
    }
  }
}

class TabCloseAction extends SparkAction {
  TabCloseAction(Spark spark) : super(spark, "tab-close", "Close") {
    addBinding("ctrl-w");
  }

  void _invoke([Object context]) {
    if (spark.editorArea.selectedTab != null) {
      spark.editorArea.remove(spark.editorArea.selectedTab);
    }
  }
}

class FileExitAction extends SparkAction {
  FileExitAction(Spark spark) : super(spark, "file-exit", "Quit") {
    addBinding('ctrl-q', linuxBinding: 'ctrl-shift-q');
  }

  void _invoke([Object context]) {
    spark.close().then((_) {
      chrome.app.window.current().close();
    });
  }
}

class ApplicationRunAction extends SparkAction implements ContextAction {
  ApplicationRunAction(Spark spark) : super(
      spark, "application-run", "Run Application") {
    addBinding("ctrl-r");
    enabled = false;
    spark.focusManager.onResourceChange.listen((r) => _updateEnablement(r));
  }

  void _invoke([context]) {
    ws.Resource resource;

    if (context == null) {
      resource = spark.focusManager.currentResource;
    } else {
      resource = context.first;
    }

    Completer completer = new Completer();
    ProgressJob job = new ProgressJob("Running application…", completer);
    spark.launchManager.run(resource).then((_) {
      completer.complete();
    }).catchError((e) {
      completer.complete();
      spark.showErrorMessage('Error Running Application', '${e}');
    });
  }

  String get category => 'application';

  bool appliesTo(list) => list.length == 1 && _appliesTo(list.first);

  bool _appliesTo(ws.Resource resource) {
    return spark.launchManager.canRun(resource);
  }

  void _updateEnablement(ws.Resource resource) {
    enabled = _appliesTo(resource);
  }
}

abstract class PackageGetAction extends SparkAction implements ContextAction {
  PackageGetAction(Spark spark, String id, String name) :
    super(spark, id, name);

  void _invoke([context]) {
    ws.Resource resource;

    if (context == null) {
      resource = spark.focusManager.currentResource;
    } else {
      resource = context.first;
    }

    spark.jobManager.schedule(_createJob(resource.project));
  }

  String get category => 'application';

  bool appliesTo(list) => list.length == 1 && _appliesTo(list.first);

  Job _createJob(ws.Project project);

  bool _appliesTo(ws.Resource resource);
}

class PubGetAction extends PackageGetAction {
  PubGetAction(Spark spark) : super(spark, "pub-get", "Pub Get");

  Job _createJob(ws.Project project) => new PubGetJob(spark, project);

  bool _appliesTo(ws.Resource resource) =>
      spark.pubManager.properties.isPackageResource(resource);
}

class BowerGetAction extends PackageGetAction {
  BowerGetAction(Spark spark) : super(spark, "bower-install", "Bower Install");

  Job _createJob(ws.Project project) => new BowerGetJob(spark, project);

  bool _appliesTo(ws.Resource resource) =>
      spark.bowerManager.properties.isPackageResource(resource);
}

class PubUpgradeAction extends SparkAction implements ContextAction {
  PubUpgradeAction(Spark spark) : super(spark, "pub-upgrade", "Pub Upgrade");

  void _invoke([context]) {
    ws.Resource resource;

    if (context == null) {
      resource = spark.focusManager.currentResource;
    } else {
      resource = context.first;
    }

    spark.jobManager.schedule(new PubUpgradeJob(spark, resource.project));
  }

  String get category => 'application';

  bool appliesTo(list) => list.length == 1 && _appliesTo(list.first);

  bool _appliesTo(ws.Resource resource) =>
      spark.pubManager.properties.isPackageResource(resource);
}

/**
 * A context menu item to compile a Dart file to JavaScript. Currently this is
 * only available for Dart files in a chrome app.
 */
class CompileDartAction extends SparkAction implements ContextAction {
  CompileDartAction(Spark spark) : super(spark, "dart-compile", "Compile to JavaScript");

  void _invoke([context]) {
    ws.Resource resource;

    if (context == null) {
      resource = spark.focusManager.currentResource;
    } else {
      resource = context.first;
    }

    spark.jobManager.schedule(
        new CompileDartJob(spark, resource, resource.name));
  }

  String get category => 'application';

  bool appliesTo(list) => list.length == 1 && _appliesTo(list.first);

  bool _appliesTo(ws.Resource resource) {
    bool isDartFile = resource is ws.File && resource.project != null
        && resource.name.endsWith('.dart');

    if (!isDartFile) return false;

    return resource.parent.getChild('manifest.json') != null;
  }
}

class ResourceRefreshAction extends SparkAction implements ContextAction {
  ResourceRefreshAction(Spark spark) : super(
      spark, "resource-refresh", "Refresh") {
    // On Chrome OS, bind to the dedicated refresh key.
    chrome.runtime.getPlatformInfo().then((Map m) {
      if (new PlatformInfo.fromMap(m).isCros) {
        addBinding('f5', linuxBinding: 'f3');
      } else {
        addBinding('f5');
      }
    });
  }

  void _invoke([context]) {
    List<ws.Resource> resources;

    if (context == null) {
      resources = [spark.focusManager.currentResource];
    } else {
      resources = context;
    }

    ResourceRefreshJob job = new ResourceRefreshJob(resources);
    spark.jobManager.schedule(job);
  }

  String get category => 'resource';

  bool appliesTo(context) => _isResourceList(context) && !_isTopLevelFile(context);
}

class PrevMarkerAction extends SparkAction {
  PrevMarkerAction(Spark spark) : super(
      spark, "marker-prev", "Previous Marker") {
    addBinding("ctrl-shift-p");
  }

  void _invoke([Object context]) {
    spark._aceManager.selectPrevMarker();
  }
}

class NextMarkerAction extends SparkAction {
  NextMarkerAction(Spark spark) : super(
      spark, "marker-next", "Next Marker") {
    // TODO: We probably don't want to bind to 'print'. Perhaps there's a good
    // keybinding we can borrow from Chrome?
    addBinding("ctrl-p");
  }

  void _invoke([Object context]) {
    spark._aceManager.selectNextMarker();
  }
}

class FolderNewAction extends SparkActionWithDialog implements ContextAction {
  InputElement _nameElement;
  ws.Folder folder;

  FolderNewAction(Spark spark, Element dialog)
      : super(spark, "folder-new", "New Folder…", dialog) {
    addBinding("ctrl-shift-n");
    _nameElement = _triggerOnReturn("#folderName");
  }

  void _invoke([List<ws.Folder> folders]) {
    folder = spark._getFolder(folders);
    _nameElement.value = '';
    _show();
  }

  void _commit() {
    final String name = _nameElement.value;
    if (name.isNotEmpty) {
      folder.createNewFolder(name).then((folder) {
        // Delay a bit to allow the files view to process the new file event.
        Timer.run(() {
          spark._filesController.selectFile(folder);
        });
      }).catchError((e) {
        spark.showErrorMessage("Error Creating Folder", e.toString());
      });
    }
  }

  String get category => 'folder';

  bool appliesTo(Object object) => _isSingleFolder(object);
}

class FormatAction extends SparkAction {
  FormatAction(Spark spark) : super(spark, 'edit-format', 'Format') {
    // TODO: I do not like this binding, but can't think of a better one.
    addBinding('ctrl-shift-1');
  }

  void _invoke([Object context]) {
    ws.File file = spark.editorManager.currentFile;
    for (Editor editor in spark.editorManager.editors) {
      if (editor.file == file) {
        if (editor is TextEditor) {
          editor.format();
        }
        break;
      }
    }
  }
}

/// Transfers the focus to the search box
class SearchAction extends SparkAction {
  SearchAction(Spark spark) : super(spark, 'search', 'Search') {
    addBinding('ctrl-shift-f');
  }

  @override
  void _invoke([Object context]) {
    spark.getUIElement('#searchBox').focus();
  }
}

class FocusMainMenuAction extends SparkAction {
  FocusMainMenuAction(Spark spark)
      : super(spark, 'focusMainMenu', 'Focus Main Menu') {
    addBinding('f10');
  }

  @override
  void _invoke([Object context]) {
    spark.getUIElement('#mainMenu').focus();
  }
}

class NewProjectAction extends SparkActionWithDialog {
  InputElement _nameElt;
  List<InputElement> _jsDepsElts;
  ws.Folder folder;

  NewProjectAction(Spark spark, Element dialog)
      : super(spark, "project-new", "New Project…", dialog) {
    _nameElt = _triggerOnReturn("#name");
    _jsDepsElts = getElements('[name="jsDeps"]');
  }

  void _invoke([context]) {
    _nameElt.value = '';
    _show();
  }

  void _commit() {
    final name = _nameElt.value.trim();

    if (name.isEmpty) return;

    spark.projectLocationManager.createNewFolder(name)
        .then((LocationResult location) {
      if (location == null) {
        return new Future.value();
      }

      ws.WorkspaceRoot root;
      final locationEntry = location.entry;

      if (location.isSync) {
        root = new ws.SyncFolderRoot(locationEntry);
      } else {
        root = new ws.FolderChildRoot(location.parent, locationEntry);
      }

      return new Future.value().then((_) {
        List<ProjectTemplate> templates = [];

        final globalVars = {
            'projectName': name,
            'sourceName': name.toLowerCase()
        };

        final InputElement projectTypeElt =
            getElement('input[name="type"]:checked');
        templates.add(
            new ProjectTemplate(projectTypeElt.value, globalVars));

        List<String> jsDeps = [];
        for (final elt in _jsDepsElts) {
          // NOTE: This test will get both the checkboxes and the textbox.
          if ((elt.type == "checkbox" && elt.checked) ||
              (elt.type == "textarea" && elt.value.isNotEmpty)) {
            jsDeps.add(elt.value);
          }
        }
        if (jsDeps.isNotEmpty) {
          final localVars = {
              'dependencies': jsDeps.join(',\n    ')
          };
          templates.add(
              new ProjectTemplate("bower-deps", globalVars, localVars));
        }

        return new ProjectBuilder(locationEntry, templates).build();

      }).then((_) {
        return spark.workspace.link(root).then((ws.Project project) {
          spark.showSuccessMessage('Created ${project.name}');
          Timer.run(() {
            spark._selectResource(ProjectBuilder.getMainResourceFor(project));

            // Run Pub if the new project has a pubspec file.
            if (spark.pubManager.properties.isProjectWithPackages(project)) {
              spark.jobManager.schedule(new PubGetJob(spark, project));
            }

            // Run Bower if the new project has a bower.json file.
            if (spark.bowerManager.properties.isProjectWithPackages(project)) {
              spark.jobManager.schedule(new BowerGetJob(spark, project));
            }
          });
          spark.workspace.save();
        });
      });
    }).catchError((e) {
      spark.showErrorMessage('Error Creating Project', '${e}');
    });
  }
}

class FolderOpenAction extends SparkAction {
  FolderOpenAction(Spark spark) : super(spark, "folder-open", "Open Folder…");

  void _invoke([Object context]) {
    spark.openFolder();
  }
}

class ApplicationPushAction extends SparkActionWithDialog implements ContextAction {
  InputElement _pushUrlElement;
  ws.Container deployContainer;

  ApplicationPushAction(Spark spark, Element dialog)
      : super(spark, "application-push", "Deploy to Mobile", dialog) {
    _pushUrlElement = _triggerOnReturn("#pushUrl");
    enabled = false;
    spark.focusManager.onResourceChange.listen((r) => _updateEnablement(r));
  }

  void _invoke([context]) {
    ws.Resource resource;

    if (context == null) {
      resource = spark.focusManager.currentResource;
    } else {
      resource = context.first;
    }

    deployContainer = getAppContainerFor(resource);

    _show();
  }

  String get category => 'application';

  bool appliesTo(list) => list.length == 1 && _appliesTo(list.first);

  bool _appliesTo(ws.Resource resource) {
    return getAppContainerFor(resource) != null;
  }

  void _updateEnablement(ws.Resource resource) {
    enabled = _appliesTo(resource);
  }

  void _commit() {
    String type = getElement('input[name="type"]:checked').id;
    Job job;
    if (type == 'adb') {
      job = new _HarnessPushJob.pushToAdb(spark, deployContainer);
    } else {
      String url = _pushUrlElement.value;
      // TODO(braden): Input validation.
      job = new _HarnessPushJob.pushToUrl(spark, deployContainer, url);
    }
    spark.jobManager.schedule(job);
  }
}

class _HarnessPushJob extends Job {
  final Spark spark;
  final ws.Container deployContainer;
  String _url;
  bool _adb = false;

  _HarnessPushJob.pushToAdb(this.spark, this.deployContainer)
      : super('Deploying via ADB…') {
    _adb = true;
  }

  _HarnessPushJob.pushToUrl(this.spark, this.deployContainer, this._url)
      : super('Deploying to mobile…') { }

  Future run(ProgressMonitor monitor) {
    if (_adb) {
      spark.showProgressDialog('#pushADBProgressDialog');
    }

    HarnessPush harnessPush = new HarnessPush(deployContainer,
        spark.localPrefs);

    Future push = _adb ? harnessPush.pushADB(monitor) :
        harnessPush.push(_url, monitor);
    return push.then((_) {
      if (_adb) {
        spark.hideProgressDialog();
      }
      spark.showSuccessMessage('Successfully pushed');
    }).catchError((e) {
      if (_adb) {
        spark.hideProgressDialog();
      }
      spark.showMessage('Push failure', e.toString());
    });
  }
}

class PropertiesAction extends SparkActionWithDialog implements ContextAction {
  ws.Resource _selectedResource;
  Element _titleElement;
  HtmlElement _propertiesElement;

  PropertiesAction(Spark spark, Element dialog)
      : super(spark, 'properties', 'Properties…', dialog) {
    _titleElement = getElement('#propertiesDialog .modal-title');
    _propertiesElement = getElement('#propertiesDialog .modal-body');
  }

  void _invoke([List context]) {
    _selectedResource = context.first;
    final String type = _selectedResource is ws.Project ? 'Project' :
      _selectedResource is ws.Container ? 'Folder' : 'File';
    _titleElement.text = '${type} Properties';
    _propertiesElement.innerHtml = '';
    _buildProperties().then((_) => _show());
  }

  Future _buildProperties() {
    _addProperty(_propertiesElement, 'Name', _selectedResource.name);
    return _getLocation().then((location) {
      _addProperty(_propertiesElement, 'Location', location);
    }).then((_) {
      GitScmProjectOperations gitOperations =
          spark.scmManager.getScmOperationsFor(_selectedResource.project);

      if (gitOperations != null) {
        return gitOperations.getConfigMap().then((Map<String, dynamic> map) {
          final String repoUrl = map['url'];
          _addProperty(_propertiesElement, 'Repository', repoUrl);
        }).catchError((e) {
          _addProperty(_propertiesElement, 'Repository',
              '<error retrieving Git data>');
        });
      }
    }).then((_) {
      return _selectedResource.entry.getMetadata().then((meta) {
        if (_selectedResource.entry is FileEntry) {
          final String size = _nf.format(meta.size);
          _addProperty(_propertiesElement, 'Size', '$size bytes');
        }

        final String lastModified =
            new DateFormat.yMMMd().add_jms().format(meta.modificationTime);
        _addProperty(_propertiesElement, 'Last Modified', lastModified);
      });
    });
  }

  Future<String> _getLocation() {
    return chrome.fileSystem.getDisplayPath(_selectedResource.entry)
        .catchError((e) {
      // SyncFS from ChromeBook falls in here.
      return _selectedResource.entry.fullPath;
    });
  }

  void _addProperty(HtmlElement parent, String key, String value) {
    Element div = new DivElement()..classes.add('form-group');
    parent.children.add(div);

    Element label = new LabelElement()..text = key;
    Element element = new ParagraphElement()..text = value
        ..className = 'form-control-static';

    div.children.addAll([label, element]);
  }

  String get category => 'properties';

  bool appliesTo(context) => true;
}

/* Git operations */

class GitCloneAction extends SparkActionWithDialog {
  InputElement _repoUrlElement;

  GitCloneAction(Spark spark, Element dialog)
      : super(spark, "git-clone", "Git Clone…", dialog) {
    _repoUrlElement = _triggerOnReturn("#gitRepoUrl");
  }

  void _invoke([Object context]) {
    // Select any previous text in the URL field.
    Timer.run(_repoUrlElement.select);

    _show();
  }

  void _commit() {
    String url = _repoUrlElement.value;
    String projectName;

    if (url.isEmpty) return;

    // TODO(grv): Add verify checks.

    // Add `'.git` to the given url unless it ends with `/`.
    if (url.endsWith('/')) {
      projectName = url.substring(0, url.length - 1).split('/').last;
    } else {
      projectName = url.split('/').last;
    }

    if (projectName.endsWith('.git')) {
      projectName = projectName.substring(0, projectName.length - 4);
    }

    _GitCloneJob job = new _GitCloneJob(url, projectName, spark);
    spark.jobManager.schedule(job);
  }
}

class GitPullAction extends SparkAction implements ContextAction {
  GitPullAction(Spark spark) : super(spark, "git-pull", "Pull from Origin");

  void _invoke([context]) {
    var project = context.first.project;
    var operations = spark.scmManager.getScmOperationsFor(project);

    spark.jobManager.schedule(new _GitPullJob(operations, spark));
  }

  String get category => 'git';

  bool appliesTo(context) => _isScmProject(context);
}

class GitBranchAction extends SparkActionWithDialog implements ContextAction {
  ws.Project project;
  GitScmProjectOperations gitOperations;
  InputElement _branchNameElement;

  GitBranchAction(Spark spark, Element dialog)
      : super(spark, "git-branch", "Create Branch…", dialog) {
    _branchNameElement = _triggerOnReturn("#gitBranchName");
  }

  void _invoke([context]) {
    project = context.first;
    gitOperations = spark.scmManager.getScmOperationsFor(project);
    _show();
  }

  void _commit() {
    // TODO(grv): Add verify checks.
    _GitBranchJob job = new _GitBranchJob(gitOperations, _branchNameElement.value);
    spark.jobManager.schedule(job);
  }

  String get category => 'git';

  bool appliesTo(context) => _isScmProject(context);
}

class GitCommitAction extends SparkActionWithDialog implements ContextAction {
  ws.Project project;
  GitScmProjectOperations gitOperations;
  TextAreaElement _commitMessageElement;
  InputElement _userNameElement;
  InputElement _userEmailElement;
  Element _gitStatusElement;
  DivElement _gitChangeElement;
  bool _needsFillNameEmail;
  String _gitName;
  String _gitEmail;

  List<ws.File> modifiedFileList = [];
  List<ws.File> addedFileList = [];

  GitCommitAction(Spark spark, Element dialog)
      : super(spark, "git-commit", "Commit Changes…", dialog) {
    _commitMessageElement = getElement("#commitMessage");
    _userNameElement = getElement('#gitName');
    _userEmailElement = getElement('#gitEmail');
    _gitStatusElement = getElement('#gitStatus');
    _gitChangeElement = getElement('#gitChangeList');
    getElement('#gitStatusDetail').onClick.listen((e) {
      _gitChangeElement.style.display =
          _gitChangeElement.style.display == 'none' ? 'block' : 'none';
    });
  }

  void _invoke([context]) {
    project = context.first.project;
    gitOperations = spark.scmManager.getScmOperationsFor(project);
    modifiedFileList.clear();
    addedFileList.clear();
    spark.syncPrefs.getValue("git-user-info").then((String value) {
      _gitName = null;
      _gitEmail = null;
      if (value != null) {
        Map<String,String> info = JSON.decode(value);
        _needsFillNameEmail = false;
        _gitName = info['name'];
        _gitEmail = info['email'];
      } else {
        _needsFillNameEmail = true;
      }
      getElement('#gitUserInfo').classes.toggle('hidden', !_needsFillNameEmail);
      _commitMessageElement.value = '';
      _userNameElement.value = '';
      _userEmailElement.value = '';
      _gitChangeElement.text = '';
      _gitChangeElement.style.display = 'none';

      _addGitStatus();

      _show();
    });
  }

  void _addGitStatus() {
    _calculateScmStatus(project);
    modifiedFileList.forEach((file) {
      _gitChangeElement.innerHtml += 'Modified:&emsp;' + file.path + '<br/>';
    });
    addedFileList.forEach((file){
      _gitChangeElement.innerHtml += 'Added:&emsp;' + file.path + '<br/>';
    });
    final int modifiedCnt = modifiedFileList.length;
    final int addedCnt = addedFileList.length;
    if (modifiedCnt + addedCnt == 0) {
      _gitStatusElement.text = "Nothing to commit.";
    } else {
      _gitStatusElement.text =
          '$modifiedCnt ${(modifiedCnt > 1) ? 'files' : 'file'} modified, ' +
          '$addedCnt ${(addedCnt > 1) ? 'files' : 'file'} added.';
    // TODO(sunglim): show the count of deletetd files.
    }
  }

  void _calculateScmStatus(ws.Folder folder) {
    folder.getChildren().forEach((resource) {
      if (resource is ws.Folder) {
        if (resource.isScmPrivate()) {
          return;
        }
        _calculateScmStatus(resource);
      } else if (resource is ws.File) {
        FileStatus status = gitOperations.getFileStatus(resource);
        if (status == FileStatus.MODIFIED) {
          modifiedFileList.add(resource);
        } else if (status == FileStatus.UNTRACKED) {
          addedFileList.add(resource);
        }
      }
    });
  }

  void _commit() {
    if (_needsFillNameEmail) {
      _gitName = _userNameElement.value;
      _gitEmail = _userEmailElement.value;
      String encoded = JSON.encode({'name': _gitName, 'email': _gitEmail});
      spark.syncPrefs.setValue("git-user-info", encoded).then((_) {
        _startJob();
      });
    } else {
      _startJob();
    }
  }

  void _startJob() {
    // TODO(grv): Add verify checks.
    _GitCommitJob job = new _GitCommitJob(
        gitOperations, _gitName, _gitEmail, _commitMessageElement.value, spark);
    spark.jobManager.schedule(job);
  }

  String get category => 'git';

  bool appliesTo(context) => _isUnderScmProject(context);
}

class GitCheckoutAction extends SparkActionWithDialog implements ContextAction {
  ws.Project project;
  GitScmProjectOperations gitOperations;
  SelectElement _selectElement;

  GitCheckoutAction(Spark spark, Element dialog)
      : super(spark, "git-checkout", "Switch Branch…", dialog) {
    _selectElement = getElement("#gitCheckout");
  }

  void _invoke([List context]) {
    project = context.first;
    gitOperations = spark.scmManager.getScmOperationsFor(project);
    String currentBranchName = gitOperations.getBranchName();
    (getElement('#currentBranchName') as InputElement).value = currentBranchName;

    // Clear out the old select options.
    _selectElement.length = 0;

    gitOperations.getAllBranchNames().then((List<String> branchNames) {
      branchNames.sort((a, b) => a.toLowerCase().compareTo(b.toLowerCase()));
      for (String branchName in branchNames) {
        _selectElement.append(
            new OptionElement(data: branchName, value: branchName));
      }
      _selectElement.selectedIndex = branchNames.indexOf(currentBranchName);
    });

    _show();
  }

  void _commit() {
    // TODO(grv): Add verify checks.
    String branchName = _selectElement.options[
        _selectElement.selectedIndex].value;
    _GitCheckoutJob job = new _GitCheckoutJob(gitOperations, branchName, spark);
    spark.jobManager.schedule(job);
  }

  String get category => 'git';

  bool appliesTo(context) => _isScmProject(context);
}

class GitPushAction extends SparkActionWithDialog implements ContextAction {
  ws.Project project;
  GitScmProjectOperations gitOperations;
  DivElement _commitsList;
  String _gitUsername;
  String _gitPassword;
  bool _needsUsernamePassword;

  GitPushAction(Spark spark, Element dialog)
      : super(spark, "git-push", "Push to Origin…", dialog) {
    _commitsList = getElement('#gitCommitList');
  }

  void _invoke([context]) {
    project = context.first;

    gitOperations = spark.scmManager.getScmOperationsFor(project);
    gitOperations.getPendingCommits().then((List<CommitInfo> commits) {
      // Fill commits.
      _commitsList.innerHtml = '';
      String summaryString = commits.length == 1 ? "1 commit" : "${commits.length} commits";
      Element title = document.createElement("h1");
      title.appendText(summaryString);
      _commitsList.append(title);
      commits.forEach((CommitInfo info) {
        CommitMessageView commitView = new CommitMessageView();
        commitView.commitInfo = info;
        _commitsList.children.add(commitView);
      });

      spark.syncPrefs.getValue("git-auth-info").then((String value) {
        _gitUsername = null;
        _gitPassword = null;
        if (value != null) {
          Map<String,String> info = JSON.decode(value);
          _needsUsernamePassword = false;
          _gitUsername = info['username'];
          _gitPassword = info['password'];
        }
        else {
          _needsUsernamePassword = true;
        }
        _show();
      });
    }).catchError((e) {
      spark.showErrorMessage('Push failed', 'No commits to push');
    });
  }

  void _push() {
    _GitPushJob job = new _GitPushJob(gitOperations, _gitUsername, _gitPassword, spark);
    spark.jobManager.schedule(job);
  }

  void _commit() {
    if (_needsUsernamePassword) {
      Timer.run(() {
        // In a timer to let the previous dialog dismiss properly.
        GitAuthenticationDialog.request(spark).then((info) {
          _gitUsername = info['username'];
          _gitPassword = info['password'];
          _push();
        }).catchError((_) {
          // Cancelled authentication: do nothing.
        });
      });
    } else {
      _push();
    }
  }

  String get category => 'git';

  bool appliesTo(context) => _isScmProject(context);
}

class GitResolveConflictsAction extends SparkAction implements ContextAction {
  GitResolveConflictsAction(Spark spark) :
      super(spark, "git-resolve-conflicts", "Resolve Conflicts");

  void _invoke([context]) {
    ws.Resource file = _getResource(context);
    ScmProjectOperations operations =
        spark.scmManager.getScmOperationsFor(file.project);

    operations.markResolved(file);
  }

  String get category => 'git';

  bool appliesTo(context) => _isUnderScmProject(context) &&
      _isSingleResource(context) && _fileHasConflicts(context);

  bool _fileHasConflicts(context) {
    ws.Resource file = _getResource(context);
    ScmProjectOperations operations =
        spark.scmManager.getScmOperationsFor(file.project);
    return operations.getFileStatus(file) == FileStatus.UNMERGED;
  }

  ws.Resource _getResource(context) {
    if (context is List) {
      return context.isNotEmpty ? context.first : null;
    } else {
      return null;
    }
  }
}

class GitRevertChangesAction extends SparkAction implements ContextAction {
  GitRevertChangesAction(Spark spark) :
      super(spark, "git-revert-changes", "Revert Changes…");

  void _invoke([List resources]) {
    ScmProjectOperations operations =
        spark.scmManager.getScmOperationsFor(resources.first.project);

    String text = (resources.length == 1 ?
        resources.first.name :
        '${resources.length} resources');
    text = 'Revert changes for ${text}?';

    // Show a yes/no dialog.
    spark.askUserOkCancel(text, okButtonLabel: 'Revert').then((bool val) {
      if (val) {
        operations.revertChanges(resources).then((_) {
          resources.first.project.refresh();
        });
      }
    });
  }

  String get category => 'git';

  bool appliesTo(context) => _isUnderScmProject(context) &&
      _filesAreModified(context);

  bool _filesAreModified(List resources) {
    ScmProjectOperations operations =
        spark.scmManager.getScmOperationsFor(resources.first.project);

    for (ws.Resource resource in resources) {
      // TODO: Should we also check UNTRACKED?
      if (operations.getFileStatus(resource) != FileStatus.MODIFIED) {
        return false;
      }
    }

    return true;
  }
}

class _GitCloneJob extends Job {
  String url;
  String _projectName;
  Spark spark;

  _GitCloneJob(this.url, String projectName, this.spark)
      : super("Cloning ${projectName}…") {
    _projectName = projectName;
  }

  Future run(ProgressMonitor monitor) {
    monitor.start(name, 1);

    return spark.projectLocationManager.createNewFolder(_projectName).then((LocationResult location) {
      if (location == null) {
        return new Future.value();
      }

      ScmProvider scmProvider = getProviderType('git');

      return scmProvider.clone(url, location.entry).then((_) {
        ws.WorkspaceRoot root;

        if (location.isSync) {
          root = new ws.SyncFolderRoot(location.entry);
        } else {
          root = new ws.FolderChildRoot(location.parent, location.entry);
        }

        return spark.workspace.link(root).then((ws.Project project) {
          spark.showSuccessMessage('Cloned into ${project.name}');
          Timer.run(() {
            spark._filesController.selectFile(project);
            spark._filesController.setFolderExpanded(project);
          });
          spark.workspace.save();
        });
      });
    }).catchError((e) {
      if (e != null) {
        spark.showErrorMessage('Error cloning ${_projectName}', '${e}');
      }
    });
  }
}

class _GitPullJob extends Job {
  GitScmProjectOperations gitOperations;
  Spark spark;

  _GitPullJob(this.gitOperations, this.spark) : super("Pulling…");

  Future run(ProgressMonitor monitor) {
    monitor.start(name, 1);

    // TODO: We'll want a way to indicate to the user what files changed and if
    // there were any merge problems.
    return gitOperations.pull().then((_) {
      spark.showSuccessMessage('Pull successful');
    }).catchError((e) {
      spark.showErrorMessage('Git Pull Status', e.toString());
    });
  }
}

class _GitBranchJob extends Job {
  GitScmProjectOperations gitOperations;
  String _branchName;
  String url;

  _GitBranchJob(this.gitOperations, String branchName)
      : super("Creating ${branchName}…") {
    _branchName = branchName;
  }

  Future run(ProgressMonitor monitor) {
    monitor.start(name, 1);

    return gitOperations.createBranch(_branchName).then((_) {
      return gitOperations.checkoutBranch(_branchName).then((_) {
        SparkModel.instance.showSuccessMessage('Created ${_branchName}');
      });
    }).catchError((e) {
      SparkModel.instance.showErrorMessage(
          'Error creating branch ${_branchName}', e.toString());
    });
  }
}

class _GitCommitJob extends Job {
  GitScmProjectOperations gitOperations;
  String _commitMessage;
  String _userName;
  String _userEmail;
  Spark spark;

  _GitCommitJob(this.gitOperations, this._userName, this._userEmail,
      this._commitMessage, this.spark) : super("Committing…");

  Future run(ProgressMonitor monitor) {
    monitor.start(name, 1);

    return gitOperations.commit(_userName, _userEmail, _commitMessage).
        then((_) {
      spark.showSuccessMessage('Committed changes');
    }).catchError((e) {
      spark.showErrorMessage('Error committing changes', e.toString());
    });
  }
}

class _GitCheckoutJob extends Job {
  GitScmProjectOperations gitOperations;
  String _branchName;
  Spark spark;

  _GitCheckoutJob(this.gitOperations, String branchName, this.spark)
      : super("Switching to ${branchName}…") {
    _branchName = branchName;
  }

  Future run(ProgressMonitor monitor) {
    monitor.start(name, 1);

    return gitOperations.checkoutBranch(_branchName).then((_) {
      spark.showSuccessMessage('Switched to branch ${_branchName}');
    }).catchError((e) {
      spark.showErrorMessage('Error switching to ${_branchName}', e.toString());
    });
  }
}

class _OpenFolderJob extends Job {
  Spark spark;
  chrome.DirectoryEntry _entry;

  _OpenFolderJob(chrome.DirectoryEntry entry, this.spark)
      : super("Opening ${entry.fullPath}…") {
    _entry = entry;
  }

  Future run(ProgressMonitor monitor) {
    monitor.start(name, 1);

    return spark.workspace.link(
        new ws.FolderRoot(_entry)).then((ws.Resource resource) {
      Timer.run(() {
        spark._filesController.selectFile(resource);
        spark._filesController.setFolderExpanded(resource);
      });
      return spark.workspace.save();
    }).then((_) {
      spark.showSuccessMessage('Opened folder ${_entry.fullPath}');
    }).catchError((e) {
      spark.showErrorMessage('Error opening folder ${_entry.fullPath}',
          e.toString());
    });
  }
}

class _GitPushJob extends Job {
  GitScmProjectOperations gitOperations;
  Spark spark;
  String username;
  String password;

  _GitPushJob(this.gitOperations, this.username, this.password, this.spark)
      : super("Pushing changes…") {
  }

  Future run(ProgressMonitor monitor) {
    monitor.start(name, 1);

    return gitOperations.push(username, password).then((_) {
      spark.showSuccessMessage('Changes pushed successfully');
    }).catchError((e) {
      spark.showErrorMessage('Error while pushing changes', e.toString());
    });
  }
}

abstract class PackageManagementJob extends Job {
  final Spark _spark;
  final ws.Project _project;
  final String _commandName;

  PackageManagementJob(this._spark, this._project, this._commandName) :
      super('Getting packages…');

  Future run(ProgressMonitor monitor) {
    monitor.start(name, 1);

    return _run().then((_) {
<<<<<<< HEAD
      _spark.showSuccessMessage("Success running $_commandName");
      _spark.workspace.refresh();
=======
      _spark.showSuccessMessage("Success fetching '$_commandName'");
>>>>>>> e0c22dbd
    }).catchError((e) {
      _spark.showErrorMessage("Error while running $_commandName", e.toString());
    });
  }

  Future _run();
}

class PubGetJob extends PackageManagementJob {
  PubGetJob(Spark spark, ws.Project project) :
      super(spark, project, 'pub get');

  Future _run() => _spark.pubManager.installPackages(_project);
}

class PubUpgradeJob extends PackageManagementJob {
  PubUpgradeJob(Spark spark, ws.Project project) :
      super(spark, project, 'pub upgrade');

  Future _run() => _spark.pubManager.upgradePackages(_project);
}

class BowerGetJob extends PackageManagementJob {
  BowerGetJob(Spark spark, ws.Project project) :
      super(spark, project, 'bower install');

  Future _run() => _spark.bowerManager.installPackages(_project);
}

class CompileDartJob extends Job {
  final Spark spark;
  final ws.File file;

  CompileDartJob(this.spark, this.file, String fileName) :
      super('Compiling ${fileName}…');

  Future run(ProgressMonitor monitor) {
    monitor.start(name, 1);

    CompilerService compiler = spark.services.getService("compiler");

    return compiler.compileFile(file, csp: true).then((CompilerResult result) {
      if (!result.getSuccess()) {
        throw result;
      }

      return getCreateFile(file.parent, '${file.name}.js').then((ws.File file) {
        return file.setContents(result.output);
      });
    }).catchError((e) {
      spark.showErrorMessage('Error Compiling ${file.name}', '${e}');
    });
  }

  Future<ws.File> getCreateFile(ws.Folder parent, String name) {
    ws.File file = parent.getChild(name);
    if (file == null) {
      return parent.createNewFile(name);
    } else {
      return new Future.value(file);
    }
  }
}

class ResourceRefreshJob extends Job {
  final List<ws.Project> resources;

  ResourceRefreshJob(this.resources) : super('Refreshing…');

  Future run(ProgressMonitor monitor) {
    List<ws.Project> projects = resources.map((r) => r.project).toSet().toList();

    monitor.start('', projects.length);

    Completer completer = new Completer();

    var consumeProject;
    consumeProject = () {
      ws.Project project = projects.removeAt(0);

      project.refresh().whenComplete(() {
        monitor.worked(1);

        if (projects.isEmpty) {
          completer.complete();
        } else {
          Timer.run(consumeProject);
        }
      });
    };

    Timer.run(consumeProject);

    return completer.future;
  }
}

// TODO(terry):  When only polymer overlays are used remove _initialized and
//               isPolymer's defintion and usage.
class AboutSparkAction extends SparkActionWithDialog {
  bool _initialized = false;

  AboutSparkAction(Spark spark, Element dialog)
      : super(spark, "help-about", "About Spark", dialog);

  void _invoke([Object context]) {
    if (!_initialized) {
      var checkbox = getElement('#analyticsCheck');
      checkbox.checked = _isTrackingPermitted;
      checkbox.onChange.listen((e) => _isTrackingPermitted = checkbox.checked);

      getElement('#aboutVersion').text = spark.appVersion;

      _initialized = true;
    }

    _show();
  }
}

class SettingsAction extends SparkActionWithDialog {
  bool _initialized = false;

  SettingsAction(Spark spark, Element dialog)
      : super(spark, "settings", "Settings", dialog);

  void _invoke([Object context]) {
    if (!_initialized) {

      _initialized = true;
    }

    spark.setGitSettingsResetDoneVisible(false);

    // For now, don't show the location field on Chrome OS; we always use syncFS.
    if (_isCros()) {
      _show();
    } else {
      _showRootDirectory().then((_) => _show());
    }
  }

  Future _showRootDirectory() {
    return spark.localPrefs.getValue('projectFolder').then((folderToken) {
      if (folderToken == null) {
        getElement('#directory-label').text = '';
        return new Future.value();
      }
      return chrome.fileSystem.restoreEntry(folderToken).then((chrome.Entry entry) {
        return chrome.fileSystem.getDisplayPath(entry).then((path) {
          getElement('#directory-label').text = path;
        });
      });
    });
  }
}

class RunTestsAction extends SparkAction {
  RunTestsAction(Spark spark) : super(spark, "run-tests", "Run Tests") {
    if (spark.developerMode) {
      addBinding('ctrl-shift-alt-t');
    }
  }

  _invoke([Object context]) => spark._testDriver.runTests();
}

class WebStorePublishAction extends SparkActionWithDialog {
  bool _initialized = false;
  static final int NEWAPP = 1;
  static final int EXISTING = 2;
  int _type = NEWAPP;
  InputElement _newInput;
  InputElement _existingInput;
  InputElement _appIdInput;
  ws.Resource _resource;

  WebStorePublishAction(Spark spark, Element dialog)
      : super(spark, "webstore-publish", "Publish to Chrome Web Store", dialog) {
    enabled = false;
    spark.focusManager.onResourceChange.listen((r) => _updateEnablement(r));
  }

  void _invoke([Object context]) {
    if (!_initialized) {
      _newInput = getElement('input[value=new]');
      _existingInput = getElement('input[value=existing]');
      _appIdInput = getElement('#appID');
      _enableInput();

      _newInput.onChange.listen((e) => _enableInput());
      _existingInput.onChange.listen((e) => _enableInput());
      _initialized = true;
    }

    _resource = spark.focusManager.currentResource;
    _show();
  }

  void _enableInput() {
    int type = NEWAPP;
    if (_newInput.checked) {
      type = NEWAPP;
    }
    if (_existingInput.checked) {
      type = EXISTING;
    }
    _appIdInput.disabled = (type != EXISTING);
    if (type == EXISTING) {
      _appIdInput.focus();
    }
  }

  void _commit() {
    String appID = null;
    if (_existingInput.checked) {
      appID = _appIdInput.value;
    }
    _WebStorePublishJob job =
        new _WebStorePublishJob(spark, getAppContainerFor(_resource), appID);
    spark.jobManager.schedule(job);
  }

  void _updateEnablement(ws.Resource resource) {
    enabled = getAppContainerFor(resource) != null;
  }
}

class _WebStorePublishJob extends Job {
  ws.Container _container;
  String _appID;
  Spark spark;

  _WebStorePublishJob(this.spark, this._container, this._appID)
      : super("Publishing to Chrome Web Store…");

  Future run(ProgressMonitor monitor) {
    monitor.start(name, _appID == null ? 5 : 6);

    if (_container == null) {
      spark.showErrorMessage('Error while publishing the application',
          'The manifest.json file of the application has not been found.');
      return null;
    }

    return ws_utils.archiveContainer(_container).then((List<int> archivedData) {
      monitor.worked(1);
      WebStoreClient wsc = new WebStoreClient();
      return wsc.authenticate().then((_) {
        monitor.worked(1);
        return wsc.uploadItem(archivedData, identifier: _appID).then((String uploadedAppID) {
          monitor.worked(3);
          if (_appID == null) {
            spark.showUploadedAppDialog(uploadedAppID);
          } else {
            return wsc.publish(uploadedAppID).then((_) {
              monitor.worked(1);
              spark.showPublishedAppDialog(_appID);
            }).catchError((e) {
              monitor.worked(1);
              spark.showUploadedAppDialog(uploadedAppID);
            });
          }
        });
      });
    }).catchError((e) {
      spark.showErrorMessage('Error while publishing the application', e.toString());
    });
  }
}

// TODO: This does not need to extends SparkActionWithDialog - just dialog.
class GitAuthenticationDialog extends SparkActionWithDialog {
  Completer completer;
  static GitAuthenticationDialog _instance;
  bool _initialized = false;

  GitAuthenticationDialog(spark, dialogElement)
      : super(spark, "git-authentication", "Authenticate", dialogElement);

  void _invoke([Object context]) {
    if (!_initialized) {
      _dialog.element.querySelector(".cancel-button").onClick.listen((_) => _cancel());
      _initialized = true;
    }

    spark.setGitSettingsResetDoneVisible(false);
    _show();
  }

  void _commit() {
    final String username = (getElement('#gitUsername') as InputElement).value;
    final String password = (getElement('#gitPassword') as InputElement).value;
    final String encoded =
        JSON.encode({'username': username, 'password': password});
    spark.syncPrefs.setValue("git-auth-info", encoded).then((_) {
      completer.complete({'username': username, 'password': password});
      completer = null;
    });
  }

  void _cancel() {
    completer.completeError("cancelled");
    completer = null;
  }

  static Future<Map> request(Spark spark) {
    if (_instance == null) {
      _instance = new GitAuthenticationDialog(spark,
          spark.getDialogElement('#gitAuthenticationDialog'));
    }
    assert(_instance.completer == null);
    _instance.completer = new Completer();
    _instance.invoke();
    return _instance.completer.future;
  }
}

class ImportFileAction extends SparkAction implements ContextAction {
  ImportFileAction(Spark spark) : super(spark, "file-import", "Import File…");

  void _invoke([List<ws.Resource> resources]) {
    chrome.ChooseEntryOptions options = new chrome.ChooseEntryOptions(
        type: chrome.ChooseEntryType.OPEN_FILE);
    chrome.fileSystem.chooseEntry(options).then((chrome.ChooseEntryResult res) {
      chrome.ChromeFileEntry entry = res.entry;
      if (entry != null) {
        ws.Folder folder = resources.first;
        folder.importFileEntry(entry).catchError((e) {
          spark.showErrorMessage('Error while importing file', e);
        });
      }
    });
  }

  String get category => 'folder';

  bool appliesTo(Object object) => _isSingleFolder(object);
}

class ImportFolderAction extends SparkAction implements ContextAction {
  ImportFolderAction(Spark spark) : super(spark, "folder-import", "Import Folder…");

  void _invoke([List<ws.Resource> resources]) {
    chrome.ChooseEntryOptions options = new chrome.ChooseEntryOptions(
        type: chrome.ChooseEntryType.OPEN_DIRECTORY);
    chrome.fileSystem.chooseEntry(options).then((chrome.ChooseEntryResult res) {
      chrome.DirectoryEntry entry = res.entry;
      if (entry != null) {
        ws.Folder folder = resources.first;
        folder.importDirectoryEntry(entry).catchError((e) {
          spark.showErrorMessage('Error while importing folder', e);
        });
      }
    });
  }

  String get category => 'folder';

  bool appliesTo(Object object) => _isSingleFolder(object);
}

// Analytics code.

void _handleUncaughtException(error, [StackTrace stackTrace]) {
  // We don't log the error object itself because of PII concerns.
  final String errorDesc = error != null ? error.runtimeType.toString() : '';
  final String desc =
      '${errorDesc}\n${utils.minimizeStackTrace(stackTrace)}'.trim();

  _analyticsTracker.sendException(desc);

  window.console.error(error);
  if (stackTrace != null) {
    window.console.error(stackTrace.toString());
  }
}

bool get _isTrackingPermitted =>
    _analyticsTracker.service.getConfig().isTrackingPermitted();

set _isTrackingPermitted(bool value) =>
    _analyticsTracker.service.getConfig().setTrackingPermitted(value);<|MERGE_RESOLUTION|>--- conflicted
+++ resolved
@@ -2455,12 +2455,7 @@
     monitor.start(name, 1);
 
     return _run().then((_) {
-<<<<<<< HEAD
       _spark.showSuccessMessage("Success running $_commandName");
-      _spark.workspace.refresh();
-=======
-      _spark.showSuccessMessage("Success fetching '$_commandName'");
->>>>>>> e0c22dbd
     }).catchError((e) {
       _spark.showErrorMessage("Error while running $_commandName", e.toString());
     });
