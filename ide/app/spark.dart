--- conflicted
+++ resolved
@@ -77,12 +77,9 @@
   FilesController _filesController;
   PlatformInfo _platformInfo;
   TestDriver _testDriver;
-<<<<<<< HEAD
-  bootjack.Modal _aboutBox;
+
   ThemeManager _themeManager;
   KeyBindingManager _keysManager;
-=======
->>>>>>> a56247df
 
   Spark(this.developerMode) {
     document.title = appName;
@@ -245,32 +242,20 @@
   void buildMenu() {
     UListElement ul = querySelector('#hotdogMenu ul');
 
-<<<<<<< HEAD
-    ul.children.add(_createMenuItem(actionManager.getAction('file-new')));
-    ul.children.add(_createMenuItem(actionManager.getAction('file-open')));
-    ul.children.add(_createMenuItem(actionManager.getAction('project-open')));
-    ul.children.add(_createMenuItem(actionManager.getAction('file-delete')));
+    ul.children.add(createMenuItem(actionManager.getAction('file-new')));
+    ul.children.add(createMenuItem(actionManager.getAction('file-open')));
+    ul.children.add(createMenuItem(actionManager.getAction('project-open')));
+    ul.children.add(createMenuItem(actionManager.getAction('file-delete')));
 
     // themes
-    ul.children.add(_createLIElement(null));
+    ul.children.add(createMenuSeparator());
     Element header = new LIElement()..attributes['role'] = 'presentation';
     header..classes.add('dropdown-header')..text = 'Themes';
     ul.children.add(header);
     Element themes = ul.querySelector('#changeTheme');
     themes.parent.children.remove(themes);
     ul.children.add(themes);
-=======
-    ul.children.add(createMenuItem(actionManager.getAction('file-new')));
-    ul.children.add(createMenuItem(actionManager.getAction('file-open')));
-    ul.children.add(createMenuItem(actionManager.getAction('project-open')));
-    ul.children.add(createMenuItem(actionManager.getAction('file-delete')));
-    ul.children.add(createMenuSeparator());
->>>>>>> a56247df
-
-    // theme control
-    Element theme = ul.querySelector('#themeControl');
-    ul.children.remove(theme);
-    ul.children.add(theme);
+
     querySelector('#themeLeft').onClick.listen((e) {
       e.stopPropagation();
       _themeManager.dec();
@@ -281,7 +266,7 @@
     });
 
     // key bindings
-    ul.children.add(_createLIElement(null));
+    ul.children.add(createMenuSeparator());
     header = new LIElement()..attributes['role'] = 'presentation';
     header..classes.add('dropdown-header')..text = 'Key Bindings';
     ul.children.add(header);
@@ -299,6 +284,7 @@
     });
 
     if (developerMode) {
+      ul.children.add(createMenuSeparator());
       ul.children.add(createMenuItem(actionManager.getAction('run-tests')));
     }
 
