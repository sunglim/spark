// Copyright (c) 2013, Google Inc. Please see the AUTHORS file for details.
// All rights reserved. Use of this source code is governed by a BSD-style
// license that can be found in the LICENSE file.

library spark;

import 'dart:async';
import 'dart:convert' show JSON;
import 'dart:html' hide File;

import 'package:chrome/chrome_app.dart' as chrome;
import 'package:intl/intl.dart';
import 'package:logging/logging.dart';
import 'package:path/path.dart' as path;
import 'package:spark_widgets/spark_dialog/spark_dialog.dart';
import 'package:spark_widgets/spark_dialog_button/spark_dialog_button.dart';
import 'package:spark_widgets/spark_progress/spark_progress.dart';
import 'package:spark_widgets/spark_status/spark_status.dart';

import 'lib/ace.dart';
import 'lib/actions.dart';
import 'lib/analytics.dart' as analytics;
import 'lib/apps/app_utils.dart';
import 'lib/builder.dart';
import 'lib/dependency.dart';
import 'lib/decorators.dart';
import 'lib/dart/dart_builder.dart';
import 'lib/editors.dart';
import 'lib/editor_area.dart';
import 'lib/event_bus.dart';
import 'lib/exception.dart';
import 'lib/filesystem.dart';
import 'lib/javascript/js_builder.dart';
import 'lib/json/json_builder.dart';
import 'lib/jobs.dart';
import 'lib/launch.dart';
import 'lib/mobile/deploy.dart';
import 'lib/navigation.dart';
import 'lib/package_mgmt/pub.dart';
import 'lib/package_mgmt/bower.dart';
import 'lib/platform_info.dart';
import 'lib/preferences.dart' as preferences;
import 'lib/services.dart';
import 'lib/scm.dart';
import 'lib/templates/templates.dart';
import 'lib/tests.dart';
import 'lib/utils.dart';
import 'lib/ui/commit_message_view/commit_message_view.dart';
import 'lib/ui/files_controller.dart';
import 'lib/ui/search_view_controller.dart';
import 'lib/ui/widgets/tabview.dart';
import 'lib/utils.dart' as utils;
import 'lib/webstore_client.dart';
import 'lib/workspace.dart' as ws;
import 'lib/workspace_utils.dart' as ws_utils;
import 'test/all.dart' as all_tests;
import 'test/files_mock.dart';

import 'spark_flags.dart';
import 'spark_model.dart';
import 'lib/workspace.dart';

analytics.Tracker _analyticsTracker = new analytics.NullTracker();
final NumberFormat _nf = new NumberFormat.decimalPattern();

/**
 * Create a [Zone] that logs uncaught exceptions.
 */
Zone createSparkZone() {
  Function errorHandler = (self, parent, zone, error, stackTrace) {
    _handleUncaughtException(error, stackTrace);
  };
  ZoneSpecification specification =
      new ZoneSpecification(handleUncaughtError: errorHandler);
  return Zone.current.fork(specification: specification);
}

abstract class Spark
    extends SparkModel
    implements AceManagerDelegate, Notifier, SearchViewControllerDelegate {

  /// The Google Analytics app ID for Spark.
  static final _ANALYTICS_ID = 'UA-45578231-1';

  Services services;
  final JobManager jobManager = new JobManager();
  final Dependencies dependencies = Dependencies.dependency;
  SparkStatus statusComponent;
  preferences.SparkPreferences prefs;

  AceManager _aceManager;
  ThemeManager _aceThemeManager;
  KeyBindingManager _aceKeysManager;
  AceFontManager _aceFontManager;
  ws.Workspace _workspace;
  ScmManager scmManager;
  EditorManager _editorManager;
  EditorArea _editorArea;
  LaunchManager _launchManager;
  ActionManager _actionManager;
  ProjectLocationManager _projectLocationManager;
  NavigationManager _navigationManager;

  EventBus _eventBus;

  FilesController _filesController;
  SearchViewController _searchViewController;

  // Extensions of files that will be shown as text.
  Set<String> _textFileExtensions = new Set.from(
      ['.cmake', '.gitignore', '.prefs', '.txt']);

  Spark() {
    document.title = appName;
  }

  /**
   * The main initialization sequence.
   *
   * Uses [querySelector] to extract HTML elements from the underlying
   * [document], so it should be called only after all those elements become
   * available. In particular with Polymer, that means when the Polymer custom
   * elements in the [document] become upgraded, which is indicated by the
   * [Polymer.onReady] event.
   */
  Future init() {
    // Init the dependency manager.
    dependencies[DecoratorManager] = new DecoratorManager();

    initPreferences();
    initEventBus();

    initAnalytics();

    initWorkspace();
    initPackageManagers();
    initServices();
    initScmManager();
    initAceManager();
    initEditorManager();
    initEditorArea();
    initNavigationManager();

    createActions();

    initFilesController();

    initToolbar();
    buildMenu();
    initSplitView();
    initSaveStatusListener();

    initLaunchManager();

    window.onFocus.listen((Event e) {
      // When the user switch to an other application, he might change the
      // content of the workspace from other applications. For that reason, when
      // the user switch back to Spark, we want to check whether the content of
      // the workspace changed.
      _refreshOpenFiles();
    });

    // Add various builders.
    addBuilder(new DartBuilder(this.services));
    if (SparkFlags.performJavaScriptAnalysis) {
      addBuilder(new JavaScriptBuilder());
    }
    addBuilder(new JsonBuilder());

    return restoreWorkspace().then((_) {
      return restoreLocationManager().then((_) {
        // Location manager might have overridden the Ace-related flags from
        // "<project location>/.spark.json".
        initAceManagers();
        initSearchController();
      });
    });
  }

  /**
   * This method shows the root directory path in the UI element.
   */
  Future showRootDirectory() {
    return localPrefs.getValue('projectFolder').then((folderToken) {
      if (folderToken == null) {
        getUIElement('#directoryLabel').text = '';
        return new Future.value();
      }
      return chrome.fileSystem.restoreEntry(folderToken).then((chrome.Entry entry) {
        return fileSystemAccess.getDisplayPath(entry).then((path) {
          getUIElement('#directoryLabel').text = path;
        });
      });
    });
  }

  //
  // SparkModel interface:
  //

  AceManager get aceManager => _aceManager;
  ThemeManager get aceThemeManager => _aceThemeManager;
  KeyBindingManager get aceKeysManager => _aceKeysManager;
  AceFontManager get aceFontManager => _aceFontManager;
  ws.Workspace get workspace => _workspace;
  EditorManager get editorManager => _editorManager;
  EditorArea get editorArea => _editorArea;
  LaunchManager get launchManager => _launchManager;
  PubManager get pubManager => dependencies[PubManager];
  BowerManager get bowerManager => dependencies[BowerManager];
  DecoratorManager get decoratorManager => dependencies[DecoratorManager];
  ActionManager get actionManager => _actionManager;
  ProjectLocationManager get projectLocationManager =>
      fileSystemAccess.locationManager;
  NavigationManager get navigationManager => _navigationManager;
  EventBus get eventBus => _eventBus;

  preferences.PreferenceStore get localPrefs => preferences.localStore;
  preferences.PreferenceStore get syncPrefs => preferences.syncStore;

  //
  // - End SparkModel interface.
  //

  String get appName => utils.i18n('app_name');

  String get appVersion => chrome.runtime.getManifest()['version'];

  /**
   * Get the currently selected [Resource].
   */
  ws.Resource get currentResource => focusManager.currentResource;

  /**
   * Get the [File] currently being edited.
   */
  ws.File get currentEditedFile => focusManager.currentEditedFile;

  /**
   * Get the currently selected [Project].
   */
  ws.Project get currentProject => focusManager.currentProject;

  // TODO(ussuri): The below two methods are a temporary means to make Spark
  // reusable in SparkPolymer. Once the switch to Polymer is complete, they
  // will go away.

  /**
   * Should extract a UI Element from the underlying DOM. This method
   * is overwritten in SparkPolymer, which encapsulates the UI in a top-level
   * Polymer widget, rather than the top-level document's DOM.
   */
  Element getUIElement(String selectors) {
    final Element elt = document.querySelector(selectors);
    assert(elt != null);
    return elt;
  }

  /**
   * Should extract a dialog Element from the underlying UI's DOM. This is
   * different from [getUIElement] in that it's not currently overridden in
   * SparkPolymer.
   */
  Element getDialogElement(String selectors) {
    final Element elt = document.querySelector(selectors);
    assert(elt != null);
    return elt;
  }

  Dialog createDialog(Element dialogElement);

  //
  // Parts of init():
  //

  void initPreferences() {
    prefs = new preferences.SparkPreferences(localPrefs);
  }

  void initServices() {
    services = new Services(this.workspace, pubManager);
  }

  void initEventBus() {
    _eventBus = new EventBus();
    _eventBus.onEvent(BusEventType.ERROR_MESSAGE).listen(
        (ErrorMessageBusEvent event) {
      showErrorMessage(event.title, message: event.error.toString());
    });
  }

  void initAnalytics() {
    // Init the analytics tracker and send a page view for the main page.
    analytics.getService('Spark').then((service) {
      _analyticsTracker = service.getTracker(_ANALYTICS_ID);
      _analyticsTracker.sendAppView('main');
    });

    // Track logged exceptions.
    Logger.root.onRecord.listen((LogRecord r) {
      if (!SparkFlags.developerMode && r.level <= Level.INFO) return;

      print(r.toString() + (r.error != null ? ', ${r.error}' : ''));

      if (r.level >= Level.SEVERE) {
        _handleUncaughtException(r.error, r.stackTrace);
      }
    });
  }

  void initWorkspace() {
    _workspace = new ws.Workspace(localPrefs, jobManager);
  }

  void initScmManager() {
    scmManager = new ScmManager(_workspace);
    decoratorManager.addDecorator(new ScmDecorator(scmManager));
  }

  void initLaunchManager() {
    // TODO(ussuri): Switch to MetaPackageManager as soon as it's done.
    _launchManager = new LaunchManager(_workspace, services,
        pubManager, bowerManager, this);
  }

  void initNavigationManager() {
    _navigationManager = new NavigationManager(_editorManager);
    _navigationManager.onNavigate.listen((NavigationLocation location) {
      _selectFile(location.file).then((_) {
        if (location.selection != null) {
          nextTick().then((_) => _selectLocation(location));
        }
      });
    });
    _workspace.onResourceChange.listen((ResourceChangeEvent event) {
      event =
          new ResourceChangeEvent.fromList(event.changes, filterRename: true);
      for (ChangeDelta delta in event.changes) {
        if (delta.isDelete && delta.resource.isFile) {
          _navigationManager.removeFile(delta.resource);
        }
      }
    });

  }

  void _selectLocation(NavigationLocation location) {
    for (Editor editor in editorManager.editors) {
      if (editor.file == location.file) {
        if (editor is TextEditor) {
          editor.select(location.selection);
        }
        return;
      }
    }
  }

  void initPackageManagers() {
    // Init the Pub manager, and add it to the dependencies tracker.
    PubManager pubManager = new PubManager(workspace);
    dependencies[PubManager] = pubManager;
    decoratorManager.addDecorator(new PubDecorator(pubManager));

    // Init the Bower manager, and add it to the dependencies tracker.
    dependencies[BowerManager] = new BowerManager(workspace);
  }

  void initAceManager() {
    _aceManager = new AceManager(
        querySelector('#aceContainer'), this, services, prefs);

    syncPrefs.getValue('textFileExtensions').then((String value) {
      if (value != null) {
        _textFileExtensions.addAll(JSON.decode(value));
      }
    });
  }

  void initAceManagers() {
    _aceThemeManager = new ThemeManager(
        aceManager, syncPrefs, getUIElement('#changeTheme .settings-value'));
    _aceKeysManager = new KeyBindingManager(
        aceManager, syncPrefs, getUIElement('#changeKeys .settings-value'));
    _aceFontManager = new AceFontManager(
        aceManager, syncPrefs, getUIElement('#changeFont .settings-value'));
  }

  void initEditorManager() {
    _editorManager = new EditorManager(
        workspace, aceManager, prefs, eventBus, services);

    editorManager.loaded.then((_) {
      List<ws.Resource> files = editorManager.files.toList();
      editorManager.files.forEach((file) {
        editorArea.selectFile(file, forceOpen: true, switchesTab: false,
            replaceCurrent: false);
      });
      localPrefs.getValue('lastFileSelection').then((String fileUuid) {
        if (editorArea.tabs.isEmpty) return;
        editorArea.onSelected.listen((Tab tab) {
          if (tab is AceEditorTab && tab.file != null) {
            Future declarationFuture =
                aceManager.prepareForLinking(tab.file.project);
          }
        });
        if (fileUuid == null) {
          editorArea.tabs[0].select();
          return;
        }
        ws.Resource resource = workspace.restoreResource(fileUuid);
        if (resource == null) {
          editorArea.tabs[0].select();
          return;
        }
        _openFile(resource);
      });
    });
  }

  void initEditorArea() {
    _editorArea = new EditorArea(querySelector('#editorArea'), editorManager,
        workspace, allowsLabelBar: true);
    editorManager.setupOutline(querySelector('.tabview-workspace'));

    _editorArea.onSelected.listen((EditorTab tab) {
      // We don't change the selection when the file was already selected
      // otherwise, it would break multi-selection (#260).
      if (!_filesController.isFileSelected(tab.file)) {
        _filesController.selectFile(tab.file);
      }
      localPrefs.setValue('lastFileSelection', tab.file.uuid);
      focusManager.setEditedFile(tab.file);
    });
  }

  void initFilesController() {
    _filesController = new FilesController(
        workspace, actionManager, scmManager, eventBus,
        querySelector('#file-item-context-menu'),
        querySelector('#fileViewArea'));
    _filesController.visibility = true;
    eventBus.onEvent(BusEventType.FILES_CONTROLLER__SELECTION_CHANGED)
        .listen((FilesControllerSelectionChangedEvent event) {
      focusManager.setCurrentResource(event.resource);
      if (event.resource is ws.File) {
        _openFile(event.resource);
      }
    });
    eventBus.onEvent(BusEventType.FILES_CONTROLLER__PERSIST_TAB)
        .listen((FilesControllerPersistTabEvent event) {
      editorArea.persistTab(event.file);
    });
    querySelector('#showFileViewButton').onClick.listen((_) {
      Action action = actionManager.getAction('show-files-view');
      action.invoke();
    });
  }

  void initSearchController() {
    _searchViewController =
        new SearchViewController(workspace, querySelector('#searchViewArea'));
    _searchViewController.delegate = this;
  }

  void initSplitView() {
    // Overridden in spark_polymer.dart.
  }

  void initSaveStatusListener() {
    // Overridden in spark_polymer.dart.
  }

  void createActions() {
    _actionManager = new ActionManager();

    actionManager.registerAction(new NextMarkerAction(this));
    actionManager.registerAction(new PrevMarkerAction(this));
    // TODO(devoncarew): TODO(devoncarew): Removed as per #2348.
    //actionManager.registerAction(new FileOpenAction(this));
    actionManager.registerAction(new FileNewAction(this, getDialogElement('#fileNewDialog')));
    actionManager.registerAction(new FolderNewAction(this, getDialogElement('#folderNewDialog')));
    actionManager.registerAction(new FolderOpenAction(this, getDialogElement('#statusDialog')));
    actionManager.registerAction(new NewProjectAction(this, getDialogElement('#newProjectDialog')));
    actionManager.registerAction(new FileSaveAction(this));
    actionManager.registerAction(new PubGetAction(this));
    actionManager.registerAction(new PubUpgradeAction(this));
    actionManager.registerAction(new BowerGetAction(this));
    actionManager.registerAction(new BowerUpgradeAction(this));
    actionManager.registerAction(new ApplicationRunAction.run(this));
    actionManager.registerAction(new ApplicationRunAction.deploy(this));
    actionManager.registerAction(new CompileDartAction(this));
    actionManager.registerAction(new GitCloneAction(this, getDialogElement("#gitCloneDialog")));
    if (SparkFlags.showGitPull) {
      actionManager.registerAction(new GitPullAction(this, getDialogElement('#statusDialog')));
    }
    actionManager.registerAction(new GitBranchAction(this, getDialogElement("#gitBranchDialog")));
    actionManager.registerAction(new GitCheckoutAction(this, getDialogElement("#gitCheckoutDialog")));
    actionManager.registerAction(new GitAddAction(this, getDialogElement('#statusDialog')));
    actionManager.registerAction(new GitResolveConflictsAction(this));
    actionManager.registerAction(new GitCommitAction(this, getDialogElement("#gitCommitDialog")));
    actionManager.registerAction(new GitRevertChangesAction(this));
    actionManager.registerAction(new GitPushAction(this, getDialogElement("#gitPushDialog")));
    actionManager.registerAction(new RunTestsAction(this));
    actionManager.registerAction(new SettingsAction(this, getDialogElement('#settingsDialog')));
    actionManager.registerAction(new AboutSparkAction(this, getDialogElement('#aboutDialog')));
    actionManager.registerAction(new FileRenameAction(this, getDialogElement('#renameDialog')));
    actionManager.registerAction(new ResourceRefreshAction(this));
    // The top-level 'Close' action is removed for now: #1037.
    //actionManager.registerAction(new ResourceCloseAction(this));
    actionManager.registerAction(new TabCloseAction(this));
    actionManager.registerAction(new TabPreviousAction(this));
    actionManager.registerAction(new TabNextAction(this));
    actionManager.registerAction(new SpecificTabAction(this));
    actionManager.registerAction(new TabLastAction(this));
    actionManager.registerAction(new FileExitAction(this));
    actionManager.registerAction(new WebStorePublishAction(this, getDialogElement('#webStorePublishDialog')));
    actionManager.registerAction(new SearchAction(this));
    actionManager.registerAction(new FormatAction(this));
    actionManager.registerAction(new FocusMainMenuAction(this));
    actionManager.registerAction(new ImportFileAction(this));
    actionManager.registerAction(new ImportFolderAction(this, getDialogElement('#statusDialog')));
    actionManager.registerAction(new FileDeleteAction(this));
    actionManager.registerAction(new ProjectRemoveAction(this));
    actionManager.registerAction(new TopLevelFileRemoveAction(this));
    actionManager.registerAction(new PropertiesAction(this, getDialogElement("#propertiesDialog")));
    actionManager.registerAction(new GotoDeclarationAction(this));
    actionManager.registerAction(new HistoryAction.back(this));
    actionManager.registerAction(new HistoryAction.forward(this));
    actionManager.registerAction(new ToggleOutlineVisibilityAction(this));
    actionManager.registerAction(new SendFeedbackAction(this));
    actionManager.registerAction(new ShowSearchView(this));
    actionManager.registerAction(new ShowFilesView(this));

    actionManager.registerKeyListener();

    DeployToMobileDialog._init(this);
  }

  void initToolbar() {
    // Overridden in spark_polymer.dart.
  }

  void buildMenu() {
    // Overridden in spark_polymer.dart.
  }

  Future restoreWorkspace() {
    return workspace.restore().then((value) {
      if (workspace.getFiles().length == 0) {
        // No files, just focus the editor.
        aceManager.focus();
      }
    });
  }

  Future restoreLocationManager() {
    return restoreManager(this);
  }

  //
  // - End parts of init().
  //

  void addBuilder(Builder builder) {
    workspace.builderManager.builders.add(builder);
  }

  Future openFile() {
    chrome.ChooseEntryOptions options = new chrome.ChooseEntryOptions(
        type: chrome.ChooseEntryType.OPEN_WRITABLE_FILE);
    return chrome.fileSystem.chooseEntry(options).then((chrome.ChooseEntryResult res) {
      chrome.ChromeFileEntry entry = res.entry;

      if (entry != null) {
        workspace.link(new ws.FileRoot(entry)).then((ws.Resource file) {
          _openFile(file);
          _aceManager.focus();
        });
      }
    });
  }

  Future<SparkJobStatus> openFolder(chrome.DirectoryEntry entry) {
    _OpenFolderJob job = new _OpenFolderJob(entry, this);
    return jobManager.schedule(job);
  }

  Future importFile([List<ws.Resource> resources]) {
    chrome.ChooseEntryOptions options = new chrome.ChooseEntryOptions(
        type: chrome.ChooseEntryType.OPEN_FILE);
    return chrome.fileSystem.chooseEntry(options).then(
        (chrome.ChooseEntryResult res) {
      chrome.ChromeFileEntry entry = res.entry;

      if (entry != null) {
        ws.Folder folder = resources.first;
        folder.importFileEntry(entry);
      }
    });
  }

  Future<SparkJobStatus> importFolder(
      [List<ws.Resource> resources, chrome.DirectoryEntry entry]) {
    ws.Folder folder = resources.first;
    return folder.importDirectoryEntry(entry).then((_) {
      return new SparkJobStatus(
          code: SparkStatusCodes.SPARK_JOB_IMPORT_FOLDER_SUCCESS);
    }).catchError((e) {
      showErrorMessage('Error while importing folder', exception: e);
    });
  }

  void showSuccessMessage(String message) {
    statusComponent.temporaryMessage = message;
  }

  Dialog _errorDialog;

  void showMessage(String title, String message) {
    showErrorMessage(title, message: message);
  }

  Completer<bool> _okCompleter;

  Future showMessageAndWait(String title, String message) {
    if (_errorDialog == null) {
      _errorDialog = createDialog(getDialogElement('#errorDialog'));
      _errorDialog.getElement("#errorClose").onClick.listen((_) {
        _dialogWaitComplete();
      });
      _errorDialog.getShadowDomElement("#closingX").onClick.listen((_) {
        _dialogWaitComplete();
      });
    }
    _setErrorDialogText(title, message);

    _okCompleter = new Completer();
    _errorDialog.show();
    return _okCompleter.future;
  }

  void _dialogWaitComplete() {
    _hideBackdropOnClick();
    if (_okCompleter != null) {
      _okCompleter.complete(true);
      _okCompleter = null;
    }
  }

  void unveil() {
    if (SparkFlags.developerMode) {
      RunTestsAction action = actionManager.getAction('run-tests');
      action.checkForTestListener();
    }
  }

  Editor getCurrentEditor() {
    ws.File file = editorManager.currentFile;
    for (Editor editor in editorManager.editors) {
      if (editor.file == file) return editor;
    }
    return null;
  }

  // TODO(ussuri): The whole show...Message/Dialog() family: polymerize,
  // generalize and offload to SparkPolymerUI.

  /**
   * Show a model error dialog.
   */
  void showErrorMessage(String title, {String message, var exception}) {
    const String UNKNOWN_ERROR_STRING = 'Unknown error.';

    // TODO(ussuri): Polymerize.
    if (_errorDialog == null) {
      _errorDialog = createDialog(getDialogElement('#errorDialog'));
      _errorDialog.getElement("[dismiss]").onClick.listen(_hideBackdropOnClick);
      _errorDialog.getShadowDomElement("#closingX").onClick.listen(_hideBackdropOnClick);
    }

    if (exception != null && SparkFlags.developerMode) {
      window.console.log(exception);
    }

    String text = message != null ? message + '\n' : '';

    if (exception != null) {
      if (exception is SparkException) {
        text += exception.message;
      } else {
        text += '${exception}';
      }
    }

    if (text.isEmpty) {
      text = UNKNOWN_ERROR_STRING;
    }

    _setErrorDialogText(title, text.trim());
    _errorDialog.show();
  }

  void _setErrorDialogText(String title, String message) {
    _errorDialog.dialog.headerTitle = title;

    Element container = _errorDialog.getElement('#errorMessage');
    container.children.clear();
    List<String> lines = message.split('\n');
    for (String line in lines) {
      Element lineElement = new Element.p();
      lineElement.text = line;
      container.children.add(lineElement);
    }
  }

  void _hideBackdropOnClick([MouseEvent event]) {
    querySelector("#modalBackdrop").style.display = "none";
  }

  Dialog _publishedAppDialog;

  void showPublishedAppDialog(String appID) {
    // TODO(ussuri): Polymerize.
    if (_publishedAppDialog == null) {
      _publishedAppDialog = createDialog(getDialogElement('#webStorePublishedDialog'));
      _publishedAppDialog.getElement("[submit]").onClick.listen(_hideBackdropOnClick);
      _publishedAppDialog.getElement("#webStorePublishedAction").onClick.listen((MouseEvent event) {
        window.open('https://chrome.google.com/webstore/detail/${appID}',
            '_blank');
        _hideBackdropOnClick(event);
      });
    }
    _publishedAppDialog.show();
  }

  Dialog _uploadedAppDialog;

  void showUploadedAppDialog(String appID) {
    // TODO(ussuri): Polymerize.
    if (_uploadedAppDialog == null) {
      _uploadedAppDialog = createDialog(getDialogElement('#webStoreUploadedDialog'));
      _uploadedAppDialog.getElement("[submit]").onClick.listen(_hideBackdropOnClick);
      _uploadedAppDialog.getElement("#webStoreUploadedAction").onClick.listen((MouseEvent event) {
        window.open('https://chrome.google.com/webstore/developer/edit/${appID}',
            '_blank');
        _hideBackdropOnClick(event);
      });
    }
    _uploadedAppDialog.show();
  }

  Dialog _okCancelDialog;
  Completer<bool> _okCancelCompleter;

  Future<bool> askUserOkCancel(String message,
      {String okButtonLabel: 'OK', String title: ""}) {
    // TODO(ussuri): Polymerize.
    if (_okCancelDialog == null) {
      _okCancelDialog = createDialog(getDialogElement('#okCancelDialog'));
      _okCancelDialog.getElement('#okText').onClick.listen((_) {
        if (_okCancelCompleter != null) {
          _okCancelCompleter.complete(true);
          _okCancelCompleter = null;
        }
      });
      _okCancelDialog.dialog.on['opened'].listen((event) {
        if (event.detail == false) {
          if (_okCancelCompleter != null) {
            _okCancelCompleter.complete(false);
            _okCancelCompleter = null;
          }
        }
      });
    }

    _okCancelDialog.dialog.headerTitle = title;

    Element container = _okCancelDialog.getElement('#okCancelMessage');
    container.children.clear();
    List<String> lines = message.split('\n');
    for (String line in lines) {
      Element lineElement = new Element.p();
      lineElement.text = line;
      container.children.add(lineElement);
    }

    SparkDialogButton okButton = _okCancelDialog.getElement('#okText');
    _okCancelDialog.getElement('#okText').text = okButtonLabel;

    _okCancelCompleter = new Completer();
    _okCancelDialog.show();
    return _okCancelCompleter.future;
  }

  // TODO(ussuri): Find a better way to achieve this (the global progress
  // indicator?).
  void setGitSettingsResetDoneVisible(bool enabled) {
    getUIElement('#gitResetSettingsDone').style.display =
        enabled ? 'block' : 'none';
  }

  List<ws.Resource> _getSelection() => _filesController.getSelection();

  ws.Folder _getFolder([List<ws.Resource> resources]) {
    if (resources != null && resources.isNotEmpty) {
      if (resources.first.isFile) {
        return resources.first.parent;
      } else {
        return resources.first;
      }
    } else {
      if (focusManager.currentResource != null) {
        ws.Resource resource = focusManager.currentResource;
        if (resource.isFile) {
          if (resource.project != null) {
            return resource.parent;
          }
        } else {
          return resource;
        }
      }
    }
    return null;
  }

  void _closeOpenEditor(ws.Resource resource) {
    if (resource is ws.File &&  editorManager.isFileOpened(resource)) {
      editorArea.closeFile(resource);
    }
  }

  /**
   * Refreshes the file name on an opened editor tab.
   */
  void _renameOpenEditor(ws.Resource renamedResource) {
    if (renamedResource is ws.File && editorManager.isFileOpened(renamedResource)) {
      editorArea.renameFile(renamedResource);
    }
  }

  Future _openFile(ws.Resource resource) {
    if (editorArea.selectedTab != null) {
      if (currentEditedFile == resource) return new Future.value();
    }

    if (resource is ws.File) {
      navigationManager.gotoLocation(new NavigationLocation(resource));
      return new Future.value();
    } else {
      return _selectFile(resource);
    }
  }

  Future _selectFile(ws.Resource resource) {
    if (resource.isFile) {
      return editorArea.selectFile(resource);
    } else {
      _filesController.selectFile(resource);
      _filesController.setFolderExpanded(resource);
      return new Future.value();
    }
  }

  //
  // Implementation of AceManagerDelegate interface:
  //

  void setShowFileAsText(String filename, bool enabled) {
    String extension = path.extension(filename);
    if (extension.isEmpty) extension = filename;

    if (enabled) {
      _textFileExtensions.add(extension);
    } else {
      _textFileExtensions.remove(extension);
    }

    syncPrefs.setValue('textFileExtensions',
        JSON.encode(_textFileExtensions.toList()));
  }

  bool canShowFileAsText(String filename) {
    String extension = path.extension(filename);

    // Whitelist files that don't have a period or that start with one. Ex.,
    // `AUTHORS`, `.gitignore`.
    if (extension.isEmpty) return true;

    return _aceManager.isFileExtensionEditable(extension) ||
        _textFileExtensions.contains(extension);
  }

  void openEditor(ws.File file, {Span selection}) {
    navigationManager.gotoLocation(new NavigationLocation(file, selection));
  }

  //
  // - End implementation of AceManagerDelegate interface.
  //

  Timer _filterTimer = null;

  void filterFilesList(String searchString) {
    final completer = new Completer<bool>();

    if ( _filterTimer != null) {
      _filterTimer.cancel();
      _filterTimer = null;
    }

    _filterTimer = new Timer(new Duration(milliseconds: 500), () {
      _filterTimer = null;
      _reallyFilterFilesList(searchString);
    });
  }

  void _reallyFilterFilesList(String searchString) {
    if (searchString != null && searchString.length == 0) {
      searchString = null;
    }

    if (_searchViewController.visibility) {
      _filesController.performFilter(null);
      _searchViewController.performFilter(searchString);
    } else {
      _searchViewController.performFilter(null);
      _filesController.performFilter(searchString);
    }
  }

  void _refreshOpenFiles() {
    // In order to scope how much work we do when Spark re-gains focus, we only
    // refresh the active projects. This lets us capture changed files and
    // deleted files. For any other changes it is the user's responsibility to
    // explicitly refresh the affected project.
    Set<ws.Resource> resources = new Set.from(
        editorManager.files.map((r) => r.project != null ? r.project : r));
    resources.forEach((ws.Resource r) => r.refresh());
  }

  void setSearchViewVisible(bool visible) {
    InputElement searchField = getUIElement('#fileFilter');
    querySelector('#searchViewArea').classes.toggle('hidden', !visible);
    querySelector('#fileViewArea').classes.toggle('hidden', visible);
    searchField.placeholder =
        visible ? 'Search in Files' : 'Filter';
    getUIElement('#showSearchView').attributes['checkmark'] =
        visible ? 'true' : 'false';
    getUIElement('#showFilesView').attributes['checkmark'] =
        !visible ? 'true' : 'false';
    _searchViewController.visibility = visible;
    _filesController.visibility = !visible;
    _reallyFilterFilesList(searchField.value);
    if (!visible) {
      querySelector('#searchViewPlaceholder').classes.add('hidden');
    }
  }

  // Implementation of SearchViewController

  void searchViewControllerNavigate(SearchViewController controller, NavigationLocation location) {
    navigationManager.gotoLocation(location);
  }

  /**
   * Check if this project uses Bower, and if so automatically run a
   * `bower install`.
   */
  void _checkAutoRunBower(ws.Container container) {
    if (bowerManager.properties.isFolderWithPackages(container)) {
      jobManager.schedule(new BowerGetJob(this, container));
    }
  }

  /**
   * Check if this project uses Pub, and if so automatically run a `pub install`.
   */
  void _checkAutoRunPub(ws.Container container) {
    if (pubManager.canRunPub(container)) {
      // Don't run pub on Windows (#2743).
      if (PlatformInfo.isWin) {
        showMessage(
            'Run Pub Get',
            "This Dart project uses pub packages. Currently, we can't run pub "
            "from the Chrome Dev Editor due to an issue with Windows junction "
            "points. In order to run this project, please install Dart's "
            "command-line tools (available at www.dartlang.org), and run "
            "'pub get'.");
      } else {
        // There is issue with the workspace sending duplicate events.
        // TODO(grv): Revisit workspace events.
        Timer.run(() {
          jobManager.schedule(new PubGetJob(this, container));
        });
      }
    }
  }
}

/**
<<<<<<< HEAD
=======
 * Used to manage the default location to create new projects.
 *
 * This class also abstracts a bit other the differences between Chrome OS and
 * Windows/Mac/linux.
 */
class ProjectLocationManager {
  LocationResult _projectLocation;
  final Spark _spark;

  /**
   * Create a ProjectLocationManager asynchronously, restoring the default
   * project location from the given preferences.
   */
  static Future<ProjectLocationManager> restoreManager(Spark spark) {
    //localPrefs, workspace
    return spark.localPrefs.getValue('projectFolder').then((String folderToken) {
      if (folderToken == null) {
        return new ProjectLocationManager._(spark);
      }

      return chrome.fileSystem.restoreEntry(folderToken).then((chrome.Entry entry) {
        return _initFlagsFromProjectLocation(entry).then((_) {
          return new ProjectLocationManager._(spark,
              new LocationResult(entry, entry, false));
        });
      }).catchError((e) {
        return new ProjectLocationManager._(spark);
      });
    });
  }

  /**
   * Try to read and set the highest precedence developer flags from
   * "<project_location>/.spark.json".
   */
  static Future _initFlagsFromProjectLocation(chrome.DirectoryEntry projDir) {
    return projDir.getFile('.spark.json').then(
        (chrome.ChromeFileEntry flagsFile) {
      return SparkFlags.initFromFile(flagsFile.readText());
    }).catchError((_) {
      // Ignore missing file.
      return new Future.value();
    });
  }

  //this._prefs, this._workspace
  ProjectLocationManager._(this._spark, [this._projectLocation]);

  /**
   * Returns the default location to create new projects in. For Chrome OS, this
   * will be the sync filesystem. This method can return `null` if the user
   * cancels the folder selection dialog.
   */
  Future<LocationResult> getProjectLocation() {
    if (_projectLocation != null) {
      // Check if the saved location exists. If so, return it. Otherwise, get a
      // new location.
      return _projectLocation.exists().then((bool value) {
        if (value) {
          return _projectLocation;
        } else {
          _projectLocation = null;
          return getProjectLocation();
        }
      });
    }

    // On Chrome OS, use the sync filesystem.
    // TODO(grv): Enable syncfs once the api is more stable.
    /*if (PlatformInfo.isCros && _spark.workspace.syncFsIsAvailable) {
      return chrome.syncFileSystem.requestFileSystem().then((fs) {
        var entry = fs.root;
        return new LocationResult(entry, entry, true);
      });
    }*/

    // Show a dialog with explaination about what this folder is for.
    return chooseNewProjectLocation(true);
  }

  /**
   * Opens a pop up and asks the user to change the root directory. Internally,
   * the stored value is changed here.
   */
  Future<LocationResult> chooseNewProjectLocation(bool showFileSystemDialog) {
    // Show a dialog with explaination about what this folder is for.
    if (showFileSystemDialog) {
      return _showRequestFileSystemDialog().then((bool accepted) {
        if (!accepted) {
          return null;
        }
        return _selectFolderDialog();
      });
    } else {
      return _selectFolderDialog();
    }
  }

  Future<LocationResult> _selectFolderDialog() {
    // Display a dialog asking the user to choose a default project folder.
    return _selectFolder(suggestedName: 'projects').then((entry) {
      if (entry == null) return null;

      _projectLocation = new LocationResult(entry, entry, false);
      _spark.localPrefs.setValue('projectFolder',
          chrome.fileSystem.retainEntry(entry));
      return _projectLocation;
    });
  }

  Future<bool> _showRequestFileSystemDialog() {
    return _spark.askUserOkCancel('Please choose a folder to store your Chrome Dev Editor projects.',
        okButtonLabel: 'Choose Folder', title: 'Choose top-level workspace folder');
  }

  /**
   * This will create a new folder in default project location. It will attempt
   * to use the given [defaultName], but will disambiguate it if necessary. For
   * example, if `defaultName` already exists, the created folder might be named
   * something like `defaultName-1` instead.
   */
  Future<LocationResult> createNewFolder(String defaultName) {
    return getProjectLocation().then((LocationResult root) {
      return root == null ? null : _create(root, defaultName, 1);
    });
  }

  Future<LocationResult> _create(
      LocationResult location, String baseName, int count) {
    String name = count == 1 ? baseName : '${baseName}-${count}';

    return location.parent.createDirectory(name, exclusive: true).then((dir) {
      return new LocationResult(location.parent, dir, location.isSync);
    }).catchError((_) {
      if (count > 50) {
        throw "Error creating project '${baseName}.'";
      } else {
        return _create(location, baseName, count + 1);
      }
    });
  }
}

class LocationResult {
  /**
   * The parent Entry. This can be useful for persistng the info across
   * sessions.
   */
  final chrome.DirectoryEntry parent;

  /**
   * The created location.
   */
  final chrome.DirectoryEntry entry;

  /**
   * Whether the entry was created in the sync filesystem.
   */
  final bool isSync;

  LocationResult(this.parent, this.entry, this.isSync);

  /**
   * The name of the created entry.
   */
  String get name => entry.name;

  Future<bool> exists() {
    if (isSync) return new Future.value(true);

    return entry.getMetadata().then((_) {
      return true;
    }).catchError((e) {
      return false;
    });
  }
}

/**
 * Allows a user to select a folder on disk. Returns the selected folder
 * entry. Returns `null` in case the user cancels the action.
 */
Future<chrome.DirectoryEntry> _selectFolder({String suggestedName}) {
  Completer completer = new Completer();
  chrome.ChooseEntryOptions options = new chrome.ChooseEntryOptions(
      type: chrome.ChooseEntryType.OPEN_DIRECTORY);
  if (suggestedName != null) options.suggestedName = suggestedName;
  chrome.fileSystem.chooseEntry(options).then((chrome.ChooseEntryResult res) {
    completer.complete(res.entry);
  }).catchError((e) => completer.complete(null));
  return completer.future;
}

/**
>>>>>>> 5aebb7e7
 * The abstract parent class of Spark related actions.
 */
abstract class SparkAction extends Action {
  final Spark spark;

  SparkAction(this.spark, String id, String name) : super(id, name);

  void invoke([Object context]) {
    // Send an action event with the 'main' event category.
    _analyticsTracker.sendEvent('main', id);

    try {
      _invoke(context);
    } catch (e) {
      spark.showErrorMessage('Error Invoking ${name}', exception: e);
    }
  }

  void _invoke([Object context]);

  /**
   * Returns true if `object` is a list and all items are [Resource].
   */
  bool _isResourceList(Object object) {
    if (object is! List) {
      return false;
    }
    List items = object as List;
    return items.every((r) => r is ws.Resource);
  }

  /**
   * Returns true if `object` is a list with a single item and this item is a
   * [Resource].
   */
  bool _isSingleResource(Object object) {
    if (!_isResourceList(object)) {
      return false;
    }
    List<ws.Resource> resources = object as List<ws.Resource>;
    return resources.length == 1;
  }

  /**
   * Returns true if `object` is a list with a single item and this item is a
   * [Project].
   */
  bool _isProject(object) {
    if (!_isResourceList(object)) {
      return false;
    }
    return object.length == 1 && object.first is ws.Project;
  }

  /**
   * Returns true if `context` is a list with a single item, the item is a
   * [Project], and that project is under SCM.
   */
  bool _isScmProject(context) =>
      _isProject(context) && isUnderScm(context.first);

  /**
   * Returns true if `context` is a list of items, all in the same project,
   * and that project is under SCM.
   */
  bool _isUnderScmProject(context) {
    if (context is! List) return false;
    if (context.isEmpty) return false;

    ws.Project project = context.first.project;

    if (!isUnderScm(project)) return false;

    for (var resource in context) {
      ws.Project resProject = resource.project;
      if (resProject == null || resProject != project) {
        return false;
      }
    }

    return true;
  }

  /**
   * Returns true if `object` is a list with a single item and this item is a
   * [Folder].
   */
  bool _isSingleFolder(Object object) {
    if (!_isSingleResource(object)) {
      return false;
    }
    List<ws.Resource> resources = object as List;
    return (object as List).first is ws.Folder;
  }

  /**
   * Returns true if `object` is a list of top-level [Resource].
   */
  bool _isTopLevel(Object object) {
    if (!_isResourceList(object)) {
      return false;
    }
    List<ws.Resource> resources = object as List;
    return resources.every((ws.Resource r) => r.isTopLevel);
  }

  /**
   * Returns true if `object` is a top-level [File].
   */
  bool _isTopLevelFile(Object object) {
    if (!_isResourceList(object)) {
      return false;
    }
    List<ws.Resource> resources = object as List;
    return (resources.length == 1) && (resources.first.project == null);
  }

  /**
   * Returns true if `object` is a list of resources and one at least is a
   * top-level [Resource].
   */
  bool _hasTopLevelResource(Object object) {
    if (!_isResourceList(object)) {
      return false;
    }
    List<ws.Resource> resources = object as List;
    return resources.firstWhere((ws.Resource r) => r.isTopLevel,
        orElse: () => null) != null;
  }

  /**
   * Returns true if `object` is a list of File.
   */
  bool _isFileList(Object object) {
    if (!_isResourceList(object)) {
      return false;
    }
    List<ws.Resource> resources = object as List;
    return resources.every((r) => r is ws.File);
  }
}

abstract class Dialog {
  void show();
  void hide();
  SparkDialog get dialog;
  bool activityVisible;
  Element getElement(String selectors);
  List<Element> getElements(String selectors);
  Element getShadowDomElement(String selectors);
}

abstract class SparkActionWithDialog extends SparkAction {
  Dialog _dialog;

  SparkActionWithDialog(Spark spark,
                        String id,
                        String name,
                        Element dialogElement)
      : super(spark, id, name) {
    _dialog = spark.createDialog(dialogElement);

    final Element submitBtn = _dialog.getElement("[submit]");
    if (submitBtn != null) {
      submitBtn.onClick.listen((e) {
        // Consume the event so that the overlayToggle doesn't close the dialog.
        e..stopPropagation()..preventDefault();
        _commit();
      });
    }

    final Element cancelBtn = _dialog.getElement("[cancel]");
    if (cancelBtn != null) {
      cancelBtn.onClick.listen((e) {
        // Consume the event so that the overlayToggle doesn't close the dialog.
        e..stopPropagation()..preventDefault();
        _cancel();}
      );
    }

    final Element closingXBtn = _dialog.getShadowDomElement("#closingX");
    if (closingXBtn != null) {
      closingXBtn.onClick.listen((Event e) {
        e..stopPropagation()..preventDefault();
        _cancel();
      });
    }
  }

  void _commit() => _hide();
  void _cancel() => _hide();

  Element getElement(String selectors) => _dialog.getElement(selectors);

  List<Element> getElements(String selectors) => _dialog.getElements(selectors);

  Element _triggerOnReturn(String selectors, [bool hideDialog = true]) {
    Element element = _dialog.getElement(selectors);
    element.onKeyDown.listen((event) {
      if (event.keyCode == KeyCode.ENTER) {
        event..stopPropagation()..preventDefault();

        // We do not submit if the dialog is invalid.
        if (!_canSubmit()) return;

        _commit();

        if (hideDialog) _dialog.hide();
      }
    });
    return element;
  }

  bool _canSubmit() => _dialog.dialog.isDialogValid();

  void _show() {
    // TODO(grv) : There is a delay in delivering polymer changes. Remove this
    // once this is fixed.
    Timer.run(() {
      _dialog.show();
    });
  }
  void _hide() => _dialog.hide();

  void _showSuccessStatus(String message) {
    _hide();
    spark.showSuccessMessage(message);
  }
}

abstract class SparkActionWithProgressDialog extends SparkActionWithDialog {
  SparkProgress _progress;
  Element _progressDescriptionElement;

  SparkActionWithProgressDialog(Spark spark,
                                String id,
                                String name,
                                Element dialogElement)
      : super(spark, id, name, dialogElement) {
    this._progress = getElement('#dialogProgress');
    this._progressDescriptionElement = getElement('#progressDescription');
  }

  void _toggleProgressVisible(bool visible) {
    if (_progress != null) {
      _progress.visible = visible;
      _progress.deliverChanges();
    } else {
      _dialog.activityVisible = visible;
    }
  }

  void _setProgressMessage(String description) {
    if (_progress != null) {
      _progress.progressMessage = description;
    } else if (_progressDescriptionElement != null) {
      _progressDescriptionElement.text = description;
    }
  }
}

abstract class SparkActionWithStatusDialog extends SparkActionWithProgressDialog {
  SparkActionWithStatusDialog(Spark spark,
                              String id,
                              String name,
                              Element dialogElement)
      : super(spark, id, name, dialogElement);

  /**
   * Show the status dialog at least for 3 seconds. The dialog is closed when
   * the given future [f] is completed.
   */
  void _waitForJob(
      String title, String progressMessage, Future<SparkJobStatus> f) {
    _dialog.dialog.headerTitle = title;
    _setProgressMessage(progressMessage);
    _toggleProgressVisible(true);
    _show();
    // Show dialog for at least 3 seconds.
    Timer timer = new Timer(new Duration(milliseconds: 3000), () {
      f.then((status) {
        if (status.success && status.message != null) {
          _showSuccessStatus(status.message);
        }
      }).whenComplete(() {
        _setProgressMessage('');
        _toggleProgressVisible(true);
        _hide();
      });
    });
    _show();
  }

  void _showSuccessStatus(String message) {
    _hide();
    spark.showSuccessMessage(message);
  }
}

class FileOpenAction extends SparkAction {
  FileOpenAction(Spark spark) : super(spark, "file-open", "Open File…") {
    addBinding("ctrl-o");
  }

  void _invoke([Object context]) {
    spark.openFile();
  }
}

class FileNewAction extends SparkActionWithDialog implements ContextAction {
  InputElement _nameElement;
  ws.Folder folder;

  FileNewAction(Spark spark, Element dialog)
      : super(spark, "file-new", "New File…", dialog) {
    addBinding("ctrl-n");
    _nameElement = _triggerOnReturn("#fileName");
  }

  void _invoke([List<ws.Resource> resources]) {
    folder = spark._getFolder(resources);
    if (folder != null) {
      _nameElement.value = '';
      _show();
    }
  }

  void _commit() {
    super._commit();

    String name = _nameElement.value;
    if (name.isNotEmpty) {
      if (folder != null) {
        folder.createNewFile(name).then((file) {
          // Delay a bit to allow the files view to process the new file event.
          // TODO: This is due to a race condition in when the files view receives
          // the resource creation event; we should remove the possibility for
          // this to occur.
          Timer.run(() {
            spark._openFile(file).then((_) {
              spark.editorArea.persistTab(file);
            });
            spark._aceManager.focus();
          });
        }).catchError((e) {
          spark.showErrorMessage("Error Creating File", exception: e);
        });
      }
    }
  }

  String get category => 'folder';

  bool appliesTo(Object object) => _isSingleResource(object) && !_isTopLevelFile(object);
}

class FileSaveAction extends SparkAction {
  FileSaveAction(Spark spark) : super(spark, "file-save", "Save") {
    addBinding("ctrl-s");
  }

  void _invoke([Object context]) => spark.editorManager.saveAll();
}

class FileDeleteAction extends SparkAction implements ContextAction {
  FileDeleteAction(Spark spark) : super(spark, "file-delete", "Delete…");

  void _invoke([List<ws.Resource> resources]) {
    if (resources == null) {
      List<ws.Resource> sel = spark._filesController.getSelection();
      if (sel.isEmpty) return;
      resources = sel;
    }

    String message;
    if (resources.length == 1) {
      message = "Do you really want to delete '${resources.first.name}'?\nThis will permanently delete this file from disk and cannot be undone.";
    } else {
      message = "Do you really want to delete ${resources.length} files?\nThis will permanently delete the files from disk and cannot be undone.";
    }

    spark.askUserOkCancel(message, okButtonLabel: 'Delete', title: 'Delete')
        .then((bool val) {
      if (val) {
        spark.workspace.pauseResourceEvents();
        Future.forEach(resources, (ws.Resource r) => r.delete()).catchError((e) {
          String ordinality = resources.length == 1 ? "File" : "Files";
          spark.showErrorMessage("Error while deleting ${ordinality}", exception: e);
        }).whenComplete(() {
          spark.workspace.resumeResourceEvents();
        });
      }
    });
  }

  String get category => 'resource';

  bool appliesTo(Object object) => _isResourceList(object) &&
      !_hasTopLevelResource(object);
}

// TODO(ussuri): Convert to SparkActionWithDialog.
class ProjectRemoveAction extends SparkAction implements ContextAction {
  ProjectRemoveAction(Spark spark) : super(spark, "project-remove", "Remove…");

  void _invoke([List<ws.Resource> resources]) {
    ws.Project project = resources.first;
    // If project is on sync filesystem, it can only be deleted.
    // It can't be unlinked.
    if (project.isSyncResource()) {
      _deleteProject(project);
      return;
    }

    Dialog _dialog =
        spark.createDialog(spark.getDialogElement('#projectRemoveDialog'));
    _dialog.getElement("#projectRemoveProjectName").text =
        project.name;
    _dialog.getElement("#projectRemoveDeleteButton")
        .onClick.listen((_) => _deleteProject(project));
    _dialog.getElement("#projectRemoveRemoveReferenceButton")
        .onClick.listen((_) => _removeProjectReference(project));
    _dialog.show();
  }

  void _deleteProject(ws.Project project) {
    spark.askUserOkCancel('''
Do you really want to delete "${project.name}"?
This will permanently delete the project contents from disk and cannot be undone.
''', okButtonLabel: 'Delete', title: 'Delete Project from Disk').then((bool val) {
      if (val) {
        // TODO(grv): scmManger should listen to the delete project event.
        spark.scmManager.removeProject(project);
        project.delete().catchError((e) {
          spark.showErrorMessage("Error while deleting project", exception: e);
        });
      }
    });
  }

  void _removeProjectReference(ws.Project project) {
    spark.workspace.unlink(project);
  }

  String get category => 'resource';

  bool appliesTo(Object object) => _isProject(object);
}

// TODO(ussuri): 1) Convert to SparkActionWithDialog. 2) This dialog is almost
// the same as ProjectRemoveAction -- combine.
class TopLevelFileRemoveAction extends SparkAction implements ContextAction {
  TopLevelFileRemoveAction(Spark spark) : super(spark, "top-level-file-remove", "Remove");

  void _invoke([List<ws.Resource> resources]) {
    ws.File file = resources.first;

    Dialog _dialog =
        spark.createDialog(spark.getDialogElement('#fileRemoveDialog'));
    _dialog.getElement("#fileRemoveFileName").text =
        file.name;
    _dialog.getElement("#fileRemoveDeleteButton")
        .onClick.listen((_) => _deleteFile(file));
    _dialog.getElement("#fileRemoveRemoveReferenceButton")
        .onClick.listen((_) => _removeFileReference(file));
    _dialog.show();
  }

  void _deleteFile(ws.File file) {
    spark.askUserOkCancel('''
Do you really want to delete "${file.name}"?
This will permanently delete the file from disk and cannot be undone.
''', okButtonLabel: 'Delete', title: 'Delete File from Disk').then((bool val) {
      if (val) {
        file.delete().catchError((e) {
          spark.showErrorMessage("Error while deleting file", exception: e);
        });
      }
    });
  }

  void _removeFileReference(ws.File file) {
    spark.workspace.unlink(file);
  }

  String get category => 'resource';

  bool appliesTo(Object object) => _isTopLevelFile(object);
}

class FileRenameAction extends SparkActionWithDialog implements ContextAction {
  ws.Resource resource;
  InputElement _nameElement;

  FileRenameAction(Spark spark, Element dialog)
      : super(spark, "file-rename", "Rename…", dialog) {
    _nameElement = _triggerOnReturn("#renameFileName");
  }

  void _invoke([List<ws.Resource> resources]) {
    if (resources != null && resources.isNotEmpty) {
      resource = resources.first;
      _nameElement.value = resource.name;
      _show();
    }
  }

  void _commit() {
    super._commit();
    String newName = _nameElement.value;

    if (newName.isNotEmpty) {
      // Check if a file or folder already exist with the new name.
      Iterable<ws.Resource> children = [];
      if (resource.parent != null) {
        children = resource.parent.getChildren();
      }

      if (children.any((ws.Resource r) => r.name == newName)) {
        spark.showErrorMessage(
            'Error During Rename', message: 'File or folder already exists.');
        return;
      }
      resource.rename(_nameElement.value).then((value) {
        spark._renameOpenEditor(resource);
      }).catchError((e) {
        spark.showErrorMessage("Error During Rename", exception: e);
      });
    }
  }

  String get category => 'resource';

  bool appliesTo(Object object) => _isSingleResource(object) && !_isTopLevel(object);
}

class ResourceCloseAction extends SparkAction implements ContextAction {
  ResourceCloseAction(Spark spark) : super(spark, "file-close", "Close");

  void _invoke([List<ws.Resource> resources]) {
    if (resources == null) {
      resources = spark._getSelection();
    }

    for (ws.Resource resource in resources) {
      spark.workspace.unlink(resource);
      if (resource is ws.File) {
        spark._closeOpenEditor(resource);
      } else if (resource is ws.Project) {
        resource.traverse().forEach(spark._closeOpenEditor);
      }
    }
  }

  String get category => 'resource';

  bool appliesTo(Object object) => _isTopLevel(object);
}

class TabPreviousAction extends SparkAction {
  TabPreviousAction(Spark spark) : super(spark, "tab-prev", "Previous Tab") {
    addBinding('ctrl-shift-[');
    addBinding('ctrl-shift-tab', macBinding: 'macctrl-shift-tab');
  }

  void _invoke([Object context]) => spark.editorArea.gotoPreviousTab();
}

class TabNextAction extends SparkAction {
  TabNextAction(Spark spark) : super(spark, "tab-next", "Next Tab") {
    addBinding('ctrl-shift-]');
    addBinding('ctrl-tab', macBinding: 'macctrl-tab');
  }

  void _invoke([Object context]) => spark.editorArea.gotoNextTab();
}

class SpecificTabAction extends SparkAction {
  _SpecificTabKeyBinding _binding;

  SpecificTabAction(Spark spark) : super(spark, "tab-goto", "Goto Tab") {
    _binding = new _SpecificTabKeyBinding();
    bindings.add(_binding);
  }

  void _invoke([Object context]) {
    if (_binding.index < 1 && _binding.index > spark.editorArea.tabs.length) {
      return;
    }

    // Ctrl-1 to Ctrl-8. The user types in a 1-based key event; we convert that
    // into a 0-based into into the tabs.
    spark.editorArea.selectedTab = spark.editorArea.tabs[_binding.index - 1];
  }
}

class _SpecificTabKeyBinding extends KeyBinding {
  final int ONE_CODE = '1'.codeUnitAt(0);
  final int EIGHT_CODE = '8'.codeUnitAt(0);

  int index = -1;

  _SpecificTabKeyBinding() : super('ctrl-1');

  bool matches(KeyboardEvent event) {
    // If the user typed in a 1 to an 8, change this binding to match that key.
    // To match completely, the user will need to have used the `ctrl` modifier.
    if (event.keyCode >= ONE_CODE && event.keyCode <= EIGHT_CODE) {
      keyCode = event.keyCode;
      index = keyCode - ONE_CODE + 1;
    }

    return super.matches(event);
  }
}

class TabLastAction extends SparkAction {
  TabLastAction(Spark spark) : super(spark, "tab-last", "Last Tab") {
    addBinding("ctrl-9");
  }

  void _invoke([Object context]) {
    if (spark.editorArea.tabs.isNotEmpty) {
      spark.editorArea.selectedTab = spark.editorArea.tabs.last;
    }
  }
}

class TabCloseAction extends SparkAction {
  TabCloseAction(Spark spark) : super(spark, "tab-close", "Close") {
    addBinding("ctrl-w");
  }

  void _invoke([Object context]) {
    if (spark.editorArea.selectedTab != null) {
      spark.editorArea.remove(spark.editorArea.selectedTab);
    }
  }
}

class FileExitAction extends SparkAction {
  FileExitAction(Spark spark) : super(spark, "file-exit", "Quit") {
    addBinding('ctrl-q', linuxBinding: 'ctrl-shift-q');
  }

  void _invoke([Object context]) {
    spark.close().then((_) {
      chrome.app.window.current().close();
    });
  }
}

class ApplicationRunAction extends SparkAction implements ContextAction {
  LaunchTarget _launchTarget;
  String _launchText;

  ApplicationRunAction.run(Spark spark) : super(spark, "application-run", "Run") {
    _launchTarget = LaunchTarget.LOCAL;
    _launchText = 'Running';
    addBinding("ctrl-r");
    enabled = false;
    spark.focusManager.onResourceChange.listen((r) => _updateEnablement(r));
  }

  ApplicationRunAction.deploy(Spark spark) :
      super(spark, "application-push", "Deploy to Mobile…") {
    _launchTarget = LaunchTarget.REMOTE;
    _launchText = 'Deploying';
    enabled = false;
    spark.focusManager.onResourceChange.listen((r) => _updateEnablement(r));
  }

  void _invoke([context]) {
    if (!enabled) {
      spark.showErrorMessage('Unable to Deploy',
          message: 'Unable to deploy the current selection; please select an '
          'application to deploy.');
      return;
    }

    ws.Resource resource;

    if (context == null) {
      resource = spark.focusManager.currentResource;
    } else {
      resource = context.first;
    }

    Completer<SparkJobStatus> completer = new Completer<SparkJobStatus>();
    spark.launchManager.performLaunch(resource, _launchTarget).then((_) {
      completer.complete();
    }).catchError((e) {
      completer.complete();
      spark.showErrorMessage('Error ${_launchText} Application', exception: e);
    });
  }

  String get category => 'application';

  bool appliesTo(List list) => list.length == 1 && _appliesTo(list.first);

  bool _appliesTo(ws.Resource resource) =>
    spark.launchManager.canLaunch(resource, _launchTarget);

  void _updateEnablement(ws.Resource resource) {
    enabled = (resource != null && _appliesTo(resource));
  }
}

abstract class PackageManagementAction
    extends SparkAction implements ContextAction {
  PackageManagementAction(Spark spark, String id, String name) :
    super(spark, id, name);

  void _invoke([context]) {
    if (!_canRunAction()) {
      return;
    }
    ws.Resource resource;

    if (context == null) {
      resource = spark.focusManager.currentResource;
    } else {
      // NOTE: [appliesTo] should ensure that this is the right choice.
      resource = context.first;
    }

    // [appliesTo] delegates to [PackageServiceProperties.isPackageResource],
    // which is expected to return true if:
    // - the resourse is a folder that contains a package spec file: this is our
    //   target, a "package dir" by definition.
    // - the resource is a package spec file itself: our target is its parent,
    //   which would fall into the case above if the user clicked on it instead.
    if (resource is ws.File) {
      resource = resource.parent;
    }

    spark.jobManager.schedule(_createJob(resource as ws.Folder)).then((status) {
      // TODO(grv): Take action on the returned status.
    });
  }

  String get category => 'application';

  bool appliesTo(List list) => list.length == 1 && _appliesTo(list.first);

  bool _appliesTo(ws.Resource resource);

  Job _createJob(ws.Container container);

  bool _canRunAction() => true;
}

abstract class PubAction extends PackageManagementAction {
  PubAction(Spark spark, String id, String name) : super(spark, id, name);

  bool _canRunAction() {
    if (PlatformInfo.isWin) {
      throw new SparkException(
          SparkErrorMessages.PUB_ON_WINDOWS_MSG,
          errorCode: SparkErrorConstants.PUB_ON_WINDOWS_NOT_SUPPORTED);
    }
    return true;
  }

  bool _appliesTo(ws.Resource resource) =>
      spark.pubManager.properties.isPackageResource(resource);
}

class PubGetAction extends PubAction {
  PubGetAction(Spark spark) : super(spark, "pub-get", "Pub Get");

  Job _createJob(ws.Folder container) => new PubGetJob(spark, container);
}

class PubUpgradeAction extends PubAction {
  PubUpgradeAction(Spark spark) : super(spark, "pub-upgrade", "Pub Upgrade");

  Job _createJob(ws.Folder container) => new PubUpgradeJob(spark, container);
}

abstract class BowerAction extends PackageManagementAction {
  BowerAction(Spark spark, String id, String name) : super(spark, id, name);

  bool _appliesTo(ws.Resource resource) =>
      spark.bowerManager.properties.isPackageResource(resource);
}

class BowerGetAction extends BowerAction {
  BowerGetAction(Spark spark) : super(spark, "bower-install", "Bower Install");

  Job _createJob(ws.Folder container) => new BowerGetJob(spark, container);
}

class BowerUpgradeAction extends BowerAction {
  BowerUpgradeAction(Spark spark) : super(spark, "bower-upgrade", "Bower Update");

  Job _createJob(ws.Folder container) => new BowerUpgradeJob(spark, container);
}

/**
 * A context menu item to compile a Dart file to JavaScript. Currently this is
 * only available for Dart files in a chrome app.
 */
class CompileDartAction extends SparkAction implements ContextAction {
  CompileDartAction(Spark spark) : super(spark, "dart-compile", "Compile to JavaScript");

  void _invoke([context]) {
    ws.Resource resource;

    if (context == null) {
      resource = spark.focusManager.currentResource;
    } else {
      resource = context.first;
    }

    spark.jobManager.schedule(
        new CompileDartJob(spark, resource, resource.name)).catchError((e) {
      spark.showErrorMessage('Error Compiling ${resource.name}', exception: e);
    });
  }

  String get category => 'application';

  bool appliesTo(List list) => list.length == 1 && _appliesTo(list.first);

  bool _appliesTo(ws.Resource resource) {
    bool isDartFile = resource is ws.File && resource.project != null
        && resource.name.endsWith('.dart');

    if (!isDartFile) return false;

    return resource.parent.getChild('manifest.json') != null;
  }
}

class ResourceRefreshAction extends SparkAction implements ContextAction {
  ResourceRefreshAction(Spark spark) : super(
      spark, "resource-refresh", "Refresh") {
    // On Chrome OS, bind to the dedicated refresh key.
    if (PlatformInfo.isCros) {
      // 168 (0xA8) is the key code of the refresh key on ChromeOS.
      // TODO(devoncarew): Figure out how to get the F3 key event on ChromeOS.
      //addBinding('f5', linuxBinding: '0xA8');
      addBinding('f5', linuxBinding: 'f3');
    } else {
      addBinding('f5');
    }
  }

  void _invoke([context]) {
    List<ws.Resource> resources;

    if (context == null) {
      if (spark.focusManager.currentResource == null) {
        resources = [];
      } else {
        resources = [spark.focusManager.currentResource];
      }
    } else {
      resources = context;
    }

    ResourceRefreshJob job = new ResourceRefreshJob(resources);
    spark.jobManager.schedule(job);
  }

  String get category => 'resource';

  bool appliesTo(context) => _isSingleFolder(context);
}

class PrevMarkerAction extends SparkAction {
  PrevMarkerAction(Spark spark) : super(
      spark, "marker-prev", "Previous Marker") {
    addBinding("ctrl-shift-p");
  }

  void _invoke([Object context]) {
    spark._aceManager.selectPrevMarker();
  }
}

class NextMarkerAction extends SparkAction {
  NextMarkerAction(Spark spark) : super(
      spark, "marker-next", "Next Marker") {
    // TODO: We probably don't want to bind to 'print'. Perhaps there's a good
    // keybinding we can borrow from Chrome?
    addBinding("ctrl-p");
  }

  void _invoke([Object context]) {
    spark._aceManager.selectNextMarker();
  }
}

class FolderNewAction extends SparkActionWithDialog implements ContextAction {
  InputElement _nameElement;
  ws.Folder folder;

  FolderNewAction(Spark spark, Element dialog)
      : super(spark, "folder-new", "New Folder…", dialog) {
    addBinding("ctrl-shift-n");
    _nameElement = _triggerOnReturn("#folderName");
  }

  void _invoke([List<ws.Folder> folders]) {
    folder = spark._getFolder(folders);
    _nameElement.value = '';
    _show();
  }

  void _commit() {
    super._commit();

    final String name = _nameElement.value;
    if (name.isNotEmpty) {
      folder.createNewFolder(name).then((folder) {
        // Delay a bit to allow the files view to process the new file event.
        Timer.run(() {
          spark._filesController.selectFile(folder);
        });
      }).catchError((e) {
        spark.showErrorMessage("Error Creating Folder", exception: e);
      });
    }
  }

  String get category => 'folder';

  bool appliesTo(Object object) => _isSingleFolder(object);
}

class FormatAction extends SparkAction {
  FormatAction(Spark spark) : super(spark, 'edit-format', 'Format') {
    // TODO: I do not like this binding, but can't think of a better one.
    addBinding('ctrl-shift-1');
  }

  void _invoke([Object context]) {
    Editor editor = spark.getCurrentEditor();
    if (editor is TextEditor) {
      editor.format();
    }
  }
}

/// Transfers the focus to the search box
class SearchAction extends SparkAction {
  SearchAction(Spark spark) : super(spark, 'search', 'Search') {
    addBinding('ctrl-shift-f');
  }

  @override
  void _invoke([Object context]) {
    spark.getUIElement('#fileFilter').focus();
  }
}

class GotoDeclarationAction extends SparkAction {
  static const String TIMEOUT_ERROR = "Declaration information not yet available";
  static const String NOT_FOUND_ERROR = "No declaration found";

  AnalyzerService _analysisService;

  GotoDeclarationAction(Spark spark)
      : super(spark, 'navigate-declaration', 'Goto Declaration') {
    addBinding('ctrl-.');
    addBinding('F3');
    _analysisService = spark.services.getService('analyzer');

    // Needed for ACCEL + click support
    spark.aceManager.onGotoDeclaration.listen((_) => gotoDeclaration());
  }

  @override
  void _invoke([Object context]) => gotoDeclaration();

  void gotoDeclaration() {
    Editor editor = spark.getCurrentEditor();
    if (editor is TextEditor) {
      editor.navigateToDeclaration(new Duration(milliseconds: 500)).then(
          (Declaration declaration) {
        if (declaration == null) spark.showSuccessMessage(NOT_FOUND_ERROR);
      }).catchError((TimeoutException e) {
        spark.showSuccessMessage(TIMEOUT_ERROR);
      });
    }
  }
}

class HistoryAction extends SparkAction {
  bool _forward;

  HistoryAction.back(Spark spark) : super(spark, 'navigate-back', 'Back') {
    addBinding('ctrl-[');
    addBinding('ctrl-left');
    _init(false);
  }

  HistoryAction.forward(Spark spark) : super(spark, 'navigate-forward', 'Forward') {
    addBinding('ctrl-]');
    addBinding('ctrl-right');
    _init(true);
  }

  void _init(bool value) {
    _forward = value;
    enabled = false;

    spark.navigationManager.onNavigate.listen((_) {
      if (_forward) {
        enabled = spark.navigationManager.canGoForward();
      } else {
        enabled = spark.navigationManager.canGoBack();
      }
    });
  }

  @override
  void _invoke([Object context]) {
    if (_forward) {
      spark.navigationManager.goForward();
    } else {
      spark.navigationManager.goBack();
    }
  }
}

class FocusMainMenuAction extends SparkAction {
  FocusMainMenuAction(Spark spark)
      : super(spark, 'focusMainMenu', 'Focus Main Menu') {
    addBinding('f10');
  }

  @override
  void _invoke([Object context]) {
    spark.getUIElement('#mainMenu').focus();
  }
}

class NewProjectAction extends SparkActionWithDialog {
  InputElement _nameElt;
  ws.Folder folder;

  static const _KNOWN_JS_PACKAGES = const {
      'polymer': 'Polymer/polymer#master',
      'core-elements': 'Polymer/core-elements#master'
  };
  // Matches: "proj-template", "proj-template;polymer,core-elements".
  static final _TEMPLATE_REGEX = new RegExp(r'([\/\w_-]+)(;(([\w-],?)+))?');

  NewProjectAction(Spark spark, Element dialog)
      : super(spark, "project-new", "New Project…", dialog) {
    _nameElt = _triggerOnReturn("#name");
  }

  void _invoke([context]) {
    _nameElt.value = '';
    // Show folder picker if top-level folder is not set.
    ProjectLocationManager locationManager = spark.projectLocationManager;
    locationManager.getProjectLocation().then((LocationResult r) {
      if (r != null) {
        _show();
      }
    });
  }

  void _commit() {
    super._commit();

    final name = _nameElt.value.trim();

    if (name.isEmpty) return;

    ProjectLocationManager projectLocationManager = spark.projectLocationManager;

    projectLocationManager.createNewFolder(name).then((LocationResult location) {
      if (location == null) {
        return new Future.value();
      }

      final DirectoryEntry locationEntry = location.entry;

      ws.WorkspaceRoot root = fileSystemAccess.getRootFor(location);

      // TODO(ussuri): Can this no-op `return Future.value()` be removed?
      return new Future.value().then((_) {
        final List<ProjectTemplate> templates = [];

        final globalVars = [
            new TemplateVar('projectName', name),
            new TemplateVar('sourceName', name.toLowerCase())
        ];

        // Add a template for the main project type.
        final SelectElement projectTypeElt = getElement('select[name="type"]');
        final Match match = _TEMPLATE_REGEX.matchAsPrefix(projectTypeElt.value);
        assert(match.groupCount > 0);
        final String templId = match.group(1);
        final String jsDepsStr = match.group(3);

        _analyticsTracker.sendEvent('action', 'project-new', templId);
        templates.add(new ProjectTemplate(templId, globalVars));

        // Possibly also add a mix-in template for JS dependencies, if the
        // project type requires them.
        if (jsDepsStr != null) {
          List<String> jsDeps = [];
          for (final depName in jsDepsStr.split(',')) {
            final String depPath = _KNOWN_JS_PACKAGES[depName];
            assert(depPath != null);
            jsDeps.add('"$depName": "$depPath"');
          }
          if (jsDeps.isNotEmpty) {
            final localVars = [
                new TemplateVar('dependencies', jsDeps.join(',\n    '))
            ];
            templates.add(
                new ProjectTemplate("addons/bower_deps", globalVars, localVars));
          }
        }

        return new ProjectBuilder(locationEntry, templates).build();
      }).then((_) {
        return spark.workspace.link(root).then((ws.Project project) {
          spark.showSuccessMessage('Created ${project.name}');
          Timer.run(() {
            spark._openFile(ProjectBuilder.getMainResourceFor(project));

            // Run Pub if the new project has a pubspec file
            spark._checkAutoRunPub(project);

            // Run Bower if the new project has a bower.json file.
            spark._checkAutoRunBower(project);
          });
        });
      });
    }).catchError((Exception e) {
      spark.showErrorMessage('Error Creating Project', exception: e);
    });
  }
}

class FolderOpenAction extends SparkActionWithStatusDialog {
  FolderOpenAction(Spark spark, SparkDialog dialog)
      : super(spark, "folder-open", 'Open Folder…', dialog);

  void _invoke([Object context]) {
    selectFolder().then((chrome.DirectoryEntry entry) {
      if (entry != null) {
        Future f = spark.openFolder(entry);
        _waitForJob(name, 'Adding folder to workspace…', f);
      }
    });
  }
}

class DeployToMobileDialog extends SparkActionWithProgressDialog {
  static DeployToMobileDialog _instance;

  static void _init(Spark spark) {
    _instance = new DeployToMobileDialog(
        spark, spark.getDialogElement('#mobileDeployDialog'));
  }

  /**
   * Open a deploy to mobile dialog with the given resource.
   */
  static void deploy(ws.Resource resource) {
    _instance._invoke([resource]);
  }

  CheckboxInputElement _ipElement;
  CheckboxInputElement _adbElement;
  InputElement _pushUrlElement;
  ws.Container deployContainer;
  ProgressMonitor _monitor;

  DeployToMobileDialog(Spark spark, Element dialog)
      : super(spark, "deploy-app-old", "Deploy to Mobile", dialog) {
    _ipElement = getElement("#ip");
    _adbElement = getElement("#adb");
    _pushUrlElement = _triggerOnReturn("#pushUrl");

    _ipElement.onChange.listen(_enableInputs);
    _adbElement.onChange.listen(_enableInputs);
    _enableInputs();
  }

  Element get _deployDeviceMessage => getElement('#deployCheckDeviceMessage');

  SparkDialogButton get _deployButton => getElement("[submit]");

  void _invoke([context]) {
    ws.Resource resource;

    if (context == null) {
      resource = spark.focusManager.currentResource;
    } else {
      resource = context.first;
    }

    deployContainer = getAppContainerFor(resource);

    if (deployContainer == null) {
      spark.showErrorMessage(
          'Unable to Deploy',
          message: 'Unable to deploy the current selection; please select a Chrome App '
          'to deploy.');
    } else if (!MobileDeploy.isAvailable()) {
      spark.showErrorMessage('Unable to Deploy', message: 'No USB devices available.');
    } else {
      _restoreDialog();
      _show();
    }
  }

  void _enableInputs([_]) {
    _pushUrlElement.disabled = !_ipElement.checked;
  }

  void _toggleProgressVisible(bool visible) {
    super._toggleProgressVisible(visible);
    _deployDeviceMessage.style.visibility = visible ? 'visible' : 'hidden';
  }

  void _commit() {
    _setProgressMessage("Deploying…");
    _toggleProgressVisible(true);
    _deployButton.disabled = true;
    // TODO(ussuri): BUG #2252.
    _deployButton.deliverChanges();

    _monitor = new ProgressMonitorImpl(this);

    String type = getElement('input[name="mobileDeployType"]:checked').id;
    bool useAdb = type == 'adb';
    String url = _pushUrlElement.value;

    MobileDeploy deployer = new MobileDeploy(deployContainer, spark.localPrefs);

    // Invoke the deployer methods in Futures in order to capture exceptions.
    Future f = new Future(() {
      return useAdb ?
          deployer.pushAdb(_monitor) : deployer.pushToHost(url, _monitor);
    });

    _monitor.runCancellableFuture(f).then((_) {
      _hide();
      spark.showSuccessMessage('Successfully pushed');
    }).catchError((e) {
      if (e is! UserCancelledException) {
        spark.showMessage('Push Failure', e.toString());
      }
    }).whenComplete(() {
      _restoreDialog();
      _monitor = null;
    });
  }

  void _restoreDialog() {
    _setProgressMessage('');
    _toggleProgressVisible(false);
    _deployButton.disabled = false;
    _deployButton.deliverChanges();
  }

  void _cancel() {
    if (_monitor != null) {
      _monitor.cancelled = true;
    }
    _hide();
  }
}

class ProgressMonitorImpl extends ProgressMonitor {
  final SparkActionWithProgressDialog _dialog;

  ProgressMonitorImpl(this._dialog);

  void start(String title,
             {num maxWork: 0,
              ProgressFormat format: ProgressFormat.NONE}) {
    super.start(title, maxWork: maxWork, format: format);
    _dialog._setProgressMessage(title == null ? '' : title);
  }
}

class PropertiesAction extends SparkActionWithDialog implements ContextAction {
  ws.Resource _selectedResource;
  HtmlElement _propertiesElement;

  PropertiesAction(Spark spark, Element dialog)
      : super(spark, 'properties', 'Properties…', dialog) {
    _propertiesElement = dialog.querySelector('#body');
  }

  void _invoke([List context]) {
    _selectedResource = context.first;
    final String type = _selectedResource is ws.Project ? 'Project' :
      _selectedResource is ws.Container ? 'Folder' : 'File';
    _dialog.dialog.headerTitle = '${type} Properties';
    _propertiesElement.innerHtml = '';
    _buildProperties().then((_) => _show());
  }

  Future _buildProperties() {
    _addProperty(_propertiesElement, 'Name', _selectedResource.name);
    return _getLocation().then((location) {
      _addProperty(_propertiesElement, 'Location', location);
    }).then((_) {
      // Only show repo info for projects.
      if (_selectedResource is! ws.Project) return null;

      GitScmProjectOperations gitOperations =
          spark.scmManager.getScmOperationsFor(_selectedResource.project);

      if (gitOperations != null) {
        return gitOperations.getConfigMap().then((Map<String, dynamic> map) {
          final String repoUrl = map['url'];
          _addProperty(_propertiesElement, 'Repository', repoUrl);
        }).catchError((e) {
          _addProperty(_propertiesElement, 'Repository',
              '<error retrieving Git data>');
        });
      }
    }).then((_) {
      return _selectedResource.entry.getMetadata().then((meta) {
        if (_selectedResource.entry is FileEntry) {
          final String size = _nf.format(meta.size);
          _addProperty(_propertiesElement, 'Size', '$size bytes');
        }

        final String lastModified =
            new DateFormat.yMMMd().add_jms().format(meta.modificationTime);
        _addProperty(_propertiesElement, 'Last Modified', lastModified);
      });
    });
  }

  Future<String> _getLocation() {
    return fileSystemAccess.getDisplayPath(_selectedResource.entry)
        .catchError((e) {
      // SyncFS from ChromeBook falls in here.
      return _selectedResource.entry.fullPath;
    });
  }

  void _addProperty(HtmlElement parent, String key, String value) {
    // TODO(ussuri): Polymerize.
    Element div = new DivElement()..classes.add('form-group');
    parent.children.add(div);

    Element label = new LabelElement()..text = key;
    Element element = new ParagraphElement()..text = value
        ..className = 'form-control-static'
        ..attributes["selectableTxt"] = "";

    div.children.addAll([label, element]);
  }

  String get category => 'properties';

  bool appliesTo(context) => true;
}

/* Git operations */

class GitCloneAction extends SparkActionWithProgressDialog {
  InputElement _repoUrlElement;
  InputElement _repoUrlCopyInElement;
  bool _cloning = false;
  _GitCloneTask _cloneTask;
  ScmProvider _gitProvider = getProviderType('git');

  GitCloneAction(Spark spark, Element dialog)
      : super(spark, "git-clone", "Git Clone…", dialog) {
    _repoUrlElement = _triggerOnReturn("#gitRepoUrl", false);
    _repoUrlCopyInElement = dialog.querySelector("#gitRepoUrlCopyInBuffer");
  }

  void _copyClipboard() {
    _repoUrlCopyInElement.hidden = false;
    _repoUrlCopyInElement.focus();
    document.execCommand('paste', true, null);
    String tempValue = _repoUrlCopyInElement.value;
    _repoUrlCopyInElement.value = '';
    _repoUrlCopyInElement.hidden = true;
    if (_gitProvider.isScmEndpoint(tempValue)) {
      _repoUrlElement.value = tempValue;
    }
    _repoUrlElement.focus();
  }

  void _invoke([Object context]) {
    // Select any previous text in the URL field.
    Timer.run(_repoUrlElement.select);
    // Show folder picker, if top-level folder is not set.
    spark.projectLocationManager.getProjectLocation().then((LocationResult r) {
      if (r != null) {
        _show();
        Timer.run(_copyClipboard);
      }
    });
  }

  void _restoreDialog() {
    SparkDialogButton cloneButton = getElement('#clone');
    cloneButton.disabled = false;
    cloneButton.text = "Clone";

    SparkDialogButton closeButton = getElement('#cloneClose');
    closeButton.disabled = false;
    _toggleProgressVisible(false);
    _setProgressMessage("");
  }

  void _commit() {
    _setProgressMessage("Cloning…");
    _toggleProgressVisible(true);

    SparkDialogButton closeButton = getElement('#cloneClose');

    SparkDialogButton cloneButton = getElement('#clone');
    cloneButton.disabled = true;
    cloneButton.text = "Cloning…";
    cloneButton.deliverChanges();

    String url = _repoUrlElement.value;
    String projectName;

    if (url.isEmpty) {
      _restoreDialog();
      spark.showErrorMessage('Error in Cloning', message: 'Repository url required.');
      return;
    }

    // TODO(grv): Add verify checks.

    // Add `'.git` to the given url unless it ends with `/`.
    if (url.endsWith('/')) {
      projectName = url.substring(0, url.length - 1).split('/').last;
    } else {
      projectName = url.split('/').last;
    }

    if (projectName.endsWith('.git')) {
      projectName = projectName.substring(0, projectName.length - 4);
    }

    _cloneTask = new _GitCloneTask(url, projectName, spark, null);

    _cloning = true;
    _cloneTask.run().then((_) {
      _showSuccessStatus('Cloned $projectName');
    }).catchError((e) {
      if (e is SparkException &&
          e.errorCode == SparkErrorConstants.GIT_AUTH_REQUIRED) {
        _showAuthDialog();
      } else if (e is SparkException &&
          e.errorCode == SparkErrorConstants.GIT_CLONE_CANCEL) {
        spark.showSuccessMessage('Clone cancelled');
      } else if (e is SparkException &&
          e.errorCode == SparkErrorConstants.GIT_SUBMODULES_NOT_YET_SUPPORTED) {
        spark.showErrorMessage('Error cloning Git project',
            message: 'Could not clone "${projectName}": ' + e.message);
      } else {
        spark.showErrorMessage('Error cloning Git project',
            message: 'Error while cloning "${projectName}".', exception: e);
      }
    }).whenComplete(() {
      _cloning = false;
      _restoreDialog();
      _hide();
    });
  }

  /// Shows an authentification dialog. Returns false if cancelled.
  void _showAuthDialog([context]) {
    Timer.run(() {
      // In a timer to let the previous dialog dismiss properly.
      GitAuthenticationDialog.request(spark).then((info) {
        _invoke(context);
      }).catchError((e) {
        // Cancelled authentication: do nothing.
      });
    });
  }

  void _cancel() {
    if (_cloning) {
      _cloneTask.cancel();
    }
    _hide();
  }
}

class GitPullAction extends SparkActionWithStatusDialog implements ContextAction {
  GitPullAction(Spark spark, SparkDialog dialog)
      : super(spark, "git-pull", "Pull from Origin", dialog);

  void _invoke([context]) {
    ws.Project project = context.first.project;
    ScmProjectOperations operations = spark.scmManager.getScmOperationsFor(project);
    Future f = spark.jobManager.schedule(new _GitPullJob(operations, spark));
    String branchName = operations.getBranchName();
    _waitForJob('Git Pull', 'Updating ${branchName}…', f);
  }

  String get category => 'git';

  bool appliesTo(context) => _isScmProject(context);
}

class GitAddAction extends SparkActionWithStatusDialog implements ContextAction {
  GitAddAction(Spark spark, SparkDialog dialog)
      : super(spark, "git-add", "Git Add", dialog);
  chrome.Entry entry;

  void _invoke([List<ws.Resource> resources]) {
    ScmProjectOperations operations =
        spark.scmManager.getScmOperationsFor(resources.first.project);
    List<chrome.Entry> files = [];
    resources.forEach((resource) {
      files.add(resource.entry);
    });

    Future<SparkJobStatus> f = spark.jobManager.schedule(
        new _GitAddJob(operations, files, spark));
    _waitForJob('Git Add', 'Adding files to Git repository…', f);
  }

  String get category => 'git';

  bool appliesTo(Object object)
      => _isUnderScmProject(object) && _valid(object);

  bool _valid(List<ws.Resource> resources) {
    return resources.any((resource) =>
      new ScmFileStatus.createFrom(resource.getMetadata('scmStatus'))
          == ScmFileStatus.UNTRACKED);
  }
}

class GitBranchAction extends SparkActionWithProgressDialog implements ContextAction {
  ws.Project project;
  GitScmProjectOperations gitOperations;
  InputElement _branchNameElement;
  SelectElement _selectElement;

  GitBranchAction(Spark spark, Element dialog)
      : super(spark, "git-branch", "Create Branch…", dialog) {
    _branchNameElement = _triggerOnReturn("#gitBranchName");
    _selectElement = getElement("#gitRemoteBranches");
  }

  void _invoke([context]) {
    project = context.first;
    gitOperations = spark.scmManager.getScmOperationsFor(project);

    // Clear out the old select options.
    // TODO (ussuri) : Polymerize.
    _selectElement.length = 0;
    _branchNameElement.value = '';
    _branchNameElement.disabled = false;

    _selectElement.onChange.listen((e) {
       int index = _selectElement.selectedIndex;
       String sourceBranchName = (_selectElement.children[index] as OptionElement).value;
       if (sourceBranchName.startsWith('origin/')) {
         // A remote branch is prefixed with 'origin/'. Strip it to get the
         // actual branchname.
         _branchNameElement.value = (_selectElement.children[index]
             as OptionElement).value.split('/').last;
       }
    });

    gitOperations.getLocalBranchNames().then((Iterable<String> localBranches) {
      List branches = localBranches.toList();
      branches.sort((a, b) => a.toLowerCase().compareTo(b.toLowerCase()));

      for (String branch in branches) {
        _selectElement.append(new OptionElement(data: branch, value: branch));
      }

      gitOperations.getRemoteBranchNames().then((Iterable<String> remoteBranches) {
        List branches = remoteBranches.toList();
        branches.sort((a, b) => a.toLowerCase().compareTo(b.toLowerCase()));

        for (String branch in branches) {
          branch = 'origin/${branch}';
          _selectElement.append(new OptionElement(data: branch, value: branch));
        }
        _selectElement.selectedIndex = 0;
      }).then((_) {
        _show();
      });
    });
  }

  void _commit() {
    String branchName = "";
    int selectIndex = _selectElement.selectedIndex;
    branchName = (_selectElement.children[selectIndex]
        as OptionElement).value;

    _setProgressMessage("Creating branch ${_branchNameElement.value}…");
    _toggleProgressVisible(true);

    SparkDialogButton closeButton = getElement('#gitBranchCancel');
    closeButton.disabled = true;
    closeButton.deliverChanges();

    SparkDialogButton branchButton = getElement('#gitBranch');
    branchButton.disabled = true;
    branchButton.deliverChanges();

    _GitBranchJob job = new _GitBranchJob(
        gitOperations, _branchNameElement.value, branchName, spark);
    spark.jobManager.schedule(job).then((_) {
      _restoreDialog();
      _hide();
    }).catchError((e) {
      spark.showErrorMessage(
          'Error creating branch ${_branchNameElement.value}', exception: e);
    });
    _branchNameElement.disabled = false;
  }

  void _restoreDialog() {
    SparkDialogButton commitButton = getElement('#gitBranch');
    commitButton.disabled = false;

    SparkDialogButton closeButton = getElement('#gitBranchCancel');
    closeButton.disabled = false;
    _toggleProgressVisible(false);
  }

  String get category => 'git';

  bool appliesTo(context) => _isScmProject(context);
}

class GitCommitAction extends SparkActionWithProgressDialog implements ContextAction {
  ws.Project project;
  GitScmProjectOperations gitOperations;
  TextAreaElement _commitMessageElement;
  InputElement _userNameElement;
  InputElement _userEmailElement;
  Element _gitStatusElement;
  DivElement _gitChangeElement;
  bool _needsFillNameEmail;
  String _gitName;
  String _gitEmail;

  List<ws.File> modifiedFileList = [];
  List<ws.File> addedFileList = [];
  List<String> deletedFileList = [];

  GitCommitAction(Spark spark, Element dialog)
      : super(spark, "git-commit", "Commit Changes…", dialog) {
    _commitMessageElement = getElement("#commitMessage");
    _userNameElement = getElement('#gitName');
    _userEmailElement = getElement('#gitEmail');
    _gitStatusElement = getElement('#gitStatus');
    _gitChangeElement = getElement('#gitChangeList');
    getElement('#gitStatusDetail').onClick.listen((e) {
      _gitChangeElement.style.display =
          _gitChangeElement.style.display == 'none' ? 'block' : 'none';
    });
  }

  void _invoke([context]) {
    project = context.first.project;
    gitOperations = spark.scmManager.getScmOperationsFor(project);
    modifiedFileList.clear();
    addedFileList.clear();
    deletedFileList.clear();
    SparkDialogButton commitButton = getElement('#gitCommit');
    spark.syncPrefs.getValue("git-user-info").then((String value) {
      _gitName = null;
      _gitEmail = null;
      if (value != null) {
        Map<String,String> info = JSON.decode(value);
        _needsFillNameEmail = false;
        _gitName = info['name'];
        _gitEmail = info['email'];
      } else {
        _needsFillNameEmail = true;
      }
      getElement('#gitUserInfo').classes.toggle('hidden', !_needsFillNameEmail);
      _commitMessageElement.value = '';
      _userNameElement.value = '';
      _userEmailElement.value = '';
      _gitChangeElement.text = '';
      _gitChangeElement.style.display = 'none';

      gitOperations.getDeletedFiles().then((List<String> paths) {
        deletedFileList = paths;
        _addGitStatus();
        _show();
      });

    });
  }

  void _addGitStatus() {
    _calculateScmStatus(project);
    _gitChangeElement.innerHtml = '';
    modifiedFileList.forEach((file) {
      _gitChangeElement.innerHtml += 'Modified:&emsp;' + file.path + '<br/>';
    });
    addedFileList.forEach((file){
      _gitChangeElement.innerHtml += 'Added:&emsp;' + file.path + '<br/>';
    });
    deletedFileList.forEach((path){
      _gitChangeElement.innerHtml += 'Deleted:&emsp;' + path + '<br/>';
    });

    final int modifiedCnt = modifiedFileList.length;
    final int addedCnt = addedFileList.length;
    final int deletedCnt = deletedFileList.length;

    SparkDialogButton commitButton = getElement('#gitCommit');
    if (modifiedCnt + addedCnt + deletedCnt == 0) {
      _gitStatusElement.text = "Nothing to commit.";
      commitButton.disabled = true;
      commitButton.deliverChanges();
    } else {
      commitButton.disabled = false;
      commitButton.deliverChanges();
      _gitStatusElement.text =
          '$modifiedCnt ${(modifiedCnt != 1) ? 'files' : 'file'} modified, ' +
          '$addedCnt ${(addedCnt != 1) ? 'files' : 'file'} added, ' +
          '$deletedCnt ${(deletedCnt != 1) ? 'files' : 'file'} deleted.';
    }
  }

  void _calculateScmStatus(ws.Folder folder) {
    folder.getChildren().forEach((resource) {
      if (resource is ws.Folder) {
        if (resource.isScmPrivate()) {
          return;
        }
        _calculateScmStatus(resource);
      } else if (resource is ws.File) {
        ScmFileStatus status = gitOperations.getFileStatus(resource);

        // TODO(grv): Add deleted files to resource.
        if (status == ScmFileStatus.DELETED) {
          deletedFileList.add(resource.path);
        } else if (status == ScmFileStatus.MODIFIED) {
          modifiedFileList.add(resource);
        } else if (status == ScmFileStatus.ADDED) {
          addedFileList.add(resource);
        }
      }
    });
  }

  void _restoreDialog() {
    SparkDialogButton commitButton = getElement('#gitCommit');
    commitButton.disabled = false;
    commitButton.deliverChanges();

    SparkDialogButton closeButton = getElement('#gitCommitCancel');
    closeButton.disabled = false;
    closeButton.deliverChanges();
    _toggleProgressVisible(false);
  }

  void _commit() {
    SparkDialogButton commitButton = getElement('#gitCommit');
    commitButton.disabled = true;
    commitButton.deliverChanges();

    SparkDialogButton closeButton = getElement('#gitCommitCancel');
    closeButton.disabled = true;
    closeButton.deliverChanges();

    _setProgressMessage("Committing…");
    _toggleProgressVisible(true);

    if (_needsFillNameEmail) {
      _gitName = _userNameElement.value;
      _gitEmail = _userEmailElement.value;
      String encoded = JSON.encode({'name': _gitName, 'email': _gitEmail});
      spark.syncPrefs.setValue("git-user-info", encoded).then((_) {
        _startJob();
      });
    } else {
      _startJob();
    }
  }

  Future _startJob() {
    // TODO(grv): Add verify checks.
    _GitCommitJob commitJob = new _GitCommitJob(gitOperations, _gitName, _gitEmail,
        _commitMessageElement.value, spark);
    return spark.jobManager.schedule(commitJob).then((status) {
      if (status.success && status.message != null) {
        _showSuccessStatus(status.message);
      }
    }).whenComplete(() {
      _restoreDialog();
      _hide();
    }).catchError((e) {
      spark.showErrorMessage('Error committing changes', exception: e);
    });
  }

  String get category => 'git';

  bool appliesTo(context) => _isUnderScmProject(context);
}

class GitCheckoutAction extends SparkActionWithProgressDialog implements ContextAction {
  ws.Project project;
  GitScmProjectOperations gitOperations;
  SelectElement _selectElement;

  GitCheckoutAction(Spark spark, Element dialog)
      : super(spark, "git-checkout", "Switch Branch…", dialog) {
    _selectElement = getElement("#gitCheckoutBranch");
  }

  void _invoke([List context]) {
    project = context.first;
    gitOperations = spark.scmManager.getScmOperationsFor(project);
    String currentBranchName = gitOperations.getBranchName();
    (getElement('#currentBranchName') as InputElement).value = currentBranchName;

    // Clear out the old select options.
    _selectElement.length = 0;

    gitOperations.getLocalBranchNames().then((List<String> branchNames) {
      branchNames.sort((a, b) => a.toLowerCase().compareTo(b.toLowerCase()));
      for (String branchName in branchNames) {
        _selectElement.append(
            new OptionElement(data: branchName, value: branchName));
      }
      _selectElement.selectedIndex = branchNames.indexOf(currentBranchName);
    });

    _show();
  }

  void _commit() {
    // TODO(grv): Add verify checks.
    int index = _selectElement.selectedIndex == -1 ? 0 : _selectElement.selectedIndex;
    String branchName = _selectElement.options[index].value;
    _setProgressMessage("Checking out ${branchName}…");
    _toggleProgressVisible(true);

    SparkDialogButton closeButton = getElement('#gitCheckoutCancel');
    closeButton.disabled = true;
    closeButton.deliverChanges();

    SparkDialogButton checkoutButton = getElement('#gitCheckout');
    checkoutButton.disabled = true;
    checkoutButton.deliverChanges();

    _GitCheckoutJob job = new _GitCheckoutJob(gitOperations, branchName, spark);
    spark.jobManager.schedule(job).then((_) {
      _restoreDialog();
      _hide();
      spark.showSuccessMessage('Switched to branch ${branchName}');
    }).catchError((e) {
      spark.showErrorMessage('Error switching to ${branchName}', exception: e);
    });
  }

  void _restoreDialog() {
    SparkDialogButton commitButton = getElement('#gitCheckout');
    commitButton.disabled = false;

    SparkDialogButton closeButton = getElement('#gitCheckoutCancel');
    closeButton.disabled = false;
    _toggleProgressVisible(false);
  }

  String get category => 'git';

  bool appliesTo(context) => _isScmProject(context);
}

class GitPushAction extends SparkActionWithProgressDialog implements ContextAction {
  ws.Project project;
  GitScmProjectOperations gitOperations;
  DivElement _commitsList;
  String _gitUsername;
  String _gitPassword;
  bool _needsUsernamePassword;

  GitPushAction(Spark spark, Element dialog)
      : super(spark, "git-push", "Push to Origin…", dialog) {
    _commitsList = getElement('#gitCommitList');
    _triggerOnReturn('#gitPush', false);
  }

  void _onClose() => _hide();

  void _invoke([context]) {
    getElement("#gitPushClose").onClick.listen((_) => _onClose());
    project = context.first;

    spark.syncPrefs.getValue("git-auth-info").then((String value) {

      if (value != null) {
        Map<String,String> info = JSON.decode(value);
        _needsUsernamePassword = false;
        _gitUsername = info['username'];
        _gitPassword = info['password'];
      } else  {
        _gitUsername = null;
        _gitPassword = null;
        _showAuthDialog(context);
        return;
      }
      gitOperations = spark.scmManager.getScmOperationsFor(project);
      gitOperations.getPendingCommits(_gitUsername, _gitPassword).then(
          (List<CommitInfo> commits) {
        if (commits.isEmpty) {
          spark.showErrorMessage('Push failed', message: 'No commits to push.');
          return;
        }
        // Fill commits.
        _commitsList.innerHtml = '';
        String summaryString =
            commits.length == 1 ? '1 commit' : '${commits.length} commits';
        Element title = document.createElement("h1");
        title.appendText(summaryString);
        _commitsList.append(title);
        commits.forEach((CommitInfo info) {
          CommitMessageView commitView = new CommitMessageView();
          commitView.commitInfo = info;
          _commitsList.children.add(commitView);
        });
        Timer.run(() {
          _show();
        });
      }).catchError((exception) {
        SparkException e = SparkException.fromException(exception);
        if (e.errorCode == SparkErrorConstants.GIT_AUTH_REQUIRED) {
          _handleAuthError(context);
        } else if (e.errorCode == SparkErrorConstants.GIT_HTTP_FORBIDDEN_ERROR) {
          gitOperations.objectStore.then((store) {
            String message = 'Push to ${store.config.url} denied. '
               'Verify that you have push access to the repository.';
            spark.showErrorMessage('Push failed', message: message);
          });
        } else {
          spark.showErrorMessage('Push failed', exception: e);
        }
      });
    });
  }

  void _handleAuthError(context) {
    String message = 'Authorization error. Bad username or password.';

    spark.askUserOkCancel(message, okButtonLabel: 'Login Again', title: 'Push failed')
        .then((bool value) {
      if (value) {
        _showAuthDialog(context);
      }
    });
  }

  void _push() {
    _setProgressMessage("Pushing…");
    _toggleProgressVisible(true);

    SparkDialogButton closeButton = getElement('#gitPushClose');
    closeButton.disabled = true;
    closeButton.deliverChanges();

    SparkDialogButton pushButton = getElement('#gitPush');
    pushButton.disabled = true;
    pushButton.deliverChanges();

    _GitPushTask task = new _GitPushTask(gitOperations, _gitUsername, _gitPassword,
        spark, null);
    task.run().then((_) {
      spark.showSuccessMessage('Changes pushed successfully');
    }).catchError((e) {
      spark.showErrorMessage(
          'Error while pushing changes', exception: SparkException.fromException(e));
    }).whenComplete(() {
      _restoreDialog();
      _hide();
    });
  }

  void _restoreDialog() {
    SparkDialogButton pushButton = getElement('#gitPush');
    pushButton.disabled = false;

    SparkDialogButton closeButton = getElement('#gitPushClose');
    closeButton.disabled = false;
    _toggleProgressVisible(false);
  }

  void _commit() {
    _push();
  }

  /// Shows an authentification dialog. Returns false if cancelled.
  void _showAuthDialog(context) {
    Timer.run(() {
      // In a timer to let the previous dialog dismiss properly.
      GitAuthenticationDialog.request(spark).then((info) {
        _gitUsername = info['username'];
        _gitPassword = info['password'];
        _invoke(context);
      }).catchError((e) {
        // Cancelled authentication: do nothing.
      });
    });
  }

  String get category => 'git';

  bool appliesTo(context) => _isScmProject(context);
}

class GitResolveConflictsAction extends SparkAction implements ContextAction {
  GitResolveConflictsAction(Spark spark) :
      super(spark, "git-resolve-conflicts", "Resolve Conflicts");

  void _invoke([context]) {
    ws.Resource file = _getResource(context);
    ScmProjectOperations operations =
        spark.scmManager.getScmOperationsFor(file.project);

    operations.markResolved(file);
  }

  String get category => 'git';

  bool appliesTo(context) => _isUnderScmProject(context) &&
      _isSingleResource(context) && _fileHasConflicts(context);

  bool _fileHasConflicts(context) {
    ws.Resource file = _getResource(context);
    ScmProjectOperations operations =
        spark.scmManager.getScmOperationsFor(file.project);
    return operations.getFileStatus(file) == ScmFileStatus.UNMERGED;
  }

  ws.Resource _getResource(context) {
    if (context is List) {
      return context.isNotEmpty ? context.first : null;
    } else {
      return null;
    }
  }
}

class GitRevertChangesAction extends SparkAction implements ContextAction {
  GitRevertChangesAction(Spark spark) :
      super(spark, "git-revert-changes", "Revert Changes…");

  void _invoke([List resources]) {
    ScmProjectOperations operations =
        spark.scmManager.getScmOperationsFor(resources.first.project);

    String text = (resources.length == 1 ?
        resources.first.name :
        '${resources.length} resources');
    text = 'Revert changes for ${text}?';

    // Show a yes/no dialog.
    spark.askUserOkCancel(text, okButtonLabel: 'Revert', title: 'Revert Changes')
        .then((bool val) {
      if (val) {
        operations.revertChanges(resources).then((_) {
          resources.first.project.refresh();
        });
      }
    });
  }

  String get category => 'git';

  bool appliesTo(context) => _isUnderScmProject(context) &&
      _filesAreModified(context);

  bool _filesAreModified(List resources) {
    ScmProjectOperations operations =
        spark.scmManager.getScmOperationsFor(resources.first.project);

    for (ws.Resource resource in resources) {
      if (!resource.isFile ||
          operations.getFileStatus(resource) != ScmFileStatus.MODIFIED) {
        return false;
      }
    }

    return true;
  }
}

class CloneTaskCancel extends TaskCancel {

  CloneTaskCancel(ProgressMonitor monitor) : super(monitor);

  void performCancel() {
    ScmProvider scmProvider = getProviderType('git');
    scmProvider.cancelClone();
  }
}

class _GitCloneTask {
  final String url;
  final String _projectName;
  final Spark spark;
  final ProgressMonitor _monitor;

  CloneTaskCancel _cancel;

  _GitCloneTask(this.url, this._projectName, this.spark, this._monitor) {
    _cancel = new CloneTaskCancel(_monitor);
  }

  void cancel() {
    _cancel.performCancel();
  }

  Future run() {
    return spark.projectLocationManager.createNewFolder(_projectName).then(
        (LocationResult location) {
      if (location == null) {
        return new Future.value();
      }

      ScmProvider scmProvider = getProviderType('git');

      // TODO(grv): Create a helper function returning git auth information.
      return spark.syncPrefs.getValue("git-auth-info").then((String value) {
        String username;
        String password;
        if (value != null) {
          Map<String, String> info = JSON.decode(value);
          username = info['username'];
          password = info['password'];
        }

        return scmProvider.clone(url, location.entry,
            username: username, password: password).then((_) {
          ws.WorkspaceRoot root;

          if (location.isSync) {
            root = new ws.SyncFolderRoot(location.entry);
          } else {
            root = new ws.FolderChildRoot(location.parent, location.entry);
          }
          return spark.workspace.link(root).then((ws.Project project) {
            spark.showSuccessMessage('Cloned into ${project.name}');

            Timer.run(() {
              spark._filesController.selectFile(project);
              spark._filesController.setFolderExpanded(project);
            });

            // Run Pub if the new project has a pubspec file.
            spark._checkAutoRunPub(project);

            // Run Bower if the new project has a bower.json file.
            spark._checkAutoRunBower(project);

            spark.workspace.save();
          });
        }).catchError((e) {
          // Remove the created project folder.
          return location.entry.removeRecursively().then((_) => throw e);
        });
      });
    });
  }
}

class _GitPullJob extends Job {
  GitScmProjectOperations gitOperations;
  Spark spark;

  _GitPullJob(this.gitOperations, this.spark) : super("Pulling…");

  Future<SparkJobStatus> run(ProgressMonitor monitor) {
    monitor.start(name, maxWork: 1);

    return spark.syncPrefs.getValue("git-auth-info").then((String value) {
      String username;
      String password;
      if (value != null) {
        Map<String, String> info = JSON.decode(value);
        username = info['username'];
        password = info['password'];
      }
      // TODO(grv): We'll want a way to indicate to the user what files changed and if
      // there were any merge problems.
      return gitOperations.pull(username, password).then((_) {
        return new SparkJobStatus(
            code: SparkStatusCodes.SPARK_JOB_GIT_PULL_SUCCESS);
      }).catchError((e) {
        e = SparkException.fromException(e);
        spark.showErrorMessage('Git Pull Status', exception: e);
      });
    });
  }
}

class _GitAddJob extends Job {
  GitScmProjectOperations gitOperations;
  Spark spark;
  List<chrome.Entry> files;

  _GitAddJob(this.gitOperations, this.files, this.spark) : super("Adding…");

  Future<SparkJobStatus> run(ProgressMonitor monitor) {
    monitor.start(name, maxWork: 1);
    return gitOperations.addFiles(files).then((_) {
      return new SparkJobStatus(
          code: SparkStatusCodes.SPARK_JOB_GIT_ADD_SUCCESS);
    });
  }
}

class _GitBranchJob extends Job {
  GitScmProjectOperations gitOperations;
  String _branchName;
  String _sourceBranchName;
  String url;
  Spark spark;

  _GitBranchJob(this.gitOperations, String branchName, this._sourceBranchName,
      this.spark) : super("Creating ${branchName}…") {
    _branchName = branchName;
  }

  Future<SparkJobStatus> run(ProgressMonitor monitor) {
    monitor.start(name, maxWork: 1);

    return spark.syncPrefs.getValue("git-auth-info").then((String value) {
      String username;
      String password;
      if (value != null) {
        Map<String, String> info = JSON.decode(value);
        username = info['username'];
        password = info['password'];
      }
      return gitOperations.createBranch(_branchName, _sourceBranchName,
          username: username, password: password).then((_) {
        return gitOperations.checkoutBranch(_branchName).then((_) {
          spark.showSuccessMessage('Created ${_branchName}');
        });
      }).catchError((e) {
        e = SparkException.fromException(e);
        spark.showErrorMessage('Error creating branch ${_branchName}', exception : e);
      });
    });
  }
}

class _GitCommitJob extends Job {
  GitScmProjectOperations gitOperations;
  String _commitMessage;
  String _userName;
  String _userEmail;
  Spark spark;

  _GitCommitJob(this.gitOperations, this._userName, this._userEmail,
      this._commitMessage, this.spark) : super("Committing…");

  Future<SparkJobStatus> run(ProgressMonitor monitor) {
    monitor.start(name, maxWork: 1);
    return gitOperations.commit(_userName, _userEmail, _commitMessage).then((_) {
      return new SparkJobStatus(
          code: SparkStatusCodes.SPARK_JOB_GIT_COMMIT_SUCCESS);
    });
  }
}

class _GitCheckoutJob extends Job {
  GitScmProjectOperations gitOperations;
  String _branchName;
  Spark spark;

  _GitCheckoutJob(this.gitOperations, String branchName, this.spark)
      : super("Switching to ${branchName}…") {
    _branchName = branchName;
  }

  Future<SparkJobStatus> run(ProgressMonitor monitor) {
    monitor.start(name, maxWork: 1);
    return gitOperations.checkoutBranch(_branchName);
  }
}

class _OpenFolderJob extends Job {
  Spark spark;
  chrome.DirectoryEntry _entry;

  _OpenFolderJob(chrome.DirectoryEntry entry, this.spark)
      : super("Opening ${entry.fullPath}…") {
    _entry = entry;
  }

  Future<SparkJobStatus> run(ProgressMonitor monitor) {
    monitor.start(name, maxWork: 1);

    return spark.workspace.link(
        new ws.FolderRoot(_entry)).then((ws.Resource resource) {
      Timer.run(() {
        spark._filesController.selectFile(resource);
        spark._filesController.setFolderExpanded(resource);
      });

      // Run Pub if the folder has a pubspec file.
      spark._checkAutoRunPub(resource as Container);

      // Run Bower if the folder has a bower.json file.
      spark._checkAutoRunBower(resource as Container);
    }).then((_) {
      return new SparkJobStatus(message: 'Opened folder ${_entry.fullPath}');
    }).catchError((e) {
      spark.showErrorMessage('Error opening folder ${_entry.fullPath}', exception: e);
    });
  }
}

class _GitPushTask {
  GitScmProjectOperations gitOperations;
  Spark spark;
  String username;
  String password;
  ProgressMonitor monitor;

  _GitPushTask(this.gitOperations, this.username, this.password, this.spark,
      this.monitor);

  Future<SparkJobStatus> run() => gitOperations.push(username, password);
}

abstract class PackageManagementJob extends Job {
  final Spark _spark;
  final ws.Container _container;
  final String _commandName;

  PackageManagementJob(this._spark, this._container, this._commandName) :
      super('Getting packages…');

  Future<SparkJobStatus> run(ProgressMonitor monitor) {
    monitor.start(name, maxWork: 1);

    return _run(monitor).then((_) {
      _spark.showSuccessMessage("Successfully ran $_commandName");
    }).catchError((e) {
      _spark.showErrorMessage("Error while running $_commandName", exception: e);
    });
  }

  Future _run(ProgressMonitor monitor);
}

class PubGetJob extends PackageManagementJob {
  PubGetJob(Spark spark, ws.Folder container) :
      super(spark, container, 'pub get');

  Future _run(ProgressMonitor monitor) =>
      _spark.pubManager.installPackages(_container, monitor);
}

class PubUpgradeJob extends PackageManagementJob {
  PubUpgradeJob(Spark spark, ws.Folder container) :
      super(spark, container, 'pub upgrade');

  Future _run(ProgressMonitor monitor) =>
      _spark.pubManager.upgradePackages(_container, monitor);
}

class BowerGetJob extends PackageManagementJob {
  BowerGetJob(Spark spark, ws.Folder container) :
      super(spark, container, 'bower install');

  Future _run(ProgressMonitor monitor) =>
      _spark.bowerManager.installPackages(_container, monitor);
}

class BowerUpgradeJob extends PackageManagementJob {
  BowerUpgradeJob(Spark spark, ws.Folder container) :
      super(spark, container, 'bower upgrade');

  Future _run(ProgressMonitor monitor) =>
      _spark.bowerManager.upgradePackages(_container, monitor);
}

class CompileDartJob extends Job {
  final Spark spark;
  final ws.File file;

  CompileDartJob(this.spark, this.file, String fileName) :
      super('Compiling ${fileName}…');

  Future<SparkJobStatus> run(ProgressMonitor monitor) {
    monitor.start(name, maxWork: 1);

    CompilerService compiler = spark.services.getService("compiler");

    return compiler.compileFile(file, csp: true).then((CompileResult result) {
      if (!result.getSuccess()) {
        throw result;
      }

      String newFileName = '${file.name}.precompiled.js';
      return ws_utils.getCreateFile(file.parent, newFileName).then((ws.File file) {
        return file.setContents(result.output);
      });
    });
  }
}

class ResourceRefreshJob extends Job {
  final List<ws.Project> resources;

  ResourceRefreshJob(this.resources) : super('Refreshing…');

  Future<SparkJobStatus> run(ProgressMonitor monitor) {
    List<ws.Project> projects = resources.map((r) => r.project).toSet().toList();

    monitor.start('', maxWork: projects.length);

    Completer completer = new Completer();

    Function consumeProject;
    Function refreshNextProject;

    consumeProject = () {
      ws.Project project = projects.removeAt(0);

      project.refresh().whenComplete(() {
        monitor.worked(1);
        refreshNextProject();
      });
    };

    refreshNextProject = () {
      if (projects.isEmpty) {
        completer.complete();
      } else {
        Timer.run(consumeProject);
      }
    };

    refreshNextProject();

    return completer.future;
  }
}

class AboutSparkAction extends SparkActionWithDialog {
  AboutSparkAction(Spark spark, Element dialog)
      : super(spark, "help-about", "About Chrome Dev Editor", dialog) {
    _checkbox.checked = _isTrackingPermitted;
    _checkbox.onChange.listen((e) => _isTrackingPermitted = _checkbox.checked);
  }

  void _invoke([Object context]) {
    _checkbox.checked = _isTrackingPermitted;
    _show();
  }

  void _commit() {
    _hide();
  }

  InputElement get _checkbox => getElement('#analyticsCheck');
}

// TODO(ussuri): Polymerize.
class SettingsAction extends SparkActionWithDialog {
  SettingsAction(Spark spark, Element dialog)
      : super(spark, "settings", "Settings", dialog) {
    if (PlatformInfo.isMac) {
      addBinding('ctrl-,');
    }
  }

  void _invoke([Object context]) {
    spark.setGitSettingsResetDoneVisible(false);

    InputElement whitespaceCheckbox = getElement('#stripWhitespace');

    // Wait for each of the following to (simultaneously) complete before
    // showing the dialog:
    Future.wait([
      spark.prefs.onPreferencesReady.then((_) {
        whitespaceCheckbox.checked = spark.prefs.stripWhitespaceOnSave;
      }), new Future.value().then((_) {
        // For now, don't show the location field on Chrome OS; we always use syncFS.
        if (PlatformInfo.isCros) {
          return null;
        } else {
          return spark.showRootDirectory();
        }
      })
    ]).then((_) {
      _show();
      whitespaceCheckbox.onChange.listen((e) {
        spark.prefs.stripWhitespaceOnSave = whitespaceCheckbox.checked;
      });
    });
  }


}

class RunTestsAction extends SparkAction {
  TestDriver testDriver;

  RunTestsAction(Spark spark) : super(spark, "run-tests", "Run Tests") {
    if (SparkFlags.developerMode) {
      addBinding('ctrl-shift-alt-t');
    }
  }

  void checkForTestListener() => _initTestDriver();

  _invoke([Object context]) {
    if (SparkFlags.developerMode) {

      _initTestDriver();
      testDriver.runTests();
    }
  }

  void _initTestDriver() {
    if (testDriver == null) {
      testDriver = new TestDriver(all_tests.defineTests, spark, spark,
          connectToTestListener: true);
    }
  }
}

class WebStorePublishAction extends SparkActionWithDialog {
  static final int NEWAPP = 1;
  static final int EXISTING = 2;

  bool _initialized = false;
  int _type = NEWAPP;
  InputElement _newInput;
  InputElement _existingInput;
  InputElement _appIdInput;
  ws.Resource _resource;

  WebStorePublishAction(Spark spark, Element dialog)
      : super(spark, "webstore-publish", "Publish to Chrome Web Store", dialog) {
    enabled = false;
    spark.focusManager.onResourceChange.listen((r) => _updateEnablement(r));
  }

  void _invoke([Object context]) {
    _resource = spark.focusManager.currentResource;

    if (getAppContainerFor(_resource) == null) {
      spark.showErrorMessage(
          'Unable to Publish',
          message: 'Unable to publish the current selection; please select a Chrome App '
          'or Extension to publish.');
      return;
    }

    if (!_initialized) {
      _newInput = getElement('input[value=new]');
      _existingInput = getElement('input[value=existing]');
      _appIdInput = getElement('#appID');
      _enableInput();

      _newInput.onChange.listen((e) => _enableInput());
      _existingInput.onChange.listen((e) => _enableInput());
      _initialized = true;
    }

    _show();
  }

  void _enableInput() {
    int type = NEWAPP;
    if (_newInput.checked) {
      type = NEWAPP;
    }
    if (_existingInput.checked) {
      type = EXISTING;
    }
    _appIdInput.disabled = (type != EXISTING);
    if (type == EXISTING) {
      _appIdInput.focus();
    }
  }

  void _commit() {
    super._commit();

    String appID = null;
    if (_existingInput.checked) {
      appID = _appIdInput.value;
    }
    _WebStorePublishJob job =
        new _WebStorePublishJob(spark, getAppContainerFor(_resource), appID);
    spark.jobManager.schedule(job).catchError((e) {
      spark.showErrorMessage('Error while publishing the application', exception: e);
    });
  }

  void _updateEnablement(ws.Resource resource) {
    enabled = resource != null && getAppContainerFor(resource) != null;
  }
}

class _WebStorePublishJob extends Job {
  ws.Container _container;
  String _appID;
  Spark spark;

  _WebStorePublishJob(this.spark, this._container, this._appID)
      : super("Publishing to Chrome Web Store…");

  Future<SparkJobStatus> run(ProgressMonitor monitor) {
    monitor.start(name, maxWork: _appID == null ? 5 : 6);

    if (_container == null) {
      throw new SparkException('The manifest.json file of the application has not been found.');
    }

    return ws_utils.archiveContainer(_container).then((List<int> archivedData) {
      monitor.worked(1);
      WebStoreClient wsc = new WebStoreClient();
      return wsc.authenticate().then((_) {
        monitor.worked(1);
        return wsc.uploadItem(archivedData, identifier: _appID).then((String uploadedAppID) {
          monitor.worked(3);
          if (_appID == null) {
            spark.showUploadedAppDialog(uploadedAppID);
          } else {
            return wsc.publish(uploadedAppID).then((_) {
              monitor.worked(1);
              spark.showPublishedAppDialog(_appID);
            }).catchError((e) {
              monitor.worked(1);
              spark.showUploadedAppDialog(uploadedAppID);
            });
          }
        });
      });
    });
  }
}

// TODO: This does not need to extends SparkActionWithDialog - just dialog.
class GitAuthenticationDialog extends SparkActionWithDialog {
  Completer completer;
  static GitAuthenticationDialog _instance;

  GitAuthenticationDialog(Spark spark, Element dialogElement)
      : super(spark, "git-authentication", "Authenticate", dialogElement) {
    _triggerOnReturn('#gitPassword');
  }

  void _invoke([Object context]) {
    (getElement('#gitUsername') as InputElement).value = '';
    (getElement('#gitPassword') as InputElement).value = '';
    spark.setGitSettingsResetDoneVisible(false);
    _show();
  }

  void _commit() {
    super._commit();

    final String username = (getElement('#gitUsername') as InputElement).value;
    final String password = (getElement('#gitPassword') as InputElement).value;
    final String encoded =
        JSON.encode({'username': username, 'password': password});
    spark.syncPrefs.setValue("git-auth-info", encoded).then((_) {
      completer.complete({'username': username, 'password': password});
      completer = null;
    });
  }

  void _cancel() {
    completer.completeError("cancelled");
    completer = null;
    _hide();
  }

  static Future<Map> request(Spark spark) {
    if (_instance == null) {
      _instance = new GitAuthenticationDialog(spark,
          spark.getDialogElement('#gitAuthenticationDialog'));
    }
    assert(_instance.completer == null);
    _instance.completer = new Completer();
    _instance.invoke();
    return _instance.completer.future;
  }
}

class ImportFileAction extends SparkAction implements ContextAction {
  ImportFileAction(Spark spark) : super(spark, "file-import", "Import File…");

  void _invoke([List<ws.Resource> resources]) {
    spark.importFile(resources).catchError((e) {
      spark.showErrorMessage('Error while importing file', exception: e);
    });
  }

  String get category => 'folder';

  bool appliesTo(Object object) => _isSingleFolder(object);
}

class ImportFolderAction extends SparkActionWithStatusDialog implements ContextAction {
  ImportFolderAction(Spark spark, SparkDialog dialog)
      : super(spark, "folder-import", "Import Folder…", dialog);

  void _invoke([List<ws.Resource> resources]) {
    chrome.ChooseEntryOptions options = new chrome.ChooseEntryOptions(
           type: chrome.ChooseEntryType.OPEN_DIRECTORY);
    chrome.fileSystem.chooseEntry(options).then((chrome.ChooseEntryResult res) {
      chrome.DirectoryEntry entry = res.entry;
      if (entry != null) {
        Future<SparkJobStatus> f = spark.importFolder(resources, entry);
        _waitForJob(name, 'Importing folder…', f);
      }
    });
  }

  String get category => 'folder';

  bool appliesTo(Object object) => _isSingleFolder(object);
}

class ToggleOutlineVisibilityAction extends SparkAction {
  ToggleOutlineVisibilityAction(Spark spark)
      : super(spark, 'toggleOutlineVisibility', 'Toggle Outline') {
    addBinding('alt-o');
  }

  @override
  void _invoke([Object context]) {
    spark._aceManager.outline.toggle();
  }
}

class SendFeedbackAction extends SparkAction {
  SendFeedbackAction(Spark spark)
      : super(spark, 'send-feedback', 'Send Feedback…');

  void _invoke([context]) {
    window.open('https://github.com/dart-lang/spark/issues/new', '_blank');
  }
}

class ShowSearchView extends SparkAction {
  ShowSearchView(Spark spark)
      : super(spark, 'show-search-view', 'Search in Files');

  void _invoke([context]) {
    spark.setSearchViewVisible(true);
  }
}

class ShowFilesView extends SparkAction {
  ShowFilesView(Spark spark) : super(spark, 'show-files-view', 'Filter');

  void _invoke([context]) {
    spark.setSearchViewVisible(false);
  }
}

// Analytics code.

void _handleUncaughtException(error, [StackTrace stackTrace]) {
  // We don't log the error object itself because of PII concerns.
  final String errorDesc = error != null ? error.runtimeType.toString() : '';
  final String desc =
      '${errorDesc}|${utils.minimizeStackTrace(stackTrace)}'.trim();

  _analyticsTracker.sendException(desc);

  window.console.error(error);
  if (stackTrace != null) {
    window.console.error(stackTrace.toString());
  }
}

bool get _isTrackingPermitted =>
    _analyticsTracker.service.getConfig().isTrackingPermitted();

set _isTrackingPermitted(bool value) =>
    _analyticsTracker.service.getConfig().setTrackingPermitted(value);<|MERGE_RESOLUTION|>--- conflicted
+++ resolved
@@ -998,8 +998,6 @@
 }
 
 /**
-<<<<<<< HEAD
-=======
  * Used to manage the default location to create new projects.
  *
  * This class also abstracts a bit other the differences between Chrome OS and
@@ -1194,7 +1192,6 @@
 }
 
 /**
->>>>>>> 5aebb7e7
  * The abstract parent class of Spark related actions.
  */
 abstract class SparkAction extends Action {
