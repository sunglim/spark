// Copyright (c) 2013, Google Inc. Please see the AUTHORS file for details.
// All rights reserved. Use of this source code is governed by a BSD-style
// license that can be found in the LICENSE file.

library spark;

import 'dart:async';
import 'dart:convert' show JSON;
import 'dart:html';

import 'package:bootjack/bootjack.dart' as bootjack;
import 'package:chrome/chrome_app.dart' as chrome;
import 'package:dquery/dquery.dart';
import 'package:logging/logging.dart';

import 'lib/ace.dart';
import 'lib/actions.dart';
import 'lib/analytics.dart' as analytics;
import 'lib/app.dart';
import 'lib/builder.dart';
import 'lib/dart/dart_builder.dart';
import 'lib/editors.dart';
import 'lib/editor_area.dart';
import 'lib/event_bus.dart';
import 'lib/git/commands/branch.dart';
import 'lib/git/commands/checkout.dart';
import 'lib/git/commands/clone.dart';
import 'lib/git/commands/commit.dart';
import 'lib/git/git.dart';
import 'lib/git/objectstore.dart';
import 'lib/git/options.dart';
import 'lib/jobs.dart';
import 'lib/preferences.dart' as preferences;
import 'lib/scm.dart' as scm;
import 'lib/tests.dart';
import 'lib/ui/files_controller.dart';
import 'lib/ui/files_controller_delegate.dart';
import 'lib/ui/widgets/splitview.dart';
import 'lib/utils.dart';
import 'lib/workspace.dart' as ws;
import 'test/all.dart' as all_tests;

import 'spark_model.dart';

analytics.Tracker _analyticsTracker = new analytics.NullTracker();

void main() {
  isTestMode().then((testMode) {
    createSparkZone().runGuarded(() {
      Spark spark = new Spark(testMode);
      spark.start();
    });
  });
}

/**
 * Returns true if app.json contains a test-mode entry set to true. If app.json
 * does not exit, it returns true.
 */
Future<bool> isTestMode() {
  String url = chrome.runtime.getURL('app.json');
  return HttpRequest.getString(url).then((String contents) {
    bool result = true;
    try {
      Map info = JSON.decode(contents);
      result = info['test-mode'];
    } catch (exception, stackTrace) {
      // If JSON is invalid, assume test mode.
      result = true;
    }
    return result;
  }).catchError((e) {
    return true;
  });
}

/**
 * Create a [Zone] that logs uncaught exceptions.
 */
Zone createSparkZone() {
  var errorHandler = (self, parent, zone, error, stackTrace) {
    _handleUncaughtException(error, stackTrace);
  };
  var specification = new ZoneSpecification(handleUncaughtError: errorHandler);
  return Zone.current.fork(specification: specification);
}

class Spark extends SparkModel implements FilesControllerDelegate {
  /// The Google Analytics app ID for Spark.
  static final _ANALYTICS_ID = 'UA-45578231-1';

  final bool developerMode;

  final JobManager jobManager = new JobManager();
  ActivitySpinner _activitySpinner;

  AceManager _aceManager;
  ThemeManager _aceThemeManager;
  KeyBindingManager _aceKeysManager;
  ws.Workspace _workspace;
  BuilderManager _buildManager;
  EditorManager _editorManager;
  EditorArea _editorArea;

  final EventBus eventBus = new EventBus();

  preferences.PreferenceStore _localPrefs;
  preferences.PreferenceStore _syncPrefs;

  ActionManager _actionManager;

  SplitView _splitView;
  FilesController _filesController;
  PlatformInfo _platformInfo;
  TestDriver _testDriver;

  DirectoryEntry _gitDir;
  ObjectStore _currentGitStore;

  Spark(this.developerMode) {
    document.title = appName;

    _localPrefs = preferences.localStore;
    _syncPrefs = preferences.syncStore;

    initAnalytics();

    addParticipant(new _SparkSetupParticipant(this));

    // TODO: this event is not being fired. A bug with chrome apps / Dartium?
    chrome.app.window.onClosed.listen((_) {
      close();
    });

    initWorkspace();

    initActivitySpinner();

    createEditorComponents();
    initEditorArea();
    initEditorManager();

    initFilesController();

    initLookAndFeel();

    createActions();
    initToolbar();
    buildMenu();

    initSplitView();
    initSaveStatusListener();

    window.onFocus.listen((Event e) {
      // When the user switch to an other application, he might change the
      // content of the workspace from other applications.
      // For that reason, when the user switch back to Spark, we want to check
      // whether the content of the workspace changed.
      workspace.refresh();
    });

    addBuilder(new DartBuilder());
  }

  //
  // SparkModel interface:
  //

  AceManager get aceManager => _aceManager;
  ThemeManager get aceThemeManager => _aceThemeManager;
  KeyBindingManager get aceKeysManager => _aceKeysManager;
  ws.Workspace get workspace => _workspace;
  EditorManager get editorManager => _editorManager;
  EditorArea get editorArea => _editorArea;

  preferences.PreferenceStore get localPrefs => _localPrefs;
  preferences.PreferenceStore get syncPrefs => _syncPrefs;

  ActionManager get actionManager => _actionManager;

  //
  // - End SparkModel interface.
  //

  String get appName => i18n('app_name');

  String get appVersion => chrome.runtime.getManifest()['version'];

  PlatformInfo get platformInfo => _platformInfo;

  /**
   * Get the currently selected [Resource].
   */
  ws.Resource get currentResource => focusManager.currentResource;

  /**
   * Get the [File] currently being edited.
   */
  ws.File get currentEditedFile => focusManager.currentEditedFile;

  /**
   * Get the currently selected [Project].
   */
  ws.Project get currentProject => focusManager.currentProject;

  // TODO(ussuri): The below two methods are a temporary means to make Spark
  // reusable in SparkPolymer. Once the switch to Polymer is complete, they
  // will go away.

  /**
   * Should extract a UI Element from the underlying DOM. This method
   * is overwritten in SparkPolymer, which encapsulates the UI in a top-level
   * Polymer widget, rather than the top-level document's DOM.
   */
  Element getUIElement(String selectors) =>
      document.querySelector(selectors);

  /**
   * Should extract a dialog Element from the underlying UI's DOM. This is
   * different from [getUIElement] in that it's not currently overridden in
   * SparkPolymer.
   */
  Element getDialogElement(String selectors) =>
      document.querySelector(selectors);

  SparkDialog createDialog(Element dialogElement) =>
      new SparkBootjackDialog(dialogElement);

  //
  // Parts of ctor:
  //

  void initAnalytics() {
    analytics.getService('Spark').then((service) {
      // Init the analytics tracker and send a page view for the main page.
      _analyticsTracker = service.getTracker(_ANALYTICS_ID);
      _analyticsTracker.sendAppView('main');

      // Track logged exceptions.
      Logger.root.onRecord.listen((LogRecord r) {
        if (r.level >= Level.SEVERE && r.loggerName != 'spark.tests') {
          _handleUncaughtException(r.error, r.stackTrace);
        }
      });
    });
  }

  void initWorkspace() {
    _workspace = new ws.Workspace(localPrefs);
  }

  void createEditorComponents() {
    _aceManager = new AceManager(new DivElement());
    _aceThemeManager = new ThemeManager(
        aceManager, syncPrefs, getUIElement('#changeTheme span'));
    _aceKeysManager = new KeyBindingManager(
        aceManager, syncPrefs, getUIElement('#changeKeys span'));
    _editorManager = new EditorManager(
        workspace, aceManager, localPrefs, eventBus);
    _editorArea = new EditorArea(
        getUIElement('#editorArea'),
        getUIElement('#editedFilename'),
        editorManager,
        allowsLabelBar: true);
  }

  void initActivitySpinner() {
    _activitySpinner = new ActivitySpinner(this, '#activitySpinner');
    _activitySpinner.setShowing(false);

    // TODO: This might cause the spinner to "blink" between jobs.
    jobManager.onChange.listen((JobManagerEvent event) {
      _activitySpinner.setShowing(!event.finished);
    });
  }

  void initEditorManager() {
    editorManager.loaded.then((_) {
      List<ws.Resource> files = editorManager.files.toList();
      editorManager.files.forEach((file) {
        editorArea.selectFile(file, forceOpen: true, switchesTab: false);
      });
      localPrefs.getValue('lastFileSelection').then((String filePath) {
        if (editorArea.tabs.isEmpty) return;
        if (filePath == null) {
          editorArea.tabs[0].select();
          return;
        }
        ws.Resource resource = workspace.restoreResource(filePath);
        if (resource == null) {
          editorArea.tabs[0].select();
          return;
        }
        _selectFile(resource);
      });
    });
  }

  void initEditorArea() {
    editorArea.onSelected.listen((EditorTab tab) {
      // We don't change the selection when the file was already selected
      // otherwise, it would break multi-selection (#260).
      if (!_filesController.isFileSelected(tab.file)) {
        _filesController.selectFile(tab.file);
      }
      localPrefs.setValue('lastFileSelection', tab.file.path);
      focusManager.setEditedFile(tab.file);
    });
  }

  void initFilesController() {
    _filesController = new FilesController(
        workspace, this, getUIElement('#fileViewArea'));
    _filesController.onSelectionChange.listen((resource) {
      focusManager.setCurrentResource(resource);
    });
  }

  void initLookAndFeel() {
    // Init the Bootjack library (a wrapper around Bootstrap).
    bootjack.Bootjack.useDefault();
  }

  void initSplitView() {
    _splitView = new SplitView(getUIElement('#splitview'));
    _splitView.onResized.listen((_) {
      aceManager.resize();
      syncPrefs.setValue('splitViewPosition', _splitView.position.toString());
    });
    syncPrefs.getValue('splitViewPosition').then((String position) {
      if (position != null) {
        int value = int.parse(position, onError: (_) => 0);
        if (value != 0) {
          _splitView.position = value;
        }
      }
    });
  }

  void initSaveStatusListener() {
    Element element = getUIElement('#saveStatus');
    Timer timer = new Timer(new Duration(seconds: 0), () => null);

    eventBus.onEvent('fileModified').listen((_) {
      //element.text = 'text modified…';
      element.text = '';
      timer.cancel();
    });

    eventBus.onEvent('filesSaved').listen((_) {
      element.text = 'all changes saved';
      timer.cancel();
      timer = new Timer(new Duration(seconds: 3), () => (element.text = ''));
    });
  }

  void createActions() {
    _actionManager = new ActionManager();

    actionManager.registerAction(new NextMarkerAction(this));
    actionManager.registerAction(new PrevMarkerAction(this));
    actionManager.registerAction(new FileOpenInTabAction(this));
    actionManager.registerAction(new FileNewAsAction(this));
    actionManager.registerAction(new FileOpenAction(this));
    actionManager.registerAction(new FileNewAction(this, getDialogElement('#fileNewDialog')));
    actionManager.registerAction(new FolderNewAction(this, getDialogElement('#folderNewDialog')));
    actionManager.registerAction(new FolderOpenAction(this));
    actionManager.registerAction(new FileSaveAction(this));
    actionManager.registerAction(new FileRenameAction(this, getDialogElement('#renameDialog')));
    actionManager.registerAction(new GitCloneAction(this, getDialogElement("#gitCloneDialog")));
    actionManager.registerAction(new GitCommitAction(this, getDialogElement("#gitCommitDialog")));
    actionManager.registerAction(new GitBranchAction(this, getDialogElement("#gitBranchDialog")));
    actionManager.registerAction(new GitCheckoutAction(this, getDialogElement("#gitCheckoutDialog")));
    actionManager.registerAction(new RunTestsAction(this));
    actionManager.registerAction(new AboutSparkAction(this, getDialogElement('#aboutDialog')));
    actionManager.registerAction(new FileDeleteAction(this, getDialogElement('#deleteDialog')));
    actionManager.registerAction(new FileExitAction(this));
    actionManager.registerAction(new ResourceCloseAction(this));

    actionManager.registerKeyListener();
  }

  void initToolbar() {
    getUIElement("#openFile").onClick.listen(
        (_) => actionManager.getAction('file-open').invoke());
    getUIElement("#newFile").onClick.listen(
<<<<<<< HEAD
        (_) => actionManager.getAction('file-new-as').invoke());
    getUIElement("#gitClone").onClick.listen(
        (_) => actionManager.getAction('git-clone').invoke());
=======
        (_) => actionManager.getAction('file-new').invoke());
>>>>>>> 22d8d6f8
  }

  void buildMenu() {
    UListElement ul = getUIElement('#hotdogMenu ul');

    ul.children.add(createMenuItem(actionManager.getAction('file-open')));
    ul.children.add(createMenuItem(actionManager.getAction('folder-open')));

    ul.children.add(createMenuSeparator());

    // Theme control.
    Element theme = ul.querySelector('#changeTheme');
    ul.children.remove(theme);
    ul.children.add(theme);
    ul.querySelector('#themeLeft').onClick.listen((e) => aceThemeManager.dec(e));
    ul.querySelector('#themeRight').onClick.listen((e) => aceThemeManager.inc(e));

    // Key binding control.
    Element keys = ul.querySelector('#changeKeys');
    ul.children.remove(keys);
    ul.children.add(keys);
    ul.querySelector('#keysLeft').onClick.listen((e) => aceKeysManager.dec(e));
    ul.querySelector('#keysRight').onClick.listen((e) => aceKeysManager.inc(e));

    if (developerMode) {
      ul.children.add(createMenuSeparator());
      ul.children.add(createMenuItem(actionManager.getAction('run-tests')));
      ul.children.add(createMenuItem(actionManager.getAction('git-clone')));
      ul.children.add(createMenuItem(actionManager.getAction('git-commit')));
      ul.children.add(createMenuItem(actionManager.getAction('git-branch')));
      ul.children.add(createMenuItem(actionManager.getAction('git-checkout')));
    }

    ul.children.add(createMenuSeparator());
    ul.children.add(createMenuItem(actionManager.getAction('help-about')));
  }

  //
  // - End parts of ctor.
  //

  void addBuilder(Builder builder) {
    if (_buildManager == null) {
      _buildManager = new BuilderManager(workspace, jobManager);
    }

    _buildManager.builders.add(builder);
  }

  /**
   * Allow for creating a new file using the Save as dialog.
   */
  void newFileAs() {
    chrome.ChooseEntryOptions options = new chrome.ChooseEntryOptions(
        type: chrome.ChooseEntryType.SAVE_FILE);
    chrome.fileSystem.chooseEntry(options).then((chrome.ChooseEntryResult res) {
      chrome.ChromeFileEntry entry = res.entry;

      if (entry != null) {
        workspace.link(entry).then((file) {
          _selectFile(file);
          workspace.save();
        });
      }
    }).catchError((e) => null);
  }

  void openFile() {
    chrome.ChooseEntryOptions options = new chrome.ChooseEntryOptions(
        type: chrome.ChooseEntryType.OPEN_WRITABLE_FILE);
    chrome.fileSystem.chooseEntry(options).then((chrome.ChooseEntryResult res) {
      chrome.ChromeFileEntry entry = res.entry;

      if (entry != null) {
        workspace.link(entry).then((file) {
          _selectFile(file);
          workspace.save();
        });
      }
    }).catchError((e) => null);
  }

  void openFolder() {
    chrome.ChooseEntryOptions options = new chrome.ChooseEntryOptions(
        type: chrome.ChooseEntryType.OPEN_DIRECTORY);
    chrome.fileSystem.chooseEntry(options).then((chrome.ChooseEntryResult res) {
      chrome.ChromeFileEntry entry = res.entry;

      if (entry != null) {
        workspace.link(entry).then((file) {
          _filesController.selectFile(file);
          workspace.save();
        });
      }
    }).catchError((e) => null);
  }

  void onSplitViewUpdate(int position) { }

  List<ws.Resource> _getSelection() => _filesController.getSelection();

  void _closeOpenEditor(ws.Resource resource) {
    if (resource is ws.File &&  editorManager.isFileOpened(resource)) {
      editorArea.closeFile(resource);
    }
  }

  /**
   * Refreshes the file name on an opened editor tab.
   */
  void _renameOpenEditor(ws.Resource renamedResource) {
    if (renamedResource is ws.File && editorManager.isFileOpened(renamedResource)) {
      editorArea.renameFile(renamedResource);
    }
  }

  void _selectFile(ws.Resource file) {
    editorArea.selectFile(file,
        forceOpen: true, switchesTab: true, forceFocus: true);
  }

  //
  // Implementation of FilesControllerDelegate interface:
  //

  void selectInEditor(ws.File file,
                      {bool forceOpen: false,
                       bool replaceCurrent: true,
                       bool switchesTab: true}) {
    if (forceOpen || editorManager.isFileOpened(file)) {
      editorArea.selectFile(file,
          forceOpen: forceOpen,
          replaceCurrent: replaceCurrent,
          switchesTab: switchesTab);
    }
  }

  Element getContextMenuContainer() =>
      getUIElement('#file-item-context-menu');

  List<ContextAction> getActionsFor(List<ws.Resource> resources) =>
      actionManager.getContextActions(resources);

  //
  // - End implementation of FilesControllerDelegate interface.
  //
}

class PlatformInfo {
  /**
   * The operating system chrome is running on. One of: "mac", "win", "android",
   * "cros", "linux", "openbsd".
   */
  final String os;

  /**
   * The machine's processor architecture. One of: "arm", "x86-32", "x86-64".
   */
  final String arch;

  /**
   * The native client architecture. This may be different from arch on some
   * platforms. One of: "arm", "x86-32", "x86-64".
   */
  final String naclArch;

  PlatformInfo._(this.os, this.arch, this.naclArch);

  String toString() => "${os}, ${arch}, ${naclArch}";

  bool get isCros => os == 'cros';
}

class _SparkSetupParticipant extends LifecycleParticipant {
  Spark spark;

  _SparkSetupParticipant(this.spark);

  Future applicationStarting(Application application) {
    // get platform info
    return chrome.runtime.getPlatformInfo().then((Map m) {
      spark._platformInfo = new PlatformInfo._(m['os'], m['arch'], m['nacl_arch']);
      spark.workspace.restore().then((value) {
        if (spark.workspace.getFiles().length == 0) {
          // No files, just focus the editor.
          spark.aceManager.focus();
        }
      });
      spark.workspace.restoreSyncFs();
    });
  }

  Future applicationStarted(Application application) {
    if (spark.developerMode) {
      spark._testDriver = new TestDriver(
          all_tests.defineTests, spark.jobManager, connectToTestListener: true);
    }
  }

  Future applicationClosed(Application application) {
    spark.editorManager.persistState();

    spark.localPrefs.flush();
    spark.syncPrefs.flush();
  }
}

// TODO: This should be moved into the ui/ directory.
class ActivitySpinner {
  Element element;

  ActivitySpinner(Spark spark, String elementId) {
    element = spark.getUIElement(elementId);
  }

  void setShowing(bool showing) {
    element.style.opacity = showing ? '1' : '0';
  }
}

/**
 * The abstract parent class of Spark related actions.
 */
abstract class SparkAction extends Action {
  Spark spark;

  SparkAction(this.spark, String id, String name) : super(id, name);

  void invoke([Object context]) {
    // Send an action event with the 'main' event category.
    _analyticsTracker.sendEvent('main', id);

    _invoke(context);
  }

  void _invoke([Object context]);

  /**
   * Returns true if `object` is a list and all items are [Resource].
   */
  bool _isResourceList(Object object) {
    if (object is! List) {
      return false;
    }
    List items = object as List;
    return items.every((r) => r is ws.Resource);
  }

  /**
   * Returns true if `object` is a list with a single item and this item is a
   * [Resource].
   */
  bool _isSingleResource(Object object) {
    if (!_isResourceList(object)) {
      return false;
    }
    List<ws.Resource> resources = object as List<ws.Resource>;
    return resources.length == 1;
  }

  /**
   * Returns true if `object` is a list with a single item and this item is a
   * [Project].
   */
  bool _isProject(object) {
    if (!_isResourceList(object)) {
      return false;
    }
    return object.length == 1 && object.first is ws.Project;
  }

  /**
   * Returns true if `object` is a list with a single item and this item is a
   * [Folder].
   */
  bool _isSingleFolder(Object object) {
    if (!_isSingleResource(object)) {
      return false;
    }
    List<ws.Resource> resources = object as List;
    return (object as List).first is ws.Folder;
  }

  /**
   * Returns true if `object` is a list of top-level [Resource].
   */
  bool _isTopLevel(Object object) {
    if (!_isResourceList(object)) {
      return false;
    }
    List<ws.Resource> resources = object as List;
    return resources.every((ws.Resource r) => r.isTopLevel);
  }

  /**
   * Returns true if `object` is a list of File.
   */
  bool _isFileList(Object object) {
    if (!_isResourceList(object)) {
      return false;
    }
    List<ws.Resource> resources = object as List;
    return resources.every((r) => r is ws.File);
  }
}

abstract class SparkDialog {
  void show();
  void hide();
  Element get element;
}

class SparkBootjackDialog implements SparkDialog {
  bootjack.Modal _dialog;

  SparkBootjackDialog(Element dialogElement) {
    _dialog = bootjack.Modal.wire(dialogElement);

    _dialog.$element.on('shown.bs.modal', (event) {
      final Element dialog = event.target;
      Element elementToFocus = dialog.querySelector('[focused]');

      if (elementToFocus != null) {
        elementToFocus.focus();
      }
    });
  }

  void show() => _dialog.show();

  void hide() => _dialog.hide();

  Element get element => _dialog.element;
}

abstract class SparkActionWithDialog extends SparkAction {
  SparkDialog _dialog;

  SparkActionWithDialog(Spark spark,
                        String id,
                        String name,
                        Element dialogElement)
      : super(spark, id, name) {
    _dialog = spark.createDialog(dialogElement);
    _dialog.element.querySelector("[primary]").onClick.listen((_) => _commit());
  }

  void _commit();

  Element getElement(String selectors) =>
      _dialog.element.querySelector(selectors);

  Element _triggerOnReturn(String selectors) {
    var element = _dialog.element.querySelector(selectors);
    element.onKeyDown.listen((event) {
      if (event.keyCode == KeyCode.ENTER) {
        _commit();
        _dialog.hide();
      }
    });
    return element;
  }

  void _show() => _dialog.show();
}

class FileOpenInTabAction extends SparkAction implements ContextAction {
  FileOpenInTabAction(Spark spark) :
      super(spark, "file-open-in-tab", "Open in New Tab");

  void _invoke([List<ws.File> files]) {
    bool forceOpen = files.length > 1;
    files.forEach((ws.File file) {
      spark.selectInEditor(file, forceOpen: true, replaceCurrent: false);
    });
  }

  String get category => 'tab';

  bool appliesTo(Object object) => _isFileList(object);
}

class FileOpenAction extends SparkAction {
  FileOpenAction(Spark spark) : super(spark, "file-open", "Open File…") {
    defaultBinding("ctrl-o");
  }

  void _invoke([Object context]) => spark.openFile();
}

class FileNewAction extends SparkActionWithDialog implements ContextAction {
   InputElement _nameElement;
   ws.Folder folder;

   FileNewAction(Spark spark, Element dialog)
     : super(spark, "file-new", "New File…", dialog) {
       defaultBinding("ctrl-n");
       _nameElement = _triggerOnReturn("#fileNewName");
   }

   void _invoke([List<ws.Folder> folders]) {
     if (folders != null && folders.isNotEmpty) {
       folder = folders.first;
       _nameElement.value = '';
       _show();
     } else {
       // create new file in sync fs on chrome os
       if (spark.platformInfo.isCros && spark.workspace.syncFsIsAvailable) {
          _nameElement.value = '';
          _show();
       } else { // use file save as for local fs
          spark.newFileAs();
       }
     }
   }

  // called when user validates the dialog
  void _commit() {
    var name = _nameElement.value;
    if (name.isNotEmpty) {
      if (folder != null) {
        folder.createNewFile(name).then((file) {
          // Delay a bit to allow the files view to process the new file event.
          // TODO: This is due to a race condition in when the files view receives
          // the resource creation event; we should remove the possibility for
          // this to occur.
          Timer.run(() {
            spark.selectInEditor(file, forceOpen: true, replaceCurrent: true);
          });
        });
      } else {
        spark.workspace.createFileSyncFs(name).then((file) {
          if (file != null) {
            Timer.run(() {
              spark.selectInEditor(file, forceOpen: true, replaceCurrent: true);
            });
          }
        });
      }
    }
  }

  String get category => 'folder';

  bool appliesTo(Object object) => _isSingleFolder(object);
}

class FileNewAsAction extends SparkAction {
  FileNewAsAction(Spark spark) : super(spark, "file-new-as", "New File…");

  void _invoke([Object context]) => spark.newFileAs();
}

class FileSaveAction extends SparkAction {
  FileSaveAction(Spark spark) : super(spark, "file-save", "Save") {
    defaultBinding("ctrl-s");
  }

  void _invoke([Object context]) => spark.editorManager.saveAll();
}

class FileDeleteAction extends SparkActionWithDialog implements ContextAction {
  List<ws.Resource> _resources;
  // TODO: Add _messageElement.

  FileDeleteAction(Spark spark, Element dialog)
      : super(spark, "file-delete", "Delete", dialog);

  void _invoke([List<ws.Resource> resources]) {
    if (resources == null) {
      var sel = spark._filesController.getSelection();
      if (sel.isNotEmpty) {
        _resources = sel;
        _setMessageAndShow();
      }
    } else {
      _resources = resources;
      _setMessageAndShow();
    }
  }

  void _setMessageAndShow() {
    if (_resources.length == 1) {
      getElement("#message").text =
          "Are you sure you want to delete '${_resources.first.name}'?";
    } else {
      getElement("#message").text =
          "Are you sure you want to delete ${_resources.length} files?";
    }

    _show();
  }

  void _commit() {
    _resources.forEach((ws.Resource resource) {
      resource.delete();
    });
    _resources = null;
  }

  String get category => 'resource-delete';

  bool appliesTo(Object object) => _isResourceList(object);
}

class FileRenameAction extends SparkActionWithDialog implements ContextAction {
  ws.Resource resource;
  InputElement _nameElement;

  FileRenameAction(Spark spark, Element dialog)
      : super(spark, "file-rename", "Rename…", dialog) {
    _nameElement = _triggerOnReturn("#renameFileName");
  }

  void _invoke([List<ws.Resource> resources]) {
   if (resources != null && resources.isNotEmpty) {
     resource = resources.first;
     _nameElement.value = resource.name;
     _show();
   }
  }

  void _commit() {
    if (_nameElement.value.isNotEmpty) {
      resource.rename(_nameElement.value)
        .then((value) {
          spark._renameOpenEditor(resource);
        });
    }
  }

  String get category => 'resource';

  bool appliesTo(Object object) => _isSingleResource(object) && !_isTopLevel(object);
}

class ResourceCloseAction extends SparkAction implements ContextAction {
  ResourceCloseAction(Spark spark) : super(spark, "file-close", "Close");

  void _invoke([List<ws.Resource> resources]) {
    if (resources == null) {
      resources = spark._getSelection();
    }

    for (ws.Resource resource in resources) {
      spark.workspace.unlink(resource);
      if (resource is ws.File) {
        spark._closeOpenEditor(resource);
      } else if (resource is ws.Project) {
        resource.traverse().forEach(spark._closeOpenEditor);
      }
    }

    spark.workspace.save();
  }

  String get category => 'resource';

  bool appliesTo(Object object) => _isTopLevel(object);
}

class FileExitAction extends SparkAction {
  FileExitAction(Spark spark) : super(spark, "file-exit", "Quit") {
    macBinding("ctrl-q");
    winBinding("ctrl-shift-f4");
  }

  void _invoke([Object context]) {
    spark.close().then((_) {
      chrome.app.window.current().close();
    });
  }
}

class PrevMarkerAction extends SparkAction {
  PrevMarkerAction(Spark spark) : super(
      spark, "marker-prev", "Previous Marker") {
    defaultBinding("ctrl-shift-p");
  }

  void _invoke([Object context]) {
    spark._aceManager.selectPrevMarker();
  }
}

class NextMarkerAction extends SparkAction {
  NextMarkerAction(Spark spark) : super(
      spark, "marker-next", "Next Marker") {
    defaultBinding("ctrl-p");
  }

  void _invoke([Object context]) {
    spark._aceManager.selectNextMarker();
  }
}

class FolderNewAction extends SparkActionWithDialog implements ContextAction {
   InputElement _nameElement;
   ws.Folder folder;

   FolderNewAction(Spark spark, Element dialog)
     : super(spark, "folder-new", "New Folder…", dialog) {
     defaultBinding("ctrl-shift-n");
     _nameElement = _triggerOnReturn("#folderName");
   }

   void _invoke([List<ws.Folder> folders]) {
     if (folders != null && folders.isNotEmpty) {
       folder = folders.first;
       _nameElement.value = '';
       _show();
     }
   }

  // called when user validates the dialog
  void _commit() {
    var name = _nameElement.value;
    if (name.isNotEmpty) {
      folder.createNewFolder(name).then((folder) {
        // Delay a bit to allow the files view to process the new file event.
        Timer.run(() {
          spark._filesController.selectFile(folder);
        });
      });
    }
  }

  String get category => 'folder';

  bool appliesTo(Object object) => _isSingleFolder(object);
}

class FolderOpenAction extends SparkAction {
  FolderOpenAction(Spark spark) : super(spark, "folder-open", "Open Folder…");

  void _invoke([Object context]) => spark.openFolder();
}
<<<<<<< HEAD

// TODO(grv) : This should be the resposibility of workspace.
class _SyncFsProjectLoadJob extends Job {

  Spark spark;

  _SyncFsProjectLoadJob(this.spark)
      : super("Loading Syncfs Projects …");

  Future<Job> run(ProgressMonitor monitor) {
    monitor.start(name, 1);

    Completer completer = new Completer();
=======
>>>>>>> 22d8d6f8


class GitCloneAction extends SparkActionWithDialog {
  InputElement _projectNameElement;
  InputElement _repoUrlElement;

  GitCloneAction(Spark spark, Element dialog)
      : super(spark, "git-clone", "Git Clone…", dialog) {
    _projectNameElement = getElement("#gitProjectName");
    _repoUrlElement = _triggerOnReturn("#gitRepoUrl");
  }

  void _invoke([Object context]) {
    _show();
  }

  void _commit() {
    // TODO(grv): add verify checks.
    _GitCloneJob job = new _GitCloneJob(
        _projectNameElement.value, _repoUrlElement.value, spark);
    spark.jobManager.schedule(job);
  }
}

class _GitCloneJob extends Job {
  String projectName;
  String url;
  Spark spark;

  _GitCloneJob(this.projectName, this.url, this.spark)
      : super("Cloning …");

  Future<Job> run(ProgressMonitor monitor) {
    monitor.start(name, 1);

    Completer completer = new Completer();

<<<<<<< HEAD
    getGitTestFileSystem().then((/*chrome_files.CrFileSystem*/ fs) {
=======
     getGitTestFileSystem().then((/*chrome_files.CrFileSystem*/ fs) {

>>>>>>> 22d8d6f8
      return fs.root.createDirectory(projectName).then((chrome.DirectoryEntry dir) {
        spark._gitDir = dir;
        GitOptions options = new GitOptions();
        options.root = dir;
        options.repoUrl = url;
        options.depth = 1;
        options.store = new ObjectStore(dir);
        spark._currentGitStore = options.store;
        Clone clone = new Clone(options);
        return options.store.init().then((_) {
          return clone.clone().then((_) {
            return spark.workspace.link(dir).then((folder) {
              Timer.run(() {
                spark._filesController.selectFile(folder);
              });
              spark.workspace.save();
            });
          });
        });
      });
    }).whenComplete(() => completer.complete(this));

    return completer.future;
  }
}

class GitBranchAction extends SparkActionWithDialog {
  InputElement _branchNameElement;

  GitBranchAction(Spark spark, Element dialog)
      : super(spark, "git-branch", "Git Branch…", dialog) {
    _branchNameElement = getElement("#gitBranchName");
  }

  void _invoke([Object context]) {

    _show();
  }

  void _commit() {
    // TODO(grv): add verify checks.
    _GitBranchJob job = new _GitBranchJob(_branchNameElement.value, spark);
    spark.jobManager.schedule(job);
  }
}

class _GitBranchJob extends Job {
  String _branchName;
  String url;
  Spark spark;

  _GitBranchJob(this._branchName, this.spark)
  : super("Branch …");

  Future<Job> run(ProgressMonitor monitor) {
    monitor.start(name, 1);

    Completer completer = new Completer();
    GitOptions options = new GitOptions();
    options.root = spark._gitDir;
    options.branchName = _branchName;
    options.store = spark._currentGitStore;
    Branch.branch(options).then((entry) {
      Checkout.checkout(options);
      // TODO(grv) : checkout the new branch.
    }, onError: (e) {
      print(e);
    }).whenComplete(() => completer.complete(this));

    return completer.future;
  }
}

class GitCommitAction extends SparkActionWithDialog {
  InputElement _commitMessageElement;

  GitCommitAction(Spark spark, Element dialog)
      : super(spark, "git-commit", "Git Commit…", dialog) {
    _commitMessageElement = getElement("#commitMessage");
  }

  void _invoke([Object context]) {
    _show();
  }

  void _commit() {
    // TODO(grv): add verify checks.
    _GitCommitJob job = new _GitCommitJob(_commitMessageElement.value, spark);
    spark.jobManager.schedule(job);
  }
}

class _GitCommitJob extends Job {
  String _commitMessage;
  Spark spark;

  _GitCommitJob(this._commitMessage, this.spark)
  : super("Commit …");

  Future<Job> run(ProgressMonitor monitor) {
    monitor.start(name, 1);

    Completer completer = new Completer();
    GitOptions options = new GitOptions();
    options.root = spark._gitDir;
    options.commitMessage = _commitMessage;
    options.store = spark._currentGitStore;
    Commit.commit(options).then((_) {
      // TODO(grv) : add status line API for transitory success messages.
      print('commit successful.');

    }).whenComplete(() => completer.complete(this));
    return completer.future;
  }
}

class GitCheckoutAction extends SparkActionWithDialog implements ContextAction {
  ws.Project _project;
  SelectElement _branchSelectElement;

  GitCheckoutAction(Spark spark, Element dialog)
      : super(spark, "git-checkout", "Git Checkout…", dialog) {
    _branchSelectElement = getElement("#gitCheckout");
  }

  void _invoke([List context]) {
    _project = context.first;
    print(_project);
    // TODO: use the _project as the git repo
    ObjectStore store = spark._currentGitStore;

    store.getCurrentBranch().then((String currentBranch) {
      (getElement('#currentBranchName') as InputElement).value = currentBranch;

      store.getLocalBranches().then((List<String> branches) {
        branches.sort((a, b) => a.toLowerCase().compareTo(b.toLowerCase()));
        for (String branchName in branches) {
          _branchSelectElement.append(new OptionElement(data: branchName, value: branchName));
        }
      });

      _show();
    });
  }

  void _commit() {
    // TODO(grv): add verify checks.
    String branchName = _branchSelectElement.options[
        _branchSelectElement.selectedIndex].value;
    _GitCheckoutJob job = new _GitCheckoutJob(branchName, spark);
    spark.jobManager.schedule(job);
  }

  String get category => 'git';

  bool appliesTo(context) => _isProject(context) && scm.isUnderScm(context.first);
}

class _GitCheckoutJob extends Job {
  String _branchName;
  Spark spark;

  _GitCheckoutJob(this._branchName, this.spark)
  : super("Checkout …");

  Future<Job> run(ProgressMonitor monitor) {
    monitor.start(name, 1);

    Completer completer = new Completer();
    GitOptions options = new GitOptions();
    options.root = spark._gitDir;
    options.branchName = _branchName;
    options.store = spark._currentGitStore;
    Checkout.checkout(options).then((_) {
      // TODO : add UI notification.
      print('checkout successful');
    }).whenComplete(() => completer.complete(this));
    return completer.future;
  }
}

// TODO(terry):  When only polymer overlays are used remove _initialized and
//               isPolymer's defintion and usage.
class AboutSparkAction extends SparkActionWithDialog {
  bool _initialized = false;

  AboutSparkAction(Spark spark, Element dialog)
      : super(spark, "help-about", "About Spark", dialog);

  void _invoke([Object context]) {
    if (!_initialized) {
      var checkbox = getElement('#analyticsCheck');
      checkbox.checked = _isTrackingPermitted;
      checkbox.onChange.listen((e) => _isTrackingPermitted = checkbox.checked);

      getElement('#aboutVersion').text = spark.appVersion;

      _initialized = true;
    }

    _show();
  }

  void _commit() {
    // Nothing to do for this dialog.
  }
}

class RunTestsAction extends SparkAction {
  RunTestsAction(Spark spark) : super(spark, "run-tests", "Run Tests");

  _invoke([Object context]) => spark._testDriver.runTests();
}

// analytics code

void _handleUncaughtException(error, StackTrace stackTrace) {
  // We don't log the error object itself because of PII concerns.
  String errorDesc = error != null ? error.runtimeType.toString() : '';
  String desc = '${errorDesc}\n${minimizeStackTrace(stackTrace)}'.trim();

  _analyticsTracker.sendException(desc);
}

bool get _isTrackingPermitted =>
    _analyticsTracker.service.getConfig().isTrackingPermitted();

set _isTrackingPermitted(bool value) =>
    _analyticsTracker.service.getConfig().setTrackingPermitted(value);<|MERGE_RESOLUTION|>--- conflicted
+++ resolved
@@ -368,9 +368,9 @@
     actionManager.registerAction(new FileSaveAction(this));
     actionManager.registerAction(new FileRenameAction(this, getDialogElement('#renameDialog')));
     actionManager.registerAction(new GitCloneAction(this, getDialogElement("#gitCloneDialog")));
-    actionManager.registerAction(new GitCommitAction(this, getDialogElement("#gitCommitDialog")));
     actionManager.registerAction(new GitBranchAction(this, getDialogElement("#gitBranchDialog")));
     actionManager.registerAction(new GitCheckoutAction(this, getDialogElement("#gitCheckoutDialog")));
+    actionManager.registerAction(new GitCommitAction(this, getDialogElement("#gitCommitDialog")));
     actionManager.registerAction(new RunTestsAction(this));
     actionManager.registerAction(new AboutSparkAction(this, getDialogElement('#aboutDialog')));
     actionManager.registerAction(new FileDeleteAction(this, getDialogElement('#deleteDialog')));
@@ -384,13 +384,9 @@
     getUIElement("#openFile").onClick.listen(
         (_) => actionManager.getAction('file-open').invoke());
     getUIElement("#newFile").onClick.listen(
-<<<<<<< HEAD
         (_) => actionManager.getAction('file-new-as').invoke());
     getUIElement("#gitClone").onClick.listen(
         (_) => actionManager.getAction('git-clone').invoke());
-=======
-        (_) => actionManager.getAction('file-new').invoke());
->>>>>>> 22d8d6f8
   }
 
   void buildMenu() {
@@ -481,7 +477,10 @@
 
       if (entry != null) {
         workspace.link(entry).then((file) {
-          _filesController.selectFile(file);
+          Timer.run(() {
+            _filesController.selectFile(file);
+            _filesController.setFolderExpanded(file);
+          });
           workspace.save();
         });
       }
@@ -1028,23 +1027,8 @@
 
   void _invoke([Object context]) => spark.openFolder();
 }
-<<<<<<< HEAD
-
-// TODO(grv) : This should be the resposibility of workspace.
-class _SyncFsProjectLoadJob extends Job {
-
-  Spark spark;
-
-  _SyncFsProjectLoadJob(this.spark)
-      : super("Loading Syncfs Projects …");
-
-  Future<Job> run(ProgressMonitor monitor) {
-    monitor.start(name, 1);
-
-    Completer completer = new Completer();
-=======
->>>>>>> 22d8d6f8
-
+
+/* Git operations */
 
 class GitCloneAction extends SparkActionWithDialog {
   InputElement _projectNameElement;
@@ -1068,6 +1052,99 @@
   }
 }
 
+class GitBranchAction extends SparkActionWithDialog implements ContextAction {
+  ws.Project project;
+  InputElement _branchNameElement;
+
+  GitBranchAction(Spark spark, Element dialog)
+      : super(spark, "git-branch", "Git Branch…", dialog) {
+    _branchNameElement = getElement("#gitBranchName");
+  }
+
+  void _invoke([context]) {
+    // TODO: use the project as the git repo
+    project = context.first;
+    _show();
+  }
+
+  void _commit() {
+    // TODO(grv): add verify checks.
+    _GitBranchJob job = new _GitBranchJob(_branchNameElement.value, spark);
+    spark.jobManager.schedule(job);
+  }
+
+  String get category => 'git';
+
+  bool appliesTo(context) => _isProject(context) && scm.isUnderScm(context.first);
+}
+
+class GitCommitAction extends SparkActionWithDialog implements ContextAction {
+  ws.Project project;
+  InputElement _commitMessageElement;
+
+  GitCommitAction(Spark spark, Element dialog)
+      : super(spark, "git-commit", "Git Commit…", dialog) {
+    _commitMessageElement = getElement("#commitMessage");
+  }
+
+  void _invoke([context]) {
+    // TODO: use the project as the git repo
+    project = context.first;
+    _show();
+  }
+
+  void _commit() {
+    // TODO(grv): add verify checks.
+    _GitCommitJob job = new _GitCommitJob(_commitMessageElement.value, spark);
+    spark.jobManager.schedule(job);
+  }
+
+  String get category => 'git';
+
+  bool appliesTo(context) => _isProject(context) && scm.isUnderScm(context.first);
+}
+
+class GitCheckoutAction extends SparkActionWithDialog implements ContextAction {
+  ws.Project project;
+  SelectElement _branchSelectElement;
+
+  GitCheckoutAction(Spark spark, Element dialog)
+      : super(spark, "git-checkout", "Git Checkout…", dialog) {
+    _branchSelectElement = getElement("#gitCheckout");
+  }
+
+  void _invoke([List context]) {
+    // TODO: use the _project as the git repo
+    project = context.first;
+    ObjectStore store = spark._currentGitStore;
+
+    store.getCurrentBranch().then((String currentBranch) {
+      (getElement('#currentBranchName') as InputElement).value = currentBranch;
+
+      store.getLocalBranches().then((List<String> branches) {
+        branches.sort((a, b) => a.toLowerCase().compareTo(b.toLowerCase()));
+        for (String branchName in branches) {
+          _branchSelectElement.append(new OptionElement(data: branchName, value: branchName));
+        }
+      });
+
+      _show();
+    });
+  }
+
+  void _commit() {
+    // TODO(grv): add verify checks.
+    String branchName = _branchSelectElement.options[
+        _branchSelectElement.selectedIndex].value;
+    _GitCheckoutJob job = new _GitCheckoutJob(branchName, spark);
+    spark.jobManager.schedule(job);
+  }
+
+  String get category => 'git';
+
+  bool appliesTo(context) => _isProject(context) && scm.isUnderScm(context.first);
+}
+
 class _GitCloneJob extends Job {
   String projectName;
   String url;
@@ -1081,12 +1158,7 @@
 
     Completer completer = new Completer();
 
-<<<<<<< HEAD
     getGitTestFileSystem().then((/*chrome_files.CrFileSystem*/ fs) {
-=======
-     getGitTestFileSystem().then((/*chrome_files.CrFileSystem*/ fs) {
-
->>>>>>> 22d8d6f8
       return fs.root.createDirectory(projectName).then((chrome.DirectoryEntry dir) {
         spark._gitDir = dir;
         GitOptions options = new GitOptions();
@@ -1101,6 +1173,7 @@
             return spark.workspace.link(dir).then((folder) {
               Timer.run(() {
                 spark._filesController.selectFile(folder);
+                spark._filesController.setFolderExpanded(folder);
               });
               spark.workspace.save();
             });
@@ -1110,26 +1183,6 @@
     }).whenComplete(() => completer.complete(this));
 
     return completer.future;
-  }
-}
-
-class GitBranchAction extends SparkActionWithDialog {
-  InputElement _branchNameElement;
-
-  GitBranchAction(Spark spark, Element dialog)
-      : super(spark, "git-branch", "Git Branch…", dialog) {
-    _branchNameElement = getElement("#gitBranchName");
-  }
-
-  void _invoke([Object context]) {
-
-    _show();
-  }
-
-  void _commit() {
-    // TODO(grv): add verify checks.
-    _GitBranchJob job = new _GitBranchJob(_branchNameElement.value, spark);
-    spark.jobManager.schedule(job);
   }
 }
 
@@ -1160,25 +1213,6 @@
   }
 }
 
-class GitCommitAction extends SparkActionWithDialog {
-  InputElement _commitMessageElement;
-
-  GitCommitAction(Spark spark, Element dialog)
-      : super(spark, "git-commit", "Git Commit…", dialog) {
-    _commitMessageElement = getElement("#commitMessage");
-  }
-
-  void _invoke([Object context]) {
-    _show();
-  }
-
-  void _commit() {
-    // TODO(grv): add verify checks.
-    _GitCommitJob job = new _GitCommitJob(_commitMessageElement.value, spark);
-    spark.jobManager.schedule(job);
-  }
-}
-
 class _GitCommitJob extends Job {
   String _commitMessage;
   Spark spark;
@@ -1201,48 +1235,6 @@
     }).whenComplete(() => completer.complete(this));
     return completer.future;
   }
-}
-
-class GitCheckoutAction extends SparkActionWithDialog implements ContextAction {
-  ws.Project _project;
-  SelectElement _branchSelectElement;
-
-  GitCheckoutAction(Spark spark, Element dialog)
-      : super(spark, "git-checkout", "Git Checkout…", dialog) {
-    _branchSelectElement = getElement("#gitCheckout");
-  }
-
-  void _invoke([List context]) {
-    _project = context.first;
-    print(_project);
-    // TODO: use the _project as the git repo
-    ObjectStore store = spark._currentGitStore;
-
-    store.getCurrentBranch().then((String currentBranch) {
-      (getElement('#currentBranchName') as InputElement).value = currentBranch;
-
-      store.getLocalBranches().then((List<String> branches) {
-        branches.sort((a, b) => a.toLowerCase().compareTo(b.toLowerCase()));
-        for (String branchName in branches) {
-          _branchSelectElement.append(new OptionElement(data: branchName, value: branchName));
-        }
-      });
-
-      _show();
-    });
-  }
-
-  void _commit() {
-    // TODO(grv): add verify checks.
-    String branchName = _branchSelectElement.options[
-        _branchSelectElement.selectedIndex].value;
-    _GitCheckoutJob job = new _GitCheckoutJob(branchName, spark);
-    spark.jobManager.schedule(job);
-  }
-
-  String get category => 'git';
-
-  bool appliesTo(context) => _isProject(context) && scm.isUnderScm(context.first);
 }
 
 class _GitCheckoutJob extends Job {
