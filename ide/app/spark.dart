--- conflicted
+++ resolved
@@ -2603,19 +2603,15 @@
         });
       });
     }).catchError((e) {
-<<<<<<< HEAD
-      if (e != null) {
-        if (e is! ScmException || !e.canIgnore) {
-          spark.showErrorMessage('Error cloning ${_projectName}', '${e}');
-        }
-=======
-      if (e is SparkException && e.errorCode == SparkErrorConstants.AUTH_REQUIRED) {
+      if (e is SparkException && e.errorCode
+          == SparkErrorConstants.AUTH_REQUIRED) {
         spark.showErrorMessage(
             'Authorization Required',
             'Authorization required - private git repositories are not yet supported.');
+      } else if (e is SparkException &&
+          e.errorCode == SparkErrorConstants.GIT_CLONE_CANCEL) {
       } else {
         spark.showErrorMessage('Error cloning ${_projectName}', '${e}');
->>>>>>> a6ca997e
       }
     });
   }
