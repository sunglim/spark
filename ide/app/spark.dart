--- conflicted
+++ resolved
@@ -2374,11 +2374,8 @@
   InputElement _repoUrlCopyInElement;
   bool _cloning = false;
   _GitCloneTask _cloneTask;
-<<<<<<< HEAD
   Object _context;
-=======
   ScmProvider _gitProvider = getProviderType('git');
->>>>>>> ec27df8b
 
   GitCloneAction(Spark spark, Element dialog)
       : super(spark, "git-clone", "Git Clone…", dialog) {
@@ -2462,14 +2459,9 @@
     _cloneTask.run().then((_) {
       spark.showSuccessMessage('Cloned $projectName');
     }).catchError((e) {
-      if (e is SparkException && e.errorCode
-<<<<<<< HEAD
-          == SparkErrorConstants.AUTH_REQUIRED) {
+      if (e is SparkException &&
+          e.errorCode == SparkErrorConstants.GIT_AUTH_REQUIRED) {
         _showAuthDialog(_context);
-=======
-          == SparkErrorConstants.GIT_AUTH_REQUIRED) {
-        spark.showErrorMessage('Authorization Required', exception: e);
->>>>>>> ec27df8b
       } else if (e is SparkException &&
           e.errorCode == SparkErrorConstants.GIT_CLONE_CANCEL) {
         spark.showSuccessMessage('Clone cancelled');
@@ -3171,7 +3163,6 @@
               spark._filesController.setFolderExpanded(project);
             });
 
-<<<<<<< HEAD
             // Run Pub if the new project has a pubspec file.
             if (spark.pubManager.properties.isFolderWithPackages(project)) {
               // There is issue with workspace sending duplicate events.
@@ -3191,12 +3182,6 @@
         }).catchError((e) {
           // Remove the created project folder.
           return location.entry.removeRecursively().then((_) => throw e);
-=======
-          // Run Bower if the new project has a bower.json file.
-          if (spark.bowerManager.properties.isFolderWithPackages(project)) {
-            spark.jobManager.schedule(new BowerGetJob(spark, project));
-          }
->>>>>>> ec27df8b
         });
       });
     });
@@ -3212,7 +3197,6 @@
   Future run(ProgressMonitor monitor) {
     monitor.start(name, 1);
 
-<<<<<<< HEAD
     return spark.syncPrefs.getValue("git-auth-info").then((String value) {
       String username;
       String password;
@@ -3226,14 +3210,9 @@
       return gitOperations.pull(username, password).then((_) {
         spark.showSuccessMessage('Pull successful');
       }).catchError((e) {
-        spark.showErrorMessage('Git Pull Status', e.toString());
+        e = SparkException.fromException(e);
+        spark.showErrorMessage('Git Pull Status', exception: e);
       });
-=======
-    // TODO: We'll want a way to indicate to the user what files changed and if
-    // there were any merge problems.
-    return gitOperations.pull().then((_) {
-      spark.showSuccessMessage('Pull successful');
->>>>>>> ec27df8b
     });
   }
 }
@@ -3282,15 +3261,8 @@
         });
       }).catchError((e) {
         e = SparkException.fromException(e);
-        spark.showErrorMessage(
-            'Error creating branch ${_branchName}', e.message);
+        spark.showErrorMessage('Error creating branch ${_branchName}', exception : e);
       });
-<<<<<<< HEAD
-=======
-    }).catchError((e) {
-      e = SparkException.fromException(e);
-      spark.showErrorMessage('Error creating branch ${_branchName}', exception: e);
->>>>>>> ec27df8b
     });
   }
 }
