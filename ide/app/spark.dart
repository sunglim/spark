// Copyright (c) 2013, Google Inc. Please see the AUTHORS file for details.
// All rights reserved. Use of this source code is governed by a BSD-style
// license that can be found in the LICENSE file.

library spark;

import 'dart:async';
import 'dart:convert' show JSON;
import 'dart:html' hide File;

import 'package:chrome/chrome_app.dart' as chrome;
import 'package:intl/intl.dart';
import 'package:logging/logging.dart';
import 'package:path/path.dart' as path;
import 'package:spark_widgets/spark_dialog/spark_dialog.dart';
import 'package:spark_widgets/spark_dialog_button/spark_dialog_button.dart';
import 'package:spark_widgets/spark_progress/spark_progress.dart';
import 'package:spark_widgets/spark_status/spark_status.dart';

import 'lib/ace.dart';
import 'lib/actions.dart';
import 'lib/analytics.dart' as analytics;
import 'lib/apps/app_utils.dart';
import 'lib/builder.dart';
import 'lib/dart/dart_builder.dart';
import 'lib/editors.dart';
import 'lib/editor_area.dart';
import 'lib/event_bus.dart';
import 'lib/exception.dart';
import 'lib/javascript/js_builder.dart';
import 'lib/json/json_builder.dart';
import 'lib/jobs.dart';
import 'lib/launch.dart';
import 'lib/mobile/deploy.dart';
import 'lib/navigation.dart';
import 'lib/package_mgmt/pub.dart';
import 'lib/package_mgmt/bower.dart';
import 'lib/platform_info.dart';
import 'lib/preferences.dart' as preferences;
import 'lib/services.dart';
import 'lib/scm.dart';
import 'lib/templates/templates.dart';
import 'lib/tests.dart';
import 'lib/utils.dart';
import 'lib/ui/files_controller.dart';
import 'lib/ui/polymer/commit_message_view/commit_message_view.dart';
import 'lib/utils.dart' as utils;
import 'lib/webstore_client.dart';
import 'lib/workspace.dart' as ws;
import 'lib/workspace_utils.dart' as ws_utils;
import 'test/all.dart' as all_tests;

import 'spark_flags.dart';
import 'spark_model.dart';

analytics.Tracker _analyticsTracker = new analytics.NullTracker();
final NumberFormat _nf = new NumberFormat.decimalPattern();

/**
 * Create a [Zone] that logs uncaught exceptions.
 */
Zone createSparkZone() {
  var errorHandler = (self, parent, zone, error, stackTrace) {
    _handleUncaughtException(error, stackTrace);
  };
  var specification = new ZoneSpecification(handleUncaughtError: errorHandler);
  return Zone.current.fork(specification: specification);
}

abstract class Spark
    extends SparkModel
    implements AceManagerDelegate, Notifier {

  /// The Google Analytics app ID for Spark.
  static final _ANALYTICS_ID = 'UA-45578231-1';

  Services services;
  final JobManager jobManager = new JobManager();
  SparkStatus statusComponent;
  preferences.SparkPreferences prefs;

  AceManager _aceManager;
  ThemeManager _aceThemeManager;
  KeyBindingManager _aceKeysManager;
  AceFontManager _aceFontManager;
  ws.Workspace _workspace;
  ScmManager scmManager;
  EditorManager _editorManager;
  EditorArea _editorArea;
  LaunchManager _launchManager;
  PubManager _pubManager;
  BowerManager _bowerManager;
  ActionManager _actionManager;
  ProjectLocationManager _projectLocationManager;
  NavigationManager _navigationManager;

  EventBus _eventBus;

  FilesController _filesController;

  // Extensions of files that will be shown as text.
  Set<String> _textFileExtensions = new Set.from(
      ['.cmake', '.gitignore', '.prefs', '.txt']);

  Spark() {
    document.title = appName;
  }

  /**
   * The main initialization sequence.
   *
   * Uses [querySelector] to extract HTML elements from the underlying
   * [document], so it should be called only after all those elements become
   * available. In particular with Polymer, that means when the Polymer custom
   * elements in the [document] become upgraded, which is indicated by the
   * [Polymer.onReady] event.
   */
  Future init() {
    initPreferences();
    initEventBus();

    initAnalytics();

    initWorkspace();
    initPackageManagers();
    initServices();
    initScmManager();

    initAceManager();
    initEditorManager();
    initEditorArea();
    initNavigationManager();

    createActions();

    initFilesController();

    initToolbar();
    buildMenu();
    initSplitView();
    initSaveStatusListener();

    initLaunchManager();

    window.onFocus.listen((Event e) {
      // When the user switch to an other application, he might change the
      // content of the workspace from other applications. For that reason, when
      // the user switch back to Spark, we want to check whether the content of
      // the workspace changed.
      _refreshOpenFiles();
    });

    // Add various builders.
    addBuilder(new DartBuilder(this.services));
    if (SparkFlags.performJavaScriptAnalysis) {
      addBuilder(new JavaScriptBuilder());
    }
    addBuilder(new JsonBuilder());

    return restoreWorkspace().then((_) {
      return restoreLocationManager().then((_) {
        // Location manager might have overridden the Ace-related flags from
        // "<project location>/.spark.json".
        initAceManagers();
      });
    });
  }

  //
  // SparkModel interface:
  //

  AceManager get aceManager => _aceManager;
  ThemeManager get aceThemeManager => _aceThemeManager;
  KeyBindingManager get aceKeysManager => _aceKeysManager;
  AceFontManager get aceFontManager => _aceFontManager;
  ws.Workspace get workspace => _workspace;
  EditorManager get editorManager => _editorManager;
  EditorArea get editorArea => _editorArea;
  LaunchManager get launchManager => _launchManager;
  PubManager get pubManager => _pubManager;
  BowerManager get bowerManager => _bowerManager;
  ActionManager get actionManager => _actionManager;
  ProjectLocationManager get projectLocationManager => _projectLocationManager;
  NavigationManager get navigationManager => _navigationManager;
  EventBus get eventBus => _eventBus;

  preferences.PreferenceStore get localPrefs => preferences.localStore;
  preferences.PreferenceStore get syncPrefs => preferences.syncStore;

  //
  // - End SparkModel interface.
  //

  String get appName => utils.i18n('app_name');

  String get appVersion => chrome.runtime.getManifest()['version'];

  /**
   * Get the currently selected [Resource].
   */
  ws.Resource get currentResource => focusManager.currentResource;

  /**
   * Get the [File] currently being edited.
   */
  ws.File get currentEditedFile => focusManager.currentEditedFile;

  /**
   * Get the currently selected [Project].
   */
  ws.Project get currentProject => focusManager.currentProject;

  // TODO(ussuri): The below two methods are a temporary means to make Spark
  // reusable in SparkPolymer. Once the switch to Polymer is complete, they
  // will go away.

  /**
   * Should extract a UI Element from the underlying DOM. This method
   * is overwritten in SparkPolymer, which encapsulates the UI in a top-level
   * Polymer widget, rather than the top-level document's DOM.
   */
  Element getUIElement(String selectors) {
    final Element elt = document.querySelector(selectors);
    assert(elt != null);
    return elt;
  }

  /**
   * Should extract a dialog Element from the underlying UI's DOM. This is
   * different from [getUIElement] in that it's not currently overridden in
   * SparkPolymer.
   */
  Element getDialogElement(String selectors) {
    final Element elt = document.querySelector(selectors);
    assert(elt != null);
    return elt;
  }

  Dialog createDialog(Element dialogElement);

  //
  // Parts of init():
  //

  void initPreferences() {
    prefs = new preferences.SparkPreferences(localPrefs);
  }

  void initServices() {
    services = new Services(this.workspace, _pubManager);
  }

  void initEventBus() {
    _eventBus = new EventBus();
    _eventBus.onEvent(BusEventType.ERROR_MESSAGE).listen(
        (ErrorMessageBusEvent event) {
      showErrorMessage(event.title, event.error.toString());
    });
  }

  void initAnalytics() {
    // Init the analytics tracker and send a page view for the main page.
    analytics.getService('Spark').then((service) {
      _analyticsTracker = service.getTracker(_ANALYTICS_ID);
      _analyticsTracker.sendAppView('main');
    });

    // Track logged exceptions.
    Logger.root.onRecord.listen((LogRecord r) {
      if (!SparkFlags.developerMode && r.level <= Level.INFO) return;

      print(r.toString() + (r.error != null ? ', ${r.error}' : ''));

      if (r.level >= Level.SEVERE) {
        _handleUncaughtException(r.error, r.stackTrace);
      }
    });
  }

  void initWorkspace() {
    _workspace = new ws.Workspace(localPrefs, jobManager);
  }

  void initScmManager() {
    scmManager = new ScmManager(_workspace);
  }

  void initLaunchManager() {
    // TODO(ussuri): Switch to MetaPackageManager as soon as it's done.
    _launchManager = new LaunchManager(_workspace, services,
        pubManager, bowerManager, this);
  }

  void initNavigationManager() {
    _navigationManager = new NavigationManager(_editorManager);
    _navigationManager.onNavigate.listen((NavigationLocation location) {
      _selectFile(location.file).then((_) {
        if (location.selection != null) {
          nextTick().then((_) => _selectLocation(location));
        }
      });
    });
  }

  void _selectLocation(NavigationLocation location) {
    for (Editor editor in editorManager.editors) {
      if (editor.file == location.file) {
        if (editor is TextEditor) {
          editor.select(location.selection);
        }
        return;
      }
    }
  }

  void initPackageManagers() {
    _pubManager = new PubManager(workspace);
    _bowerManager = new BowerManager(workspace);
  }

  void initAceManager() {
    _aceManager = new AceManager(new DivElement(), this, services, localPrefs);

    syncPrefs.getValue('textFileExtensions').then((String value) {
      if (value != null) {
        _textFileExtensions.addAll(JSON.decode(value));
      }
    });
  }

  void initAceManagers() {
    _aceThemeManager = new ThemeManager(
        aceManager, syncPrefs, getUIElement('#changeTheme .settings-label'));
    _aceKeysManager = new KeyBindingManager(
        aceManager, syncPrefs, getUIElement('#changeKeys .settings-label'));
    _aceFontManager = new AceFontManager(
        aceManager, syncPrefs, getUIElement('#changeFont .settings-label'));
  }

  void initEditorManager() {
    _editorManager = new EditorManager(
        workspace, aceManager, prefs, eventBus, services);

    editorManager.loaded.then((_) {
      List<ws.Resource> files = editorManager.files.toList();
      editorManager.files.forEach((file) {
        editorArea.selectFile(file, forceOpen: true, switchesTab: false,
            replaceCurrent: false);
      });
      localPrefs.getValue('lastFileSelection').then((String fileUuid) {
        if (editorArea.tabs.isEmpty) return;
        if (fileUuid == null) {
          editorArea.tabs[0].select();
          return;
        }
        ws.Resource resource = workspace.restoreResource(fileUuid);
        if (resource == null) {
          editorArea.tabs[0].select();
          return;
        }
        _openFile(resource);
      });
    });
  }

  void initEditorArea() {
    _editorArea = new EditorArea(querySelector('#editorArea'), editorManager,
        workspace, allowsLabelBar: true);

    _editorArea.onSelected.listen((EditorTab tab) {
      // We don't change the selection when the file was already selected
      // otherwise, it would break multi-selection (#260).
      if (!_filesController.isFileSelected(tab.file)) {
        _filesController.selectFile(tab.file);
      }
      localPrefs.setValue('lastFileSelection', tab.file.uuid);
      focusManager.setEditedFile(tab.file);
    });
  }

  void initFilesController() {
    _filesController = new FilesController(
        workspace, actionManager, scmManager, eventBus,
        querySelector('#file-item-context-menu'),
        querySelector('#fileViewArea'));
    eventBus.onEvent(BusEventType.FILES_CONTROLLER__SELECTION_CHANGED)
        .listen((FilesControllerSelectionChangedEvent event) {
      focusManager.setCurrentResource(event.resource);
      if (event.resource is ws.File) {
        _openFile(event.resource);
      }
    });
    eventBus.onEvent(BusEventType.FILES_CONTROLLER__PERSIST_TAB)
        .listen((FilesControllerPersistTabEvent event) {
      editorArea.persistTab(event.file);
    });
  }

  void initSplitView() {
    // Overridden in spark_polymer.dart.
  }

  void initSaveStatusListener() {
    // Overridden in spark_polymer.dart.
  }

  void createActions() {
    _actionManager = new ActionManager();

    actionManager.registerAction(new NextMarkerAction(this));
    actionManager.registerAction(new PrevMarkerAction(this));
    actionManager.registerAction(new FileOpenAction(this));
    actionManager.registerAction(new FileNewAction(this, getDialogElement('#fileNewDialog')));
    actionManager.registerAction(new FolderNewAction(this, getDialogElement('#folderNewDialog')));
    actionManager.registerAction(new FolderOpenAction(this));
    actionManager.registerAction(new NewProjectAction(this, getDialogElement('#newProjectDialog')));
    actionManager.registerAction(new FileSaveAction(this));
    actionManager.registerAction(new PubGetAction(this));
    actionManager.registerAction(new PubUpgradeAction(this));
    actionManager.registerAction(new BowerGetAction(this));
    actionManager.registerAction(new BowerUpgradeAction(this));
    actionManager.registerAction(new ApplicationRunAction(this));
    actionManager.registerAction(new DeployToMobileAction(this, getDialogElement('#mobileDeployDialog')));
    actionManager.registerAction(new CompileDartAction(this));
    actionManager.registerAction(new GitCloneAction(this, getDialogElement("#gitCloneDialog")));
    if (SparkFlags.showGitPull) {
      actionManager.registerAction(new GitPullAction(this));
    }
    if (SparkFlags.showGitBranch) {
      actionManager.registerAction(new GitBranchAction(this, getDialogElement("#gitBranchDialog")));
      actionManager.registerAction(new GitCheckoutAction(this, getDialogElement("#gitCheckoutDialog")));
    }
    actionManager.registerAction(new GitResolveConflictsAction(this));
    actionManager.registerAction(new GitCommitAction(this, getDialogElement("#gitCommitDialog")));
    actionManager.registerAction(new GitAddAction(this));
    actionManager.registerAction(new GitRevertChangesAction(this));
    actionManager.registerAction(new GitPushAction(this, getDialogElement("#gitPushDialog")));
    actionManager.registerAction(new RunTestsAction(this));
    actionManager.registerAction(new SettingsAction(this, getDialogElement('#settingsDialog')));
    actionManager.registerAction(new AboutSparkAction(this, getDialogElement('#aboutDialog')));
    actionManager.registerAction(new FileRenameAction(this, getDialogElement('#renameDialog')));
    actionManager.registerAction(new ResourceRefreshAction(this));
    // The top-level 'Close' action is removed for now: #1037.
    //actionManager.registerAction(new ResourceCloseAction(this));
    actionManager.registerAction(new TabCloseAction(this));
    actionManager.registerAction(new TabPreviousAction(this));
    actionManager.registerAction(new TabNextAction(this));
    actionManager.registerAction(new SpecificTabAction(this));
    actionManager.registerAction(new TabLastAction(this));
    actionManager.registerAction(new FileExitAction(this));
    actionManager.registerAction(new WebStorePublishAction(this, getDialogElement('#webStorePublishDialog')));
    actionManager.registerAction(new SearchAction(this));
    actionManager.registerAction(new FormatAction(this));
    actionManager.registerAction(new FocusMainMenuAction(this));
    actionManager.registerAction(new ImportFileAction(this));
    actionManager.registerAction(new ImportFolderAction(this));
    actionManager.registerAction(new FileDeleteAction(this));
    actionManager.registerAction(new ProjectRemoveAction(this));
    actionManager.registerAction(new TopLevelFileRemoveAction(this));
    actionManager.registerAction(new PropertiesAction(this, getDialogElement("#propertiesDialog")));
    actionManager.registerAction(new GotoDeclarationAction(this));
    actionManager.registerAction(new HistoryAction.back(this));
    actionManager.registerAction(new HistoryAction.forward(this));
    actionManager.registerAction(new ToggleOutlineVisibilityAction(this));
    actionManager.registerAction(new SendFeedbackAction(this));

    actionManager.registerKeyListener();
  }

  void initToolbar() {
    // Overridden in spark_polymer.dart.
  }

  void buildMenu() {
    // Overridden in spark_polymer.dart.
  }

  void menuActivateEventHandler(CustomEvent event) {
    // Overridden in spark_polymer.dart.
  }

  Future restoreWorkspace() {
    return workspace.restore().then((value) {
      if (workspace.getFiles().length == 0) {
        // No files, just focus the editor.
        aceManager.focus();
      }
    });
  }

  Future restoreLocationManager() {
    return ProjectLocationManager.restoreManager(this).then((manager) {
      _projectLocationManager = manager;
    });
  }

  //
  // - End parts of init().
  //

  void addBuilder(Builder builder) {
    workspace.builderManager.builders.add(builder);
  }

  Future openFile() {
    chrome.ChooseEntryOptions options = new chrome.ChooseEntryOptions(
        type: chrome.ChooseEntryType.OPEN_WRITABLE_FILE);
    return chrome.fileSystem.chooseEntry(options).then((chrome.ChooseEntryResult res) {
      chrome.ChromeFileEntry entry = res.entry;

      if (entry != null) {
        workspace.link(new ws.FileRoot(entry)).then((ws.Resource file) {
          _openFile(file);
          _aceManager.focus();
          workspace.save();
        });
      }
    });
  }

  Future openFolder() {
    return _selectFolder().then((chrome.DirectoryEntry entry) {
      if (entry != null) {
        _OpenFolderJob job = new _OpenFolderJob(entry, this);
        jobManager.schedule(job);
      }
    });
  }

  Future importFile([List<ws.Resource> resources]) {
    chrome.ChooseEntryOptions options = new chrome.ChooseEntryOptions(
        type: chrome.ChooseEntryType.OPEN_FILE);
    return chrome.fileSystem.chooseEntry(options).then(
        (chrome.ChooseEntryResult res) {
      chrome.ChromeFileEntry entry = res.entry;

      if (entry != null) {
        ws.Folder folder = resources.first;
        folder.importFileEntry(entry).catchError((e) {
          showErrorMessage('Error while importing file', e);
        });
      }
    });
  }

  Future importFolder([List<ws.Resource> resources]) {
    chrome.ChooseEntryOptions options = new chrome.ChooseEntryOptions(
        type: chrome.ChooseEntryType.OPEN_DIRECTORY);
    return chrome.fileSystem.chooseEntry(options).then(
        (chrome.ChooseEntryResult res) {
      chrome.DirectoryEntry entry = res.entry;
      if (entry != null) {
        ws.Folder folder = resources.first;
        folder.importDirectoryEntry(entry).catchError((e) {
          showErrorMessage('Error while importing folder', e);
        });
      }
    });
  }

  void showSuccessMessage(String message) {
    statusComponent.temporaryMessage = message;
  }

  Dialog _errorDialog;

  void showMessage(String title, String message) {
    showErrorMessage(title, message);
  }

  void unveil() {
    if (SparkFlags.developerMode) {
      RunTestsAction action = actionManager.getAction('run-tests');
      action.checkForTestListener();
    }
  }

  Editor getCurrentEditor() {
    ws.File file = editorManager.currentFile;
    for (Editor editor in editorManager.editors) {
      if (editor.file == file) return editor;
    }
    return null;
  }

  /**
   * Show a model error dialog.
   */
  void showErrorMessage(String title, String message) {
    // TODO(ussuri): Polymerize.
    if (_errorDialog == null) {
      _errorDialog = createDialog(getDialogElement('#errorDialog'));
      _errorDialog.getElement("[dismiss]").onClick.listen(_hideBackdropOnClick);
      _errorDialog.getShadowDomElement("#closingX").onClick.listen(_hideBackdropOnClick);
    }

    _errorDialog.getElement('#errorTitle').text = title;
    Element container = _errorDialog.getElement('#errorMessage');
    container.children.clear();
    var lines = message.split('\n');
    for(String line in lines) {
      Element lineElement = new Element.p();
      lineElement.text = line;
      container.children.add(lineElement);
    }

    _errorDialog.show();
  }

  void _hideBackdropOnClick(MouseEvent event) {
    querySelector("#modalBackdrop").style.display = "none";
  }

  Dialog _publishedAppDialog;

  void showPublishedAppDialog(String appID) {
    // TODO(ussuri): Polymerize.
    if (_publishedAppDialog == null) {
      _publishedAppDialog = createDialog(getDialogElement('#webStorePublishedDialog'));
      _publishedAppDialog.getElement("[submit]").onClick.listen(_hideBackdropOnClick);
      _publishedAppDialog.getElement("#webStorePublishedAction").onClick.listen((MouseEvent event) {
        window.open('https://chrome.google.com/webstore/detail/${appID}',
            '_blank');
        _hideBackdropOnClick(event);
      });
    }
    _publishedAppDialog.show();
  }

  Dialog _uploadedAppDialog;

  void showUploadedAppDialog(String appID) {
    // TODO(ussuri): Polymerize.
    if (_uploadedAppDialog == null) {
      _uploadedAppDialog = createDialog(getDialogElement('#webStoreUploadedDialog'));
      _uploadedAppDialog.getElement("[submit]").onClick.listen(_hideBackdropOnClick);
      _uploadedAppDialog.getElement("#webStoreUploadedAction").onClick.listen((MouseEvent event) {
        window.open('https://chrome.google.com/webstore/developer/edit/${appID}',
            '_blank');
        _hideBackdropOnClick(event);
      });
    }
    _uploadedAppDialog.show();
  }

  Dialog _okCancelDialog;
  Completer<bool> _okCancelCompleter;

  Future<bool> askUserOkCancel(String message,
      {String okButtonLabel: 'OK', String title}) {
    // TODO(ussuri): Polymerize.
    if (_okCancelDialog == null) {
      _okCancelDialog = createDialog(getDialogElement('#okCancelDialog'));
      _okCancelDialog.getElement('#okText').onClick.listen((_) {
        if (_okCancelCompleter != null) {
          _okCancelCompleter.complete(true);
          _okCancelCompleter = null;
        }
      });
      _okCancelDialog.dialog.on['opened'].listen((event) {
        if (event.detail == false) {
          if (_okCancelCompleter != null) {
            _okCancelCompleter.complete(false);
            _okCancelCompleter = null;
          }
        }
      });
    }

    if (title == null) {
      _okCancelDialog.getShadowDomElement('#header').style.display = 'none';
      _okCancelDialog.getShadowDomElement('#title').text = '';
    } else {
      _okCancelDialog.getShadowDomElement('#header').style.display = 'block';
      _okCancelDialog.getShadowDomElement('#title').text = title;
    }
    Element container = _okCancelDialog.getElement('#okCancelMessage');

    container.children.clear();
    var lines = message.split('\n');
    for(String line in lines) {
      Element lineElement = new Element.p();
      lineElement.text = line;
      container.children.add(lineElement);
    }

    _okCancelDialog.getElement('#okText').text = okButtonLabel;

    _okCancelCompleter = new Completer();
    _okCancelDialog.show();
    return _okCancelCompleter.future;
  }

  void setGitSettingsResetDoneVisible(bool enabled) {
    getUIElement('#gitResetSettingsDone').hidden = !enabled;
  }

  List<ws.Resource> _getSelection() => _filesController.getSelection();

  ws.Folder _getFolder([List<ws.Resource> resources]) {
    if (resources != null && resources.isNotEmpty) {
      if (resources.first.isFile) {
        return resources.first.parent;
      } else {
        return resources.first;
      }
    } else {
      if (focusManager.currentResource != null) {
        ws.Resource resource = focusManager.currentResource;
        if (resource.isFile) {
          if (resource.project != null) {
            return resource.parent;
          }
        } else {
          return resource;
        }
      }
    }
    return null;
  }

  void _closeOpenEditor(ws.Resource resource) {
    if (resource is ws.File &&  editorManager.isFileOpened(resource)) {
      editorArea.closeFile(resource);
    }
  }

  /**
   * Refreshes the file name on an opened editor tab.
   */
  void _renameOpenEditor(ws.Resource renamedResource) {
    if (renamedResource is ws.File && editorManager.isFileOpened(renamedResource)) {
      editorArea.renameFile(renamedResource);
    }
  }

  Future _openFile(ws.Resource resource) {
    if (currentEditedFile == resource) return new Future.value();

    if (resource is ws.File) {
      navigationManager.gotoLocation(new NavigationLocation(resource));
      return new Future.value();
    } else {
      return _selectFile(resource);
    }
  }

  Future _selectFile(ws.Resource resource) {
    if (resource.isFile) {
      return editorArea.selectFile(resource);
    } else {
      _filesController.selectFile(resource);
      _filesController.setFolderExpanded(resource);
      return new Future.value();
    }
  }

  //
  // Implementation of AceManagerDelegate interface:
  //

  void setShowFileAsText(String filename, bool enabled) {
    String extension = path.extension(filename);
    if (extension.isEmpty) extension = filename;

    if (enabled) {
      _textFileExtensions.add(extension);
    } else {
      _textFileExtensions.remove(extension);
    }

    syncPrefs.setValue('textFileExtensions',
        JSON.encode(_textFileExtensions.toList()));
  }

  bool canShowFileAsText(String filename) {
    String extension = path.extension(filename);

    // Whitelist files that don't have a period or that start with one. Ex.,
    // `AUTHORS`, `.gitignore`.
    if (extension.isEmpty) return true;

    return _aceManager.isFileExtensionEditable(extension) ||
        _textFileExtensions.contains(extension);
  }

  void openEditor(ws.File file, {Span selection}) {
    navigationManager.gotoLocation(new NavigationLocation(file, selection));
  }

  //
  // - End implementation of AceManagerDelegate interface.
  //

  Timer _filterTimer = null;

  Future<bool> filterFilesList(String searchString) {
    final completer = new Completer<bool>();

    if ( _filterTimer != null) {
      _filterTimer.cancel();
      _filterTimer = null;
    }

    _filterTimer = new Timer(new Duration(milliseconds: 500), () {
      _filterTimer = null;
      completer.complete(_reallyFilterFilesList(searchString));
    });

    return completer.future;
  }

  bool _reallyFilterFilesList(String searchString) {
    return _filesController.performFilter(searchString);
  }

  void _refreshOpenFiles() {
    // In order to scope how much work we do when Spark re-gains focus, we do
    // not refresh the entire workspace or even the active projects. We refresh
    // the currently opened files and their parent containers. This lets us
    // capture changed files and deleted files. For any other changes it is the
    // user's responsibility to explicitly refresh the affected project.
    Set<ws.Resource> resources = new Set.from(
        editorManager.files.map((r) => r.parent != null ? r.parent : r));
    resources.forEach((ws.Resource r) => r.refresh());
  }
}

/**
 * Used to manage the default location to create new projects.
 *
 * This class also abstracts a bit other the differences between Chrome OS and
 * Windows/Mac/linux.
 */
class ProjectLocationManager {
  LocationResult _projectLocation;
  final Spark _spark;

  /**
   * Create a ProjectLocationManager asynchronously, restoring the default
   * project location from the given preferences.
   */
  static Future<ProjectLocationManager> restoreManager(Spark spark) {
    //localPrefs, workspace
    return spark.localPrefs.getValue('projectFolder').then((String folderToken) {
      if (folderToken == null) {
        return new ProjectLocationManager._(spark);
      }

      return chrome.fileSystem.restoreEntry(folderToken).then((chrome.Entry entry) {
        return _initFlagsFromProjectLocation(entry).then((_) {
          return new ProjectLocationManager._(spark,
              new LocationResult(entry, entry, false));
        });
      }).catchError((e) {
        return new ProjectLocationManager._(spark);
      });
    });
  }

  /**
   * Try to read and set the highest precedence developer flags from
   * "<project_location>/.spark.json".
   */
  static Future _initFlagsFromProjectLocation(chrome.DirectoryEntry projDir) {
    return projDir.getFile('.spark.json').then(
        (chrome.ChromeFileEntry flagsFile) {
      return SparkFlags.initFromFile(flagsFile.readText());
    }).catchError((_) {
      // Ignore missing file.
      return new Future.value();
    });
  }

  //this._prefs, this._workspace
  ProjectLocationManager._(this._spark, [this._projectLocation]);

  /**
   * Returns the default location to create new projects in. For Chrome OS, this
   * will be the sync filesystem. This method can return `null` if the user
   * cancels the folder selection dialog.
   */
  Future<LocationResult> getProjectLocation() {
    if (_projectLocation != null) {
      // Check if the saved location exists. If so, return it. Otherwise, get a
      // new location.
      return _projectLocation.exists().then((bool value) {
        if (value) {
          return _projectLocation;
        } else {
          _projectLocation = null;
          return getProjectLocation();
        }
      });
    }

    // On Chrome OS, use the sync filesystem.
    if (PlatformInfo.isCros && _spark.workspace.syncFsIsAvailable) {
      return chrome.syncFileSystem.requestFileSystem().then((fs) {
        var entry = fs.root;
        return new LocationResult(entry, entry, true);
      });
    }

    // Show a dialog with explaination about what this folder is for.
    return _showRequestFileSystemDialog().then((bool accepted) {
      if (!accepted) {
        return null;
      }
      // Display a dialog asking the user to choose a default project folder.
      return _selectFolder(suggestedName: 'projects').then((entry) {
        if (entry == null) {
          return null;
        }

        _projectLocation = new LocationResult(entry, entry, false);
        _spark.localPrefs.setValue('projectFolder',
            chrome.fileSystem.retainEntry(entry));
        return _projectLocation;
      });
    });
  }

  Future<bool> _showRequestFileSystemDialog() {
    return _spark.askUserOkCancel('Please choose a folder to store your Spark projects.',
        okButtonLabel: 'Choose Folder', title: 'Choose a main folder');
  }

  /**
   * This will create a new folder in default project location. It will attempt
   * to use the given [defaultName], but will disambiguate it if necessary. For
   * example, if `defaultName` already exists, the created folder might be named
   * something like `defaultName-1` instead.
   */
  Future<LocationResult> createNewFolder(String defaultName) {
    return getProjectLocation().then((LocationResult root) {
      return root == null ? null : _create(root, defaultName, 1);
    });
  }

  Future<LocationResult> _create(
      LocationResult location, String baseName, int count) {
    String name = count == 1 ? baseName : '${baseName}-${count}';

    return location.parent.createDirectory(name, exclusive: true).then((dir) {
      return new LocationResult(location.parent, dir, location.isSync);
    }).catchError((_) {
      if (count > 50) {
        throw "Error creating project '${baseName}.'";
      } else {
        return _create(location, baseName, count + 1);
      }
    });
  }
}

class LocationResult {
  /**
   * The parent Entry. This can be useful for persistng the info across
   * sessions.
   */
  final chrome.DirectoryEntry parent;

  /**
   * The created location.
   */
  final chrome.DirectoryEntry entry;

  /**
   * Whether the entry was created in the sync filesystem.
   */
  final bool isSync;

  LocationResult(this.parent, this.entry, this.isSync);

  /**
   * The name of the created entry.
   */
  String get name => entry.name;

  Future<bool> exists() {
    if (isSync) return new Future.value(true);

    return entry.getMetadata().then((_) {
      return true;
    }).catchError((e) {
      return false;
    });
  }
}

/**
 * Allows a user to select a folder on disk. Returns the selected folder
 * entry. Returns `null` in case the user cancels the action.
 */
Future<chrome.DirectoryEntry> _selectFolder({String suggestedName}) {
  Completer completer = new Completer();
  chrome.ChooseEntryOptions options = new chrome.ChooseEntryOptions(
      type: chrome.ChooseEntryType.OPEN_DIRECTORY);
  if (suggestedName != null) options.suggestedName = suggestedName;
  chrome.fileSystem.chooseEntry(options).then((chrome.ChooseEntryResult res) {
    completer.complete(res.entry);
  }).catchError((e) => completer.complete(null));
  return completer.future;
}

/**
 * The abstract parent class of Spark related actions.
 */
abstract class SparkAction extends Action {
  final Spark spark;

  SparkAction(this.spark, String id, String name) : super(id, name);

  void invoke([Object context]) {
    // Send an action event with the 'main' event category.
    _analyticsTracker.sendEvent('main', id);

    try {
      _invoke(context);
    } catch (e) {
      spark.showErrorMessage('Error Invoking ${name}', '${e}');
    }
  }

  void _invoke([Object context]);

  /**
   * Returns true if `object` is a list and all items are [Resource].
   */
  bool _isResourceList(Object object) {
    if (object is! List) {
      return false;
    }
    List items = object as List;
    return items.every((r) => r is ws.Resource);
  }

  /**
   * Returns true if `object` is a list with a single item and this item is a
   * [Resource].
   */
  bool _isSingleResource(Object object) {
    if (!_isResourceList(object)) {
      return false;
    }
    List<ws.Resource> resources = object as List<ws.Resource>;
    return resources.length == 1;
  }

  /**
   * Returns true if `object` is a list with a single item and this item is a
   * [Project].
   */
  bool _isProject(object) {
    if (!_isResourceList(object)) {
      return false;
    }
    return object.length == 1 && object.first is ws.Project;
  }

  /**
   * Returns true if `context` is a list with a single item, the item is a
   * [Project], and that project is under SCM.
   */
  bool _isScmProject(context) =>
      _isProject(context) && isUnderScm(context.first);

  /**
   * Returns true if `context` is a list with of items, all in the same project,
   * and that project is under SCM.
   */
  bool _isUnderScmProject(context) {
    if (context is! List) return false;
    if (context.isEmpty) return false;

    ws.Project project = context.first.project;

    if (!isUnderScm(project)) return false;

    for (var resource in context) {
      var resProject = resource.project;
      if (resProject == null || resProject != project) {
        return false;
      }
    }

    return true;
  }

  /**
   * Returns true if `object` is a list with a single item and this item is a
   * [Folder].
   */
  bool _isSingleFolder(Object object) {
    if (!_isSingleResource(object)) {
      return false;
    }
    List<ws.Resource> resources = object as List;
    return (object as List).first is ws.Folder;
  }

  /**
   * Returns true if `object` is a list of top-level [Resource].
   */
  bool _isTopLevel(Object object) {
    if (!_isResourceList(object)) {
      return false;
    }
    List<ws.Resource> resources = object as List;
    return resources.every((ws.Resource r) => r.isTopLevel);
  }

  /**
   * Returns true if `object` is a top-level [File].
   */
  bool _isTopLevelFile(Object object) {
    if (!_isResourceList(object)) {
      return false;
    }
    List<ws.Resource> resources = object as List;
    return (resources.length == 1) && (resources.first.project == null);
  }

  /**
   * Returns true if `object` is a list of resources and one at least is a
   * top-level [Resource].
   */
  bool _hasTopLevelResource(Object object) {
    if (!_isResourceList(object)) {
      return false;
    }
    List<ws.Resource> resources = object as List;
    return resources.firstWhere((ws.Resource r) => r.isTopLevel,
        orElse: () => null) != null;
  }

  /**
   * Returns true if `object` is a list of File.
   */
  bool _isFileList(Object object) {
    if (!_isResourceList(object)) {
      return false;
    }
    List<ws.Resource> resources = object as List;
    return resources.every((r) => r is ws.File);
  }
}

abstract class Dialog {
  void show();
  void hide();
  SparkDialog get dialog;
  Element getElement(String selectors);
  List<Element> getElements(String selectors);
  Element getShadowDomElement(String selectors);
}

abstract class SparkActionWithDialog extends SparkAction {
  Dialog _dialog;

  SparkActionWithDialog(Spark spark,
                        String id,
                        String name,
                        Element dialogElement)
      : super(spark, id, name) {
    _dialog = spark.createDialog(dialogElement);
    final Element submitBtn = _dialog.getElement("[submit]");
    if (submitBtn != null) {
      submitBtn.onClick.listen((_) => _commit());
    }
  }

  void _commit() => _hide();
  void _cancel() => _hide();

  Element getElement(String selectors) => _dialog.getElement(selectors);

  List<Element> getElements(String selectors) =>
      _dialog.getElements(selectors);

  Element _triggerOnReturn(String selectors, [bool hideDialog = true]) {
    var element = _dialog.getElement(selectors);
    element.onKeyDown.listen((event) {
      if (event.keyCode == KeyCode.ENTER) {
        _commit();
        if (hideDialog) {
          _dialog.hide();
        }
      }
    });
    return element;
  }

  void _show() => _dialog.show();
  void _hide() => _dialog.hide();
}

class FileOpenAction extends SparkAction {
  FileOpenAction(Spark spark) : super(spark, "file-open", "Open File…") {
    addBinding("ctrl-o");
  }

  void _invoke([Object context]) {
    spark.openFile();
  }
}

class FileNewAction extends SparkActionWithDialog implements ContextAction {
  InputElement _nameElement;
  ws.Folder folder;

  FileNewAction(Spark spark, Element dialog)
      : super(spark, "file-new", "New File…", dialog) {
    addBinding("ctrl-n");
    _nameElement = _triggerOnReturn("#fileName");
  }

  void _invoke([List<ws.Resource> resources]) {
    folder = spark._getFolder(resources);
    if (folder != null) {
      _nameElement.value = '';
      _show();
    }
  }

  void _commit() {
    var name = _nameElement.value;
    if (name.isNotEmpty) {
      if (folder != null) {
        folder.createNewFile(name).then((file) {
          // Delay a bit to allow the files view to process the new file event.
          // TODO: This is due to a race condition in when the files view receives
          // the resource creation event; we should remove the possibility for
          // this to occur.
          Timer.run(() {
            spark._openFile(file).then((_) {
              spark.editorArea.persistTab(file);
            });
            spark._aceManager.focus();
          });
        }).catchError((e) {
          spark.showErrorMessage("Error Creating File", e.toString());
        });
      }
    }
  }

  String get category => 'folder';

  bool appliesTo(Object object) => _isSingleResource(object) && !_isTopLevelFile(object);
}

class FileSaveAction extends SparkAction {
  FileSaveAction(Spark spark) : super(spark, "file-save", "Save") {
    addBinding("ctrl-s");
  }

  void _invoke([Object context]) => spark.editorManager.saveAll();
}

class FileDeleteAction extends SparkAction implements ContextAction {
  FileDeleteAction(Spark spark) : super(spark, "file-delete", "Delete");

  void _invoke([List<ws.Resource> resources]) {
    if (resources == null) {
      var sel = spark._filesController.getSelection();
      if (sel.isEmpty) return;
      resources = sel;
    }

    String message;
    if (resources.length == 1) {
      message = "Do you really want to delete '${resources.first.name}'?\nThis will permanently delete this file from disk and cannot be undone.";
    } else {
      message = "Do you really want to delete ${resources.length} files?\nThis will permanently delete the files from disk and cannot be undone.";
    }

    spark.askUserOkCancel(message, okButtonLabel: 'Delete').then((bool val) {
      if (val) {
        spark.workspace.pauseResourceEvents();
        Future.forEach(resources, (ws.Resource r) => r.delete()).catchError((e) {
          String ordinality = resources.length == 1 ? "File" : "Files";
          spark.showErrorMessage("Error while deleting ${ordinality}", e.toString());
        }).whenComplete(() {
          spark.workspace.resumeResourceEvents();
          spark.workspace.save();
        });
      }
    });
  }

  String get category => 'resource';

  bool appliesTo(Object object) => _isResourceList(object) &&
      !_hasTopLevelResource(object);
}

// TODO(ussuri): Convert to SparkActionWithDialog.
class ProjectRemoveAction extends SparkAction implements ContextAction {
  ProjectRemoveAction(Spark spark) : super(spark, "project-remove", "Remove");

  void _invoke([List<ws.Resource> resources]) {
    ws.Project project = resources.first;
    // If project is on sync filesystem, it can only be deleted.
    // It can't be unlinked.
    if (project.isSyncResource()) {
      _deleteProject(project);
      return;
    }

    Dialog _dialog =
        spark.createDialog(spark.getDialogElement('#projectRemoveDialog'));
    _dialog.getElement("#projectRemoveProjectName").text =
        project.name;
    _dialog.getElement("#projectRemoveDeleteButton")
        .onClick.listen((_) => _deleteProject(project));
    _dialog.getElement("#projectRemoveRemoveReferenceButton")
        .onClick.listen((_) => _removeProjectReference(project));
    _dialog.show();
  }

  void _deleteProject(ws.Project project) {
    spark.askUserOkCancel('''
Do you really want to delete "${project.name}"?
This will permanently delete the project contents from disk and cannot be undone.
''', okButtonLabel: 'Delete', title: 'Delete Project from Disk').then((bool val) {
      if (val) {
        // TODO(grv) : scmManger should listen to the delete project event.
        spark.scmManager.removeProject(project);
        project.delete().catchError((e) {
          spark.showErrorMessage("Error while deleting project", e.toString());
        });
        spark.workspace.save();
      }
    });
  }

  void _removeProjectReference(ws.Project project) {
    spark.workspace.unlink(project);
    spark.workspace.save();
  }

  String get category => 'resource';

  bool appliesTo(Object object) => _isProject(object);
}

// TODO(ussuri): 1) Convert to SparkActionWithDialog. 2) This dialog is almost
// the same as ProjectRemoveAction -- combine.
class TopLevelFileRemoveAction extends SparkAction implements ContextAction {
  TopLevelFileRemoveAction(Spark spark) : super(spark, "top-level-file-remove", "Remove");

  void _invoke([List<ws.Resource> resources]) {
    ws.File file = resources.first;

    Dialog _dialog =
        spark.createDialog(spark.getDialogElement('#fileRemoveDialog'));
    _dialog.getElement("#fileRemoveFileName").text =
        file.name;
    _dialog.getElement("#fileRemoveDeleteButton")
        .onClick.listen((_) => _deleteFile(file));
    _dialog.getElement("#fileRemoveRemoveReferenceButton")
        .onClick.listen((_) => _removeFileReference(file));
    _dialog.show();
  }

  void _deleteFile(ws.File file) {
    spark.askUserOkCancel('''
Do you really want to delete "${file.name}"?
This will permanently delete the file from disk and cannot be undone.
''', okButtonLabel: 'Delete', title: 'Delete File from Disk').then((bool val) {
      if (val) {
        file.delete().catchError((e) {
          spark.showErrorMessage("Error while deleting file", e.toString());
        });
        spark.workspace.save();
      }
    });
  }

  void _removeFileReference(ws.File file) {
    spark.workspace.unlink(file);
    spark.workspace.save();
  }

  String get category => 'resource';

  bool appliesTo(Object object) => _isTopLevelFile(object);
}

class FileRenameAction extends SparkActionWithDialog implements ContextAction {
  ws.Resource resource;
  InputElement _nameElement;

  FileRenameAction(Spark spark, Element dialog)
      : super(spark, "file-rename", "Rename…", dialog) {
    _nameElement = _triggerOnReturn("#renameFileName");
  }

  void _invoke([List<ws.Resource> resources]) {
    if (resources != null && resources.isNotEmpty) {
      resource = resources.first;
      _nameElement.value = resource.name;
      _show();
    }
  }

  void _commit() {
    if (_nameElement.value.isNotEmpty) {
      resource.rename(_nameElement.value).then((value) {
        spark._renameOpenEditor(resource);
      }).catchError((e) {
        spark.showErrorMessage("Error During Rename", e.toString());
      });
    }
  }

  String get category => 'resource';

  bool appliesTo(Object object) => _isSingleResource(object) && !_isTopLevel(object);
}

class ResourceCloseAction extends SparkAction implements ContextAction {
  ResourceCloseAction(Spark spark) : super(spark, "file-close", "Close");

  void _invoke([List<ws.Resource> resources]) {
    if (resources == null) {
      resources = spark._getSelection();
    }

    for (ws.Resource resource in resources) {
      spark.workspace.unlink(resource);
      if (resource is ws.File) {
        spark._closeOpenEditor(resource);
      } else if (resource is ws.Project) {
        resource.traverse().forEach(spark._closeOpenEditor);
      }
    }

    spark.workspace.save();
  }

  String get category => 'resource';

  bool appliesTo(Object object) => _isTopLevel(object);
}

class TabPreviousAction extends SparkAction {
  TabPreviousAction(Spark spark) : super(spark, "tab-prev", "Previous Tab") {
    addBinding('ctrl-shift-[');
    addBinding('ctrl-shift-tab', macBinding: 'macctrl-shift-tab');
  }

  void _invoke([Object context]) => spark.editorArea.gotoPreviousTab();
}

class TabNextAction extends SparkAction {
  TabNextAction(Spark spark) : super(spark, "tab-next", "Next Tab") {
    addBinding('ctrl-shift-]');
    addBinding('ctrl-tab', macBinding: 'macctrl-tab');
  }

  void _invoke([Object context]) => spark.editorArea.gotoNextTab();
}

class SpecificTabAction extends SparkAction {
  _SpecificTabKeyBinding _binding;

  SpecificTabAction(Spark spark) : super(spark, "tab-goto", "Goto Tab") {
    _binding = new _SpecificTabKeyBinding();
    bindings.add(_binding);
  }

  void _invoke([Object context]) {
    if (_binding.index < 1 && _binding.index > spark.editorArea.tabs.length) {
      return;
    }

    // Ctrl-1 to Ctrl-8. The user types in a 1-based key event; we convert that
    // into a 0-based into into the tabs.
    spark.editorArea.selectedTab = spark.editorArea.tabs[_binding.index - 1];
  }
}

class _SpecificTabKeyBinding extends KeyBinding {
  final int ONE_CODE = '1'.codeUnitAt(0);
  final int EIGHT_CODE = '8'.codeUnitAt(0);

  int index = -1;

  _SpecificTabKeyBinding() : super('ctrl-1');

  bool matches(KeyboardEvent event) {
    // If the user typed in a 1 to an 8, change this binding to match that key.
    // To match completely, the user will need to have used the `ctrl` modifier.
    if (event.keyCode >= ONE_CODE && event.keyCode <= EIGHT_CODE) {
      keyCode = event.keyCode;
      index = keyCode - ONE_CODE + 1;
    }

    return super.matches(event);
  }
}

class TabLastAction extends SparkAction {
  TabLastAction(Spark spark) : super(spark, "tab-last", "Last Tab") {
    addBinding("ctrl-9");
  }

  void _invoke([Object context]) {
    if (spark.editorArea.tabs.isNotEmpty) {
      spark.editorArea.selectedTab = spark.editorArea.tabs.last;
    }
  }
}

class TabCloseAction extends SparkAction {
  TabCloseAction(Spark spark) : super(spark, "tab-close", "Close") {
    addBinding("ctrl-w");
  }

  void _invoke([Object context]) {
    if (spark.editorArea.selectedTab != null) {
      spark.editorArea.remove(spark.editorArea.selectedTab);
    }
  }
}

class FileExitAction extends SparkAction {
  FileExitAction(Spark spark) : super(spark, "file-exit", "Quit") {
    addBinding('ctrl-q', linuxBinding: 'ctrl-shift-q');
  }

  void _invoke([Object context]) {
    spark.close().then((_) {
      chrome.app.window.current().close();
    });
  }
}

class ApplicationRunAction extends SparkAction implements ContextAction {
  ApplicationRunAction(Spark spark) : super(
      spark, "application-run", "Run Application") {
    addBinding("ctrl-r");
    enabled = false;
    spark.focusManager.onResourceChange.listen((r) => _updateEnablement(r));
  }

  void _invoke([context]) {
    ws.Resource resource;

    if (context == null) {
      resource = spark.focusManager.currentResource;
    } else {
      resource = context.first;
    }

    Completer completer = new Completer();
    ProgressJob job = new ProgressJob("Running application…", completer);
    spark.launchManager.performLaunch(resource, LaunchTarget.LOCAL).then((_) {
      completer.complete();
    }).catchError((e) {
      completer.complete();
      spark.showErrorMessage('Error Running Application', '${e}');
    });
  }

  String get category => 'application';

  bool appliesTo(list) => list.length == 1 && _appliesTo(list.first);

  bool _appliesTo(ws.Resource resource) {
    return spark.launchManager.canLaunch(resource, LaunchTarget.LOCAL);
  }

  void _updateEnablement(ws.Resource resource) {
    enabled = _appliesTo(resource);
  }
}

abstract class PackageManagementAction
    extends SparkAction implements ContextAction {
  PackageManagementAction(Spark spark, String id, String name) :
    super(spark, id, name);

  void _invoke([context]) {
    ws.Resource resource;

    if (context == null) {
      resource = spark.focusManager.currentResource;
    } else {
      // TODO(ussuri): This seems like a stop-gap solution. Should we run for
      // all elements that match?
      resource = context.first;
    }

    spark.jobManager.schedule(_createJob(resource.parent));
  }

  String get category => 'application';

  bool appliesTo(list) => list.length == 1 && _appliesTo(list.first);

  bool _appliesTo(ws.Resource resource);

  Job _createJob(ws.Container container);
}

abstract class PubAction extends PackageManagementAction {
  PubAction(Spark spark, String id, String name) : super(spark, id, name);

  bool _appliesTo(ws.Resource resource) =>
      spark.pubManager.properties.isPackageResource(resource);
}

class PubGetAction extends PubAction {
  PubGetAction(Spark spark) : super(spark, "pub-get", "Pub Get");

  Job _createJob(ws.Container container) => new PubGetJob(spark, container);
}

class PubUpgradeAction extends PubAction {
  PubUpgradeAction(Spark spark) : super(spark, "pub-upgrade", "Pub Upgrade");

  Job _createJob(ws.Container container) => new PubUpgradeJob(spark, container);
}

abstract class BowerAction extends PackageManagementAction {
  BowerAction(Spark spark, String id, String name) : super(spark, id, name);

  bool _appliesTo(ws.Resource resource) =>
      spark.bowerManager.properties.isPackageResource(resource);
}

class BowerGetAction extends BowerAction {
  BowerGetAction(Spark spark) : super(spark, "bower-install", "Bower Install");

  Job _createJob(ws.Project project) => new BowerGetJob(spark, project);
}

class BowerUpgradeAction extends BowerAction {
  BowerUpgradeAction(Spark spark) : super(spark, "bower-upgrade", "Bower Update");

  Job _createJob(ws.Project project) => new BowerUpgradeJob(spark, project);
}

/**
 * A context menu item to compile a Dart file to JavaScript. Currently this is
 * only available for Dart files in a chrome app.
 */
class CompileDartAction extends SparkAction implements ContextAction {
  CompileDartAction(Spark spark) : super(spark, "dart-compile", "Compile to JavaScript");

  void _invoke([context]) {
    ws.Resource resource;

    if (context == null) {
      resource = spark.focusManager.currentResource;
    } else {
      resource = context.first;
    }

    spark.jobManager.schedule(
        new CompileDartJob(spark, resource, resource.name));
  }

  String get category => 'application';

  bool appliesTo(list) => list.length == 1 && _appliesTo(list.first);

  bool _appliesTo(ws.Resource resource) {
    bool isDartFile = resource is ws.File && resource.project != null
        && resource.name.endsWith('.dart');

    if (!isDartFile) return false;

    return resource.parent.getChild('manifest.json') != null;
  }
}

class ResourceRefreshAction extends SparkAction implements ContextAction {
  ResourceRefreshAction(Spark spark) : super(
      spark, "resource-refresh", "Refresh") {
    // On Chrome OS, bind to the dedicated refresh key.
    if (PlatformInfo.isCros) {
      addBinding('f5', linuxBinding: 'f3');
    } else {
      addBinding('f5');
    }
  }

  void _invoke([context]) {
    List<ws.Resource> resources;

    if (context == null) {
      resources = [spark.focusManager.currentResource];
    } else {
      resources = context;
    }

    ResourceRefreshJob job = new ResourceRefreshJob(resources);
    spark.jobManager.schedule(job);
  }

  String get category => 'resource';

  bool appliesTo(context) => _isSingleFolder(context);
}

class PrevMarkerAction extends SparkAction {
  PrevMarkerAction(Spark spark) : super(
      spark, "marker-prev", "Previous Marker") {
    addBinding("ctrl-shift-p");
  }

  void _invoke([Object context]) {
    spark._aceManager.selectPrevMarker();
  }
}

class NextMarkerAction extends SparkAction {
  NextMarkerAction(Spark spark) : super(
      spark, "marker-next", "Next Marker") {
    // TODO: We probably don't want to bind to 'print'. Perhaps there's a good
    // keybinding we can borrow from Chrome?
    addBinding("ctrl-p");
  }

  void _invoke([Object context]) {
    spark._aceManager.selectNextMarker();
  }
}

class FolderNewAction extends SparkActionWithDialog implements ContextAction {
  InputElement _nameElement;
  ws.Folder folder;

  FolderNewAction(Spark spark, Element dialog)
      : super(spark, "folder-new", "New Folder…", dialog) {
    addBinding("ctrl-shift-n");
    _nameElement = _triggerOnReturn("#folderName");
  }

  void _invoke([List<ws.Folder> folders]) {
    folder = spark._getFolder(folders);
    _nameElement.value = '';
    _show();
  }

  void _commit() {
    final String name = _nameElement.value;
    if (name.isNotEmpty) {
      folder.createNewFolder(name).then((folder) {
        // Delay a bit to allow the files view to process the new file event.
        Timer.run(() {
          spark._filesController.selectFile(folder);
        });
      }).catchError((e) {
        spark.showErrorMessage("Error Creating Folder", e.toString());
      });
    }
  }

  String get category => 'folder';

  bool appliesTo(Object object) => _isSingleFolder(object);
}

class FormatAction extends SparkAction {
  FormatAction(Spark spark) : super(spark, 'edit-format', 'Format') {
    // TODO: I do not like this binding, but can't think of a better one.
    addBinding('ctrl-shift-1');
  }

  void _invoke([Object context]) {
    Editor editor = spark.getCurrentEditor();
    if (editor is TextEditor) {
      editor.format();
    }
  }
}

/// Transfers the focus to the search box
class SearchAction extends SparkAction {
  SearchAction(Spark spark) : super(spark, 'search', 'Search') {
    addBinding('ctrl-shift-f');
  }

  @override
  void _invoke([Object context]) {
    spark.getUIElement('#fileFilter').focus();
  }
}

class GotoDeclarationAction extends SparkAction {
  static const String TIMEOUT_ERROR = "Declaration information not yet available";
  static const String NOT_FOUND_ERROR = "No declaration found";

  AnalyzerService _analysisService;

  GotoDeclarationAction(Spark spark)
      : super(spark, 'navigate-declaration', 'Goto Declaration') {
    addBinding('ctrl-.');
    addBinding('F3');
    _analysisService = spark.services.getService('analyzer');

    // Needed for ACCEL + click support
    spark.aceManager.onGotoDeclaration.listen((_) => gotoDeclaration());
  }

  @override
  void _invoke([Object context]) => gotoDeclaration();

  void gotoDeclaration() {
    Editor editor = spark.getCurrentEditor();
    if (editor is TextEditor) {
      editor.navigateToDeclaration(new Duration(milliseconds: 500)).then(
          (Declaration declaration) {
        if (declaration == null) spark.showSuccessMessage(NOT_FOUND_ERROR);
      }).catchError((TimeoutException e) {
        spark.showSuccessMessage(TIMEOUT_ERROR);
      });
    }
  }
}

class HistoryAction extends SparkAction {
  bool _forward;

  HistoryAction.back(Spark spark) : super(spark, 'navigate-back', 'Back') {
    addBinding('ctrl-[');
    addBinding('ctrl-left');
    _init(false);
  }

  HistoryAction.forward(Spark spark) : super(spark, 'navigate-forward', 'Forward') {
    addBinding('ctrl-]');
    addBinding('ctrl-right');
    _init(true);
  }

  void _init(bool value) {
    _forward = value;
    enabled = false;

    spark.navigationManager.onNavigate.listen((_) {
      if (_forward) {
        enabled = spark.navigationManager.canGoForward();
      } else {
        enabled = spark.navigationManager.canGoBack();
      }
    });
  }

  @override
  void _invoke([Object context]) {
    if (_forward) {
      spark.navigationManager.goForward();
    } else {
      spark.navigationManager.goBack();
    }
  }
}

class FocusMainMenuAction extends SparkAction {
  FocusMainMenuAction(Spark spark)
      : super(spark, 'focusMainMenu', 'Focus Main Menu') {
    addBinding('f10');
  }

  @override
  void _invoke([Object context]) {
    spark.getUIElement('#mainMenu').focus();
  }
}

class NewProjectAction extends SparkActionWithDialog {
  InputElement _nameElt;
  ws.Folder folder;

  static const _KNOWN_JS_PACKAGES = const {
      'polymer': 'Polymer/polymer#master',
      'polymer-elements': 'PolymerLabs/polymer-elements#master',
      'polymer-ui-elements': 'PolymerLabs/polymer-ui-elements#master'
  };
  // Matches: "proj-template", "proj-template+polymer,polymer-elements".
  static final _TEMPLATE_REGEX = new RegExp(r'([\/\w_-]+)(;(([\w-],?)+))?');

  NewProjectAction(Spark spark, Element dialog)
      : super(spark, "project-new", "New Project…", dialog) {
    _nameElt = _triggerOnReturn("#name");
  }

  void _invoke([context]) {
    _nameElt.value = '';
    _show();
  }

  void _commit() {
    final name = _nameElt.value.trim();

    if (name.isEmpty) return;

    spark.projectLocationManager.createNewFolder(name)
        .then((LocationResult location) {
      if (location == null) {
        return new Future.value();
      }

      ws.WorkspaceRoot root;
      final locationEntry = location.entry;

      if (location.isSync) {
        root = new ws.SyncFolderRoot(locationEntry);
      } else {
        root = new ws.FolderChildRoot(location.parent, locationEntry);
      }

      // TODO(ussuri): Can this no-op `return Future.value()` be removed?
      return new Future.value().then((_) {
        final List<ProjectTemplate> templates = [];

        final globalVars = [
            new TemplateVar('projectName', name),
            new TemplateVar('sourceName', name.toLowerCase())
        ];

        // Add a template for the main project type.
        final SelectElement projectTypeElt = getElement('select[name="type"]');
        final Match match = _TEMPLATE_REGEX.matchAsPrefix(projectTypeElt.value);
        assert(match.groupCount > 0);
        final String templId = match.group(1);
        final String jsDepsStr = match.group(3);

        templates.add(new ProjectTemplate(templId, globalVars));

        // Possibly also add a mix-in template for JS dependencies, if the
        // project type requires them.
        if (jsDepsStr != null) {
          List<String> jsDeps = [];
          for (final depName in jsDepsStr.split(',')) {
            final String depPath = _KNOWN_JS_PACKAGES[depName];
            assert(depPath != null);
            jsDeps.add('"$depName": "$depPath"');
          }
          if (jsDeps.isNotEmpty) {
            final localVars = [
                new TemplateVar('dependencies', jsDeps.join(',\n    '))
            ];
            templates.add(
                new ProjectTemplate("addons/bower_deps", globalVars, localVars));
          }
        }

        return new ProjectBuilder(locationEntry, templates).build();

      }).then((_) {
        return spark.workspace.link(root).then((ws.Project project) {
          spark.showSuccessMessage('Created ${project.name}');
          Timer.run(() {
            spark._openFile(ProjectBuilder.getMainResourceFor(project));

            // Run Pub if the new project has a pubspec file.
            if (spark.pubManager.properties.isProjectWithPackages(project)) {
              spark.jobManager.schedule(new PubGetJob(spark, project));
            }

            // Run Bower if the new project has a bower.json file.
            if (spark.bowerManager.properties.isProjectWithPackages(project)) {
              spark.jobManager.schedule(new BowerGetJob(spark, project));
            }
          });
          spark.workspace.save();
        });
      });
    }).catchError((e) {
      spark.showErrorMessage('Error Creating Project', '${e}');
    });
  }
}

class FolderOpenAction extends SparkAction {
  FolderOpenAction(Spark spark) : super(spark, "folder-open", "Open Folder…");

  void _invoke([Object context]) {
    spark.openFolder();
  }
}

class DeployToMobileAction extends SparkActionWithDialog implements ContextAction {
  InputElement _pushUrlElement;
  ws.Container deployContainer;

  DeployToMobileAction(Spark spark, Element dialog)
      : super(spark, "application-push", "Deploy to Mobile", dialog) {
    _pushUrlElement = _triggerOnReturn("#pushUrl");
    enabled = false;
    spark.focusManager.onResourceChange.listen((r) => _updateEnablement(r));

    // When the IP address field is selected, check the `IP` checkbox.
    getElement('#pushUrl').onFocus.listen((e) {
      (getElement('#ip') as InputElement).checked = true;
    });
  }

  Element get _deployDeviceMessage => getElement('#deployCheckDeviceMessage');

  SparkDialogButton get _deployButton => getElement("[submit]");

  void _invoke([context]) {
    ws.Resource resource;

    if (context == null) {
      resource = spark.focusManager.currentResource;
    } else {
      resource = context.first;
    }

    deployContainer = getAppContainerFor(resource);

    if (deployContainer == null) {
      spark.showErrorMessage(
          'Unable to Deploy',
          'Unable to deploy the current selection; please select a Chrome App '
          'to deploy.');
    } else if (!MobileDeploy.isAvailable()) {
      spark.showErrorMessage('Unable to Deploy', 'No USB devices available.');
    } else {
      _toggleProgressVisible(false);
      _show();
    }
  }

  String get category => 'application';

  bool appliesTo(list) => list.length == 1 && _appliesTo(list.first);

  bool _appliesTo(ws.Resource resource) {
    return getAppContainerFor(resource) != null;
  }

  void _updateEnablement(ws.Resource resource) {
    enabled = _appliesTo(resource);
  }

  void _commit() {
    SparkProgress progressComponent = getElement('#deployProgress');
    progressComponent.progressMessage = "Deploying...";
    _toggleProgressVisible(true);

    ProgressMonitor monitor = new ProgressMonitorImpl(progressComponent);

    String type = getElement('input[name="type"]:checked').id;
    bool useAdb = type == 'adb';
    String url = _pushUrlElement.value;

    MobileDeploy deployer = new MobileDeploy(deployContainer, spark.localPrefs);

    // Invoke the deployer methods in Futures in order to capture exceptions.
    Future f = new Future(() {
      return useAdb ?
          deployer.pushAdb(monitor) : deployer.pushToHost(url, monitor);
    });

    monitor.runCancellableFuture(f).then((_) {
      _hide();
      spark.showSuccessMessage('Successfully pushed');
    }).catchError((e) {
      if (e is! UserCancelledException) {
        spark.showMessage('Push Failure', e.toString());
      }
    }).whenComplete(() {
      _toggleProgressVisible(false);
    });
  }

  void _toggleProgressVisible(bool visible) {
    SparkProgress progressComponent = getElement('#deployProgress');
    progressComponent.visible = visible;
    progressComponent.deliverChanges();

    _deployDeviceMessage.style.visibility = visible ? 'visible' : 'hidden';

    _deployButton.disabled = visible;
    _deployButton.deliverChanges();
  }
}

class ProgressMonitorImpl extends ProgressMonitor {
  final SparkProgress _sparkProgress;

  ProgressMonitorImpl(this._sparkProgress) {
    _sparkProgress.onCancelled.listen((_) {
      cancelled = true;
    });
  }

  void start(String title, [num maxWork = 0]) {
    super.start(title, maxWork);

    _sparkProgress.progressMessage = title == null ? '' : title;

    if (maxWork == 0) {
      _sparkProgress.indeterminate = true;
    } else {
      _sparkProgress.value = 0;
    }
  }

  void worked(num amount) {
    super.worked(amount);

    _sparkProgress.value = progress * 100;
  }

  void done() {
    super.done();

    _sparkProgress.value = progress * 100;
  }

  set cancelled(bool val) {
    super.cancelled = val;

    _sparkProgress.indeterminate = true;
  }
}

class PropertiesAction extends SparkActionWithDialog implements ContextAction {
  ws.Resource _selectedResource;
  Element _titleElement;
  HtmlElement _propertiesElement;

  PropertiesAction(Spark spark, Element dialog)
      : super(spark, 'properties', 'Properties…', dialog) {
    // TODO(ussuri): This is a hack. Polymerize.
    _titleElement = dialog.shadowRoot.querySelector('#title');
    _propertiesElement = dialog.querySelector('#body');
  }

  void _invoke([List context]) {
    _selectedResource = context.first;
    final String type = _selectedResource is ws.Project ? 'Project' :
      _selectedResource is ws.Container ? 'Folder' : 'File';
    _titleElement.text = '${type} Properties';
    _propertiesElement.innerHtml = '';
    _buildProperties().then((_) => _show());
  }

  void _commit() => _hide();

  Future _buildProperties() {
    _addProperty(_propertiesElement, 'Name', _selectedResource.name);
    return _getLocation().then((location) {
      _addProperty(_propertiesElement, 'Location', location);
    }).then((_) {
      GitScmProjectOperations gitOperations =
          spark.scmManager.getScmOperationsFor(_selectedResource.project);

      if (gitOperations != null) {
        return gitOperations.getConfigMap().then((Map<String, dynamic> map) {
          final String repoUrl = map['url'];
          _addProperty(_propertiesElement, 'Repository', repoUrl);
        }).catchError((e) {
          _addProperty(_propertiesElement, 'Repository',
              '<error retrieving Git data>');
        });
      }
    }).then((_) {
      return _selectedResource.entry.getMetadata().then((meta) {
        if (_selectedResource.entry is FileEntry) {
          final String size = _nf.format(meta.size);
          _addProperty(_propertiesElement, 'Size', '$size bytes');
        }

        final String lastModified =
            new DateFormat.yMMMd().add_jms().format(meta.modificationTime);
        _addProperty(_propertiesElement, 'Last Modified', lastModified);
      });
    });
  }

  Future<String> _getLocation() {
    return chrome.fileSystem.getDisplayPath(_selectedResource.entry)
        .catchError((e) {
      // SyncFS from ChromeBook falls in here.
      return _selectedResource.entry.fullPath;
    });
  }

  void _addProperty(HtmlElement parent, String key, String value) {
    // TODO(ussuri): Polymerize.
    Element div = new DivElement()..classes.add('form-group');
    parent.children.add(div);

    Element label = new LabelElement()..text = key;
    Element element = new ParagraphElement()..text = value
        ..className = 'form-control-static'
        ..attributes["selectableTxt"] = "";

    div.children.addAll([label, element]);
  }

  String get category => 'properties';

  bool appliesTo(context) => true;
}

/* Git operations */

class GitCloneAction extends SparkActionWithDialog {
  InputElement _repoUrlElement;

  GitCloneAction(Spark spark, Element dialog)
      : super(spark, "git-clone", "Git Clone…", dialog) {
    _repoUrlElement = _triggerOnReturn("#gitRepoUrl", false);
  }

  void _invoke([Object context]) {
    // Select any previous text in the URL field.
    Timer.run(_repoUrlElement.select);

    _show();
  }

  void _toggleProgressVisible(bool visible) {
    SparkProgress progressComponent = getElement('#cloneProgress');
    progressComponent.visible = visible;
    progressComponent.deliverChanges();
  }

  void _restoreDialog() {
    SparkDialogButton cloneButton = getElement('#clone');
    cloneButton.disabled = false;
    cloneButton.text = "Clone";

    SparkDialogButton closeButton = getElement('#cloneClose');
    closeButton.disabled = false;
    _toggleProgressVisible(false);
  }

  void _commit() {
    SparkProgress progressComponent = getElement('#cloneProgress');
    progressComponent.progressMessage = "Cloning...";
    _toggleProgressVisible(true);

    SparkDialogButton closeButton = getElement('#cloneClose');
    closeButton.disabled = true;
    closeButton.deliverChanges();

    SparkDialogButton cloneButton = getElement('#clone');
    cloneButton.disabled = true;
    cloneButton.text = "Cloning...";
    cloneButton.deliverChanges();

    progressComponent.onCancelled.listen((_) {
      SparkDialogButton cloneButton = getElement('#clone');
      cloneButton.text = "Cancelling...";
    });

    ProgressMonitor monitor = new ProgressMonitorImpl(progressComponent);

    String url = _repoUrlElement.value;
    String projectName;

    if (url.isEmpty) {
      _restoreDialog();
      spark.showErrorMessage('Error in Cloning',
          'Repository url required.');
      return;
    }

    // TODO(grv): Add verify checks.

    // Add `'.git` to the given url unless it ends with `/`.
    if (url.endsWith('/')) {
      projectName = url.substring(0, url.length - 1).split('/').last;
    } else {
      projectName = url.split('/').last;
    }

    if (projectName.endsWith('.git')) {
      projectName = projectName.substring(0, projectName.length - 4);
    }

    _GitCloneTask cloneTask = new _GitCloneTask(url, projectName, spark, monitor);

    cloneTask.run().then((_) {
      spark.showSuccessMessage('Cloned $projectName');
    }).catchError((e) {
      if (e is SparkException && e.errorCode
          == SparkErrorConstants.AUTH_REQUIRED) {
        spark.showErrorMessage('Authorization Required',
          'Authorization required - private git repositories are not yet supported.');
      } else if (e is SparkException &&
          e.errorCode == SparkErrorConstants.GIT_CLONE_CANCEL) {
        spark.showSuccessMessage('Clone cancelled');
      } else if (e is SparkException && e.errorCode
          == SparkErrorConstants.GIT_SUBMODULES_NOT_YET_SUPPORTED) {
        spark.showErrorMessage('Error cloning ${projectName}',
            'Repositories with sub-modules are currently not supported.');
      } else {
        spark.showErrorMessage('Error cloning ${projectName}', '${e}');
      }
    }).whenComplete(() {
      _restoreDialog();
      _hide();
    });
  }
}

class GitPullAction extends SparkAction implements ContextAction {
  GitPullAction(Spark spark) : super(spark, "git-pull", "Pull from Origin");

  void _invoke([context]) {
    var project = context.first.project;
    var operations = spark.scmManager.getScmOperationsFor(project);

    spark.jobManager.schedule(new _GitPullJob(operations, spark));
  }

  String get category => 'git';

  bool appliesTo(context) => _isScmProject(context);
}

class GitAddAction extends SparkAction implements ContextAction {
  GitAddAction(Spark spark) : super(spark, "git-add", "Add  to Git");
  chrome.Entry entry;

  void _invoke([List<ws.Resource> resources]) {
    ScmProjectOperations operations =
        spark.scmManager.getScmOperationsFor(resources.first.project);
    List<chrome.Entry> files = [];
    resources.forEach((resource) {
      files.add(resource.entry);
    });
    spark.jobManager.schedule(new _GitAddJob(operations, files, spark));
  }

  String get category => 'git';

  bool appliesTo(Object object)
      => _isUnderScmProject(object) && _valid(object);

  bool _valid(List<ws.Resource> resources) {
    return resources.any((resource) =>
<<<<<<< HEAD
      !(resource.isFile && (resource.getMetadata('scmStatus') != 'untracked')));
=======
      !(resource.isFile && (resource.getMetadata('scmStatus')
          != FileStatus.UNTRACKED)));
>>>>>>> d05d0ff0
  }
}

class GitBranchAction extends SparkActionWithDialog implements ContextAction {
  ws.Project project;
  GitScmProjectOperations gitOperations;
  InputElement _branchNameElement;

  GitBranchAction(Spark spark, Element dialog)
      : super(spark, "git-branch", "Create Branch…", dialog) {
    _branchNameElement = _triggerOnReturn("#gitBranchName");
  }

  void _invoke([context]) {
    project = context.first;
    gitOperations = spark.scmManager.getScmOperationsFor(project);
    _show();
  }

  void _commit() {
    // TODO(grv): Add verify checks.
    _GitBranchJob job =
        new _GitBranchJob(gitOperations, _branchNameElement.value, spark);
    spark.jobManager.schedule(job);
  }

  String get category => 'git';

  bool appliesTo(context) => _isScmProject(context);
}

class GitCommitAction extends SparkActionWithDialog implements ContextAction {
  ws.Project project;
  GitScmProjectOperations gitOperations;
  TextAreaElement _commitMessageElement;
  InputElement _userNameElement;
  InputElement _userEmailElement;
  Element _gitStatusElement;
  DivElement _gitChangeElement;
  bool _needsFillNameEmail;
  String _gitName;
  String _gitEmail;

  List<ws.File> modifiedFileList = [];
  List<ws.File> addedFileList = [];
  List<String> deletedFileList = [];

  GitCommitAction(Spark spark, Element dialog)
      : super(spark, "git-commit", "Commit Changes…", dialog) {
    _commitMessageElement = getElement("#commitMessage");
    _userNameElement = getElement('#gitName');
    _userEmailElement = getElement('#gitEmail');
    _gitStatusElement = getElement('#gitStatus');
    _gitChangeElement = getElement('#gitChangeList');
    getElement('#gitStatusDetail').onClick.listen((e) {
      _gitChangeElement.style.display =
          _gitChangeElement.style.display == 'none' ? 'block' : 'none';
    });
  }

  void _invoke([context]) {
    project = context.first.project;
    gitOperations = spark.scmManager.getScmOperationsFor(project);
    modifiedFileList.clear();
    addedFileList.clear();
    deletedFileList.clear();
    spark.syncPrefs.getValue("git-user-info").then((String value) {
      _gitName = null;
      _gitEmail = null;
      if (value != null) {
        Map<String,String> info = JSON.decode(value);
        _needsFillNameEmail = false;
        _gitName = info['name'];
        _gitEmail = info['email'];
      } else {
        _needsFillNameEmail = true;
      }
      getElement('#gitUserInfo').classes.toggle('hidden', !_needsFillNameEmail);
      _commitMessageElement.value = '';
      _userNameElement.value = '';
      _userEmailElement.value = '';
      _gitChangeElement.text = '';
      _gitChangeElement.style.display = 'none';

      gitOperations.getDeletedFiles().then((List<String> paths) {
        deletedFileList = paths;
        _addGitStatus();
        _show();
      });

    });
  }

  void _addGitStatus() {
    _calculateScmStatus(project);
    _gitChangeElement.innerHtml = '';
    modifiedFileList.forEach((file) {
      _gitChangeElement.innerHtml += 'Modified:&emsp;' + file.path + '<br/>';
    });
    addedFileList.forEach((file){
      _gitChangeElement.innerHtml += 'Added:&emsp;' + file.path + '<br/>';
    });
    deletedFileList.forEach((path){
      _gitChangeElement.innerHtml += 'Deleted:&emsp;' + path + '<br/>';
    });

    final int modifiedCnt = modifiedFileList.length;
    final int addedCnt = addedFileList.length;
    final int deletedCnt = deletedFileList.length;

    if (modifiedCnt + addedCnt + deletedCnt == 0) {
      _gitStatusElement.text = "Nothing to commit.";
    } else {
      _gitStatusElement.text =
          '$modifiedCnt ${(modifiedCnt > 1) ? 'files' : 'file'} modified, ' +
          '$addedCnt ${(addedCnt > 1) ? 'files' : 'file'} added.' +
          '$deletedCnt ${(deletedCnt > 1) ? 'files' : 'file'} deleted.';
    }
  }

  void _calculateScmStatus(ws.Folder folder) {
    folder.getChildren().forEach((resource) {
      if (resource is ws.Folder) {
        if (resource.isScmPrivate()) {
          return;
        }
        _calculateScmStatus(resource);
      } else if (resource is ws.File) {
        FileStatus status = gitOperations.getFileStatus(resource);

        // TODO(grv) : Add deleted files to resource.
        if (status == FileStatus.DELETED) {
          deletedFileList.add(resource.path);
        } else if (status == FileStatus.MODIFIED) {
          modifiedFileList.add(resource);
        } else if (status == FileStatus.ADDED) {
          addedFileList.add(resource);
        }
      }
    });
  }

  void _commit() {
    if (_needsFillNameEmail) {
      _gitName = _userNameElement.value;
      _gitEmail = _userEmailElement.value;
      String encoded = JSON.encode({'name': _gitName, 'email': _gitEmail});
      spark.syncPrefs.setValue("git-user-info", encoded).then((_) {
        _startJob();
      });
    } else {
      _startJob();
    }
  }

  void _startJob() {
    // TODO(grv): Add verify checks.
    _GitCommitJob job = new _GitCommitJob(
        gitOperations, _gitName, _gitEmail, _commitMessageElement.value, spark);
    spark.jobManager.schedule(job);
  }

  String get category => 'git';

  bool appliesTo(context) => _isUnderScmProject(context);
}

class GitCheckoutAction extends SparkActionWithDialog implements ContextAction {
  ws.Project project;
  GitScmProjectOperations gitOperations;
  SelectElement _selectElement;

  GitCheckoutAction(Spark spark, Element dialog)
      : super(spark, "git-checkout", "Switch Branch…", dialog) {
    _selectElement = getElement("#gitCheckout");
  }

  void _invoke([List context]) {
    project = context.first;
    gitOperations = spark.scmManager.getScmOperationsFor(project);
    String currentBranchName = gitOperations.getBranchName();
    (getElement('#currentBranchName') as InputElement).value = currentBranchName;

    // Clear out the old select options.
    _selectElement.length = 0;

    gitOperations.getAllBranchNames().then((List<String> branchNames) {
      branchNames.sort((a, b) => a.toLowerCase().compareTo(b.toLowerCase()));
      for (String branchName in branchNames) {
        _selectElement.append(
            new OptionElement(data: branchName, value: branchName));
      }
      _selectElement.selectedIndex = branchNames.indexOf(currentBranchName);
    });

    _show();
  }

  void _commit() {
    // TODO(grv): Add verify checks.
    String branchName = _selectElement.options[
        _selectElement.selectedIndex].value;
    _GitCheckoutJob job = new _GitCheckoutJob(gitOperations, branchName, spark);
    spark.jobManager.schedule(job);
  }

  String get category => 'git';

  bool appliesTo(context) => _isScmProject(context);
}

class GitPushAction extends SparkActionWithDialog implements ContextAction {
  ws.Project project;
  GitScmProjectOperations gitOperations;
  DivElement _commitsList;
  String _gitUsername;
  String _gitPassword;
  bool _needsUsernamePassword;

  GitPushAction(Spark spark, Element dialog)
      : super(spark, "git-push", "Push to Origin…", dialog) {
    _commitsList = getElement('#gitCommitList');
  }

  void _onClose() => _hide();

  void _invoke([context]) {
    getElement(".modal-footer spark-button").onClick.listen((_) => _onClose());
    _triggerOnReturn("#gitPush", false);
    project = context.first;

    gitOperations = spark.scmManager.getScmOperationsFor(project);
    gitOperations.getPendingCommits().then((List<CommitInfo> commits) {
      if (commits.isEmpty) {
        spark.showErrorMessage('Push failed', 'No commits to push');
      }
      // Fill commits.
      _commitsList.innerHtml = '';
      String summaryString = commits.length == 1 ? "1 commit" : "${commits.length} commits";
      Element title = document.createElement("h1");
      title.appendText(summaryString);
      _commitsList.append(title);
      commits.forEach((CommitInfo info) {
        CommitMessageView commitView = new CommitMessageView();
        commitView.commitInfo = info;
        _commitsList.children.add(commitView);
      });

      spark.syncPrefs.getValue("git-auth-info").then((String value) {
        _gitUsername = null;
        _gitPassword = null;
        if (value != null) {
          Map<String,String> info = JSON.decode(value);
          _needsUsernamePassword = false;
          _gitUsername = info['username'];
          _gitPassword = info['password'];
        }
        else {
          _needsUsernamePassword = true;
        }
        _show();
      });
    }).catchError((e) {
      spark.showErrorMessage('Push failed', 'Something went wrong.');
    });
  }

  void _push() {
    SparkProgress progressComponent = getElement('#gitPushProgress');
    progressComponent.progressMessage = "Pushing...";
    _toggleProgressVisible(true);

    SparkDialogButton closeButton = getElement('#gitPushClose');
    closeButton.disabled = true;
    closeButton.deliverChanges();

    SparkDialogButton pushButton = getElement('#gitPush');
    pushButton.disabled = true;
    pushButton.deliverChanges();

    ProgressMonitor monitor = new ProgressMonitorImpl(progressComponent);
    _GitPushTask task = new _GitPushTask(gitOperations, _gitUsername, _gitPassword,
        spark, monitor);
    task.run().then((_) {
      spark.showSuccessMessage('Changes pushed successfully');
    }).catchError((e) {
      spark.showErrorMessage('Error while pushing changes', e.toString());
    }).whenComplete(() {
      _restoreDialog();
      _hide();
    });
  }

  void _toggleProgressVisible(bool visible) {
    SparkProgress progressComponent = getElement('#gitPushProgress');
    progressComponent.visible = visible;
    progressComponent.deliverChanges();
  }

  void _restoreDialog() {
    SparkDialogButton pushButton = getElement('#gitPush');
    pushButton.disabled = false;

    SparkDialogButton closeButton = getElement('#gitPushClose');
    closeButton.disabled = false;
    _toggleProgressVisible(false);
  }

  void _commit() {
    if (_needsUsernamePassword) {
      Timer.run(() {
        // In a timer to let the previous dialog dismiss properly.
        GitAuthenticationDialog.request(spark).then((info) {
          _gitUsername = info['username'];
          _gitPassword = info['password'];
          _push();
        }).catchError((_) {
          // Cancelled authentication: do nothing.
        });
      });
    } else {
      _push();
    }
  }

  String get category => 'git';

  bool appliesTo(context) => _isScmProject(context);
}

class GitResolveConflictsAction extends SparkAction implements ContextAction {
  GitResolveConflictsAction(Spark spark) :
      super(spark, "git-resolve-conflicts", "Resolve Conflicts");

  void _invoke([context]) {
    ws.Resource file = _getResource(context);
    ScmProjectOperations operations =
        spark.scmManager.getScmOperationsFor(file.project);

    operations.markResolved(file);
  }

  String get category => 'git';

  bool appliesTo(context) => _isUnderScmProject(context) &&
      _isSingleResource(context) && _fileHasConflicts(context);

  bool _fileHasConflicts(context) {
    ws.Resource file = _getResource(context);
    ScmProjectOperations operations =
        spark.scmManager.getScmOperationsFor(file.project);
    return operations.getFileStatus(file) == FileStatus.UNMERGED;
  }

  ws.Resource _getResource(context) {
    if (context is List) {
      return context.isNotEmpty ? context.first : null;
    } else {
      return null;
    }
  }
}

class GitRevertChangesAction extends SparkAction implements ContextAction {
  GitRevertChangesAction(Spark spark) :
      super(spark, "git-revert-changes", "Revert Changes…");

  void _invoke([List resources]) {
    ScmProjectOperations operations =
        spark.scmManager.getScmOperationsFor(resources.first.project);

    String text = (resources.length == 1 ?
        resources.first.name :
        '${resources.length} resources');
    text = 'Revert changes for ${text}?';

    // Show a yes/no dialog.
    spark.askUserOkCancel(text, okButtonLabel: 'Revert').then((bool val) {
      if (val) {
        operations.revertChanges(resources).then((_) {
          resources.first.project.refresh();
        });
      }
    });
  }

  String get category => 'git';

  bool appliesTo(context) => _isUnderScmProject(context) &&
      _filesAreModified(context);

  bool _filesAreModified(List resources) {
    ScmProjectOperations operations =
        spark.scmManager.getScmOperationsFor(resources.first.project);

    for (ws.Resource resource in resources) {
      // TODO: Should we also check UNTRACKED?
      if (operations.getFileStatus(resource) != FileStatus.MODIFIED) {
        return false;
      }
    }

    return true;
  }
}

class CloneTaskCancel extends TaskCancel {

  CloneTaskCancel(ProgressMonitor monitor) : super(monitor);

  void performCancel() {
    ScmProvider scmProvider = getProviderType('git');
    scmProvider.cancelClone();
  }
}

class _GitCloneTask {
  String url;
  String _projectName;
  Spark spark;
  ProgressMonitor _monitor;
  CloneTaskCancel _cancel;

  _GitCloneTask(this.url, this._projectName, this.spark, this._monitor) {
    _cancel = new CloneTaskCancel(_monitor);
  }

  Future run() {

    return spark.projectLocationManager.createNewFolder(_projectName).then(
        (LocationResult location) {
      if (location == null) {
        return new Future.value();
      }

      ScmProvider scmProvider = getProviderType('git');

      return scmProvider.clone(url, location.entry).then((_) {
        ws.WorkspaceRoot root;

        if (location.isSync) {
          root = new ws.SyncFolderRoot(location.entry);
        } else {
          root = new ws.FolderChildRoot(location.parent, location.entry);
        }
        return spark.workspace.link(root).then((ws.Project project) {
          spark.showSuccessMessage('Cloned into ${project.name}');

          Timer.run(() {
            spark._filesController.selectFile(project);
            spark._filesController.setFolderExpanded(project);
          });

          // Run Pub if the new project has a pubspec file.
          if (spark.pubManager.properties.isProjectWithPackages(project)) {
            spark.jobManager.schedule(new PubGetJob(spark, project));
          }

          // Run Bower if the new project has a bower.json file.
          if (spark.bowerManager.properties.isProjectWithPackages(project)) {
            spark.jobManager.schedule(new BowerGetJob(spark, project));
          }

          spark.workspace.save();
        });
      });
    });
  }
}

class _GitPullJob extends Job {
  GitScmProjectOperations gitOperations;
  Spark spark;

  _GitPullJob(this.gitOperations, this.spark) : super("Pulling…");

  Future run(ProgressMonitor monitor) {
    monitor.start(name, 1);

    // TODO: We'll want a way to indicate to the user what files changed and if
    // there were any merge problems.
    return gitOperations.pull().then((_) {
      spark.showSuccessMessage('Pull successful');
    }).catchError((e) {
      spark.showErrorMessage('Git Pull Status', e.toString());
    });
  }
}

class _GitAddJob extends Job {
  GitScmProjectOperations gitOperations;
  Spark spark;
  List<chrome.Entry> files;

  _GitAddJob(this.gitOperations, this.files, this.spark) : super("Adding…");

  Future run(ProgressMonitor monitor) {
    monitor.start(name, 1);
    return gitOperations.addFiles(files).then((_) {
    }).catchError((e) {
      spark.showErrorMessage('Error adding file to git', e.toString());
    });
  }
}

class _GitBranchJob extends Job {
  GitScmProjectOperations gitOperations;
  String _branchName;
  String url;
  Spark spark;

  _GitBranchJob(this.gitOperations, String branchName, this.spark)
      : super("Creating ${branchName}…") {
    _branchName = branchName;
  }

  Future run(ProgressMonitor monitor) {
    monitor.start(name, 1);

    return gitOperations.createBranch(_branchName).then((_) {
      return gitOperations.checkoutBranch(_branchName).then((_) {
        spark.showSuccessMessage('Created ${_branchName}');
      });
    }).catchError((e) {
      spark.showErrorMessage(
          'Error creating branch ${_branchName}', e.toString());
    });
  }
}

class _GitCommitJob extends Job {
  GitScmProjectOperations gitOperations;
  String _commitMessage;
  String _userName;
  String _userEmail;
  Spark spark;

  _GitCommitJob(this.gitOperations, this._userName, this._userEmail,
      this._commitMessage, this.spark) : super("Committing…");

  Future run(ProgressMonitor monitor) {
    monitor.start(name, 1);

    return gitOperations.commit(_userName, _userEmail, _commitMessage).
        then((_) {
      spark.showSuccessMessage('Committed changes');
    }).catchError((e) {
      spark.showErrorMessage('Error committing changes', e.toString());
    });
  }
}

class _GitCheckoutJob extends Job {
  GitScmProjectOperations gitOperations;
  String _branchName;
  Spark spark;

  _GitCheckoutJob(this.gitOperations, String branchName, this.spark)
      : super("Switching to ${branchName}…") {
    _branchName = branchName;
  }

  Future run(ProgressMonitor monitor) {
    monitor.start(name, 1);

    return gitOperations.checkoutBranch(_branchName).then((_) {
      spark.showSuccessMessage('Switched to branch ${_branchName}');
    }).catchError((e) {
      spark.showErrorMessage('Error switching to ${_branchName}', e.toString());
    });
  }
}

class _OpenFolderJob extends Job {
  Spark spark;
  chrome.DirectoryEntry _entry;

  _OpenFolderJob(chrome.DirectoryEntry entry, this.spark)
      : super("Opening ${entry.fullPath}…") {
    _entry = entry;
  }

  Future run(ProgressMonitor monitor) {
    monitor.start(name, 1);

    return spark.workspace.link(
        new ws.FolderRoot(_entry)).then((ws.Resource resource) {
      Timer.run(() {
        spark._filesController.selectFile(resource);
        spark._filesController.setFolderExpanded(resource);
      });

      // Run Pub if the folder has a pubspec file.
      if (spark.pubManager.properties.isProjectWithPackages(resource)) {
        spark.jobManager.schedule(new PubGetJob(spark, resource));
      }

      // Run Bower if the folder has a bower.json file.
      if (spark.bowerManager.properties.isProjectWithPackages(resource)) {
        spark.jobManager.schedule(new BowerGetJob(spark, resource));
      }

      return spark.workspace.save();
    }).then((_) {
      spark.showSuccessMessage('Opened folder ${_entry.fullPath}');
    }).catchError((e) {
      spark.showErrorMessage('Error opening folder ${_entry.fullPath}',
          e.toString());
    });
  }
}

class _GitPushTask {
  GitScmProjectOperations gitOperations;
  Spark spark;
  String username;
  String password;
  ProgressMonitor monitor;

  _GitPushTask(this.gitOperations, this.username, this.password, this.spark,
      this.monitor);

  Future run() => gitOperations.push(username, password);
}

abstract class PackageManagementJob extends Job {
  final Spark _spark;
  final ws.Container _container;
  final String _commandName;

  PackageManagementJob(this._spark, this._container, this._commandName) :
      super('Getting packages…');

  Future run(ProgressMonitor monitor) {
    monitor.start(name, 1);

    return _run().then((_) {
      _spark.showSuccessMessage("Successfully ran $_commandName");
    }).catchError((e) {
      _spark.showErrorMessage("Error while running $_commandName", e.toString());
    });
  }

  Future _run();
}

class PubGetJob extends PackageManagementJob {
  PubGetJob(Spark spark, ws.Container container) :
      super(spark, container, 'pub get');

  Future _run() => _spark.pubManager.installPackages(_container);
}

class PubUpgradeJob extends PackageManagementJob {
  PubUpgradeJob(Spark spark, ws.Container container) :
      super(spark, container, 'pub upgrade');

  Future _run() => _spark.pubManager.upgradePackages(_container);
}

class BowerGetJob extends PackageManagementJob {
  BowerGetJob(Spark spark, ws.Container project) :
      super(spark, project, 'bower install');

  Future _run() => _spark.bowerManager.installPackages(_container);
}

class BowerUpgradeJob extends PackageManagementJob {
  BowerUpgradeJob(Spark spark, ws.Container project) :
      super(spark, project, 'bower upgrade');

  Future _run() => _spark.bowerManager.upgradePackages(_container);
}

class CompileDartJob extends Job {
  final Spark spark;
  final ws.File file;

  CompileDartJob(this.spark, this.file, String fileName) :
      super('Compiling ${fileName}…');

  Future run(ProgressMonitor monitor) {
    monitor.start(name, 1);

    CompilerService compiler = spark.services.getService("compiler");

    return compiler.compileFile(file, csp: true).then((CompileResult result) {
      if (!result.getSuccess()) {
        throw result;
      }

      return getCreateFile(file.parent, '${file.name}.js').then((ws.File file) {
        return file.setContents(result.output);
      });
    }).catchError((e) {
      spark.showErrorMessage('Error Compiling ${file.name}', '${e}');
    });
  }

  Future<ws.File> getCreateFile(ws.Folder parent, String name) {
    ws.File file = parent.getChild(name);
    if (file == null) {
      return parent.createNewFile(name);
    } else {
      return new Future.value(file);
    }
  }
}

class ResourceRefreshJob extends Job {
  final List<ws.Project> resources;

  ResourceRefreshJob(this.resources) : super('Refreshing…');

  Future run(ProgressMonitor monitor) {
    List<ws.Project> projects = resources.map((r) => r.project).toSet().toList();

    monitor.start('', projects.length);

    Completer completer = new Completer();

    var consumeProject;
    consumeProject = () {
      ws.Project project = projects.removeAt(0);

      project.refresh().whenComplete(() {
        monitor.worked(1);

        if (projects.isEmpty) {
          completer.complete();
        } else {
          Timer.run(consumeProject);
        }
      });
    };

    Timer.run(consumeProject);

    return completer.future;
  }
}

// TODO(terry):  When only polymer overlays are used remove _initialized and
//               isPolymer's defintion and usage.
class AboutSparkAction extends SparkActionWithDialog {
  bool _initialized = false;

  AboutSparkAction(Spark spark, Element dialog)
      : super(spark, "help-about", "About Spark", dialog);

  void _invoke([Object context]) {
    if (!_initialized) {
      var checkbox = getElement('#analyticsCheck');
      checkbox.checked = _isTrackingPermitted;
      checkbox.onChange.listen((e) => _isTrackingPermitted = checkbox.checked);

      getElement('#aboutVersion').text = spark.appVersion;

      _initialized = true;
    }

    _show();
  }

  void _commit() => _hide();
}

class SettingsAction extends SparkActionWithDialog {
  // TODO(ussuri): This is essentially unused. Remove.
  bool _initialized = false;

  SettingsAction(Spark spark, Element dialog)
      : super(spark, "settings", "Settings", dialog);

  void _invoke([Object context]) {
    if (!_initialized) {
      _initialized = true;
    }

    spark.setGitSettingsResetDoneVisible(false);

    var whitespaceCheckbox = getElement('#stripWhitespace');

    // Wait for each of the following to (simultaneously) complete before
    // showing the dialog:
    Future.wait([
      spark.prefs.onPreferencesReady.then((_) {
        whitespaceCheckbox.checked = spark.prefs.stripWhitespaceOnSave;
      }), new Future.value().then((_) {
        // For now, don't show the location field on Chrome OS; we always use syncFS.
        if (PlatformInfo.isCros) {
          return null;
        } else {
          return _showRootDirectory();
        }
      })
    ]).then((_) {
      _show();
      whitespaceCheckbox.onChange.listen((e) {
        spark.prefs.stripWhitespaceOnSave = whitespaceCheckbox.checked;
      });
    });
  }

  void _commit() => _hide();

  Future _showRootDirectory() {
    return spark.localPrefs.getValue('projectFolder').then((folderToken) {
      if (folderToken == null) {
        getElement('#directory-label').text = '';
        return new Future.value();
      }
      return chrome.fileSystem.restoreEntry(folderToken).then((chrome.Entry entry) {
        return chrome.fileSystem.getDisplayPath(entry).then((path) {
          getElement('#directory-label').text = path;
        });
      });
    });
  }
}

class RunTestsAction extends SparkAction {
  TestDriver testDriver;

  RunTestsAction(Spark spark) : super(spark, "run-tests", "Run Tests") {
    if (SparkFlags.developerMode) {
      addBinding('ctrl-shift-alt-t');
    }
  }

  void checkForTestListener() => _initTestDriver();

  _invoke([Object context]) {
    if (SparkFlags.developerMode) {
      _initTestDriver();
      testDriver.runTests();
    }
  }

  void _initTestDriver() {
    if (testDriver == null) {
      testDriver = new TestDriver(all_tests.defineTests, spark.jobManager,
          connectToTestListener: true);
    }
  }
}

class WebStorePublishAction extends SparkActionWithDialog {
  bool _initialized = false;
  static final int NEWAPP = 1;
  static final int EXISTING = 2;
  int _type = NEWAPP;
  InputElement _newInput;
  InputElement _existingInput;
  InputElement _appIdInput;
  ws.Resource _resource;

  WebStorePublishAction(Spark spark, Element dialog)
      : super(spark, "webstore-publish", "Publish to Chrome Web Store", dialog) {
    enabled = false;
    spark.focusManager.onResourceChange.listen((r) => _updateEnablement(r));
  }

  void _invoke([Object context]) {
    if (!_initialized) {
      _newInput = getElement('input[value=new]');
      _existingInput = getElement('input[value=existing]');
      _appIdInput = getElement('#appID');
      _enableInput();

      _newInput.onChange.listen((e) => _enableInput());
      _existingInput.onChange.listen((e) => _enableInput());
      _initialized = true;
    }

    _resource = spark.focusManager.currentResource;
    _show();
  }

  void _enableInput() {
    int type = NEWAPP;
    if (_newInput.checked) {
      type = NEWAPP;
    }
    if (_existingInput.checked) {
      type = EXISTING;
    }
    _appIdInput.disabled = (type != EXISTING);
    if (type == EXISTING) {
      _appIdInput.focus();
    }
  }

  void _commit() {
    String appID = null;
    if (_existingInput.checked) {
      appID = _appIdInput.value;
    }
    _WebStorePublishJob job =
        new _WebStorePublishJob(spark, getAppContainerFor(_resource), appID);
    spark.jobManager.schedule(job);
  }

  void _updateEnablement(ws.Resource resource) {
    enabled = getAppContainerFor(resource) != null;
  }
}

class _WebStorePublishJob extends Job {
  ws.Container _container;
  String _appID;
  Spark spark;

  _WebStorePublishJob(this.spark, this._container, this._appID)
      : super("Publishing to Chrome Web Store…");

  Future run(ProgressMonitor monitor) {
    monitor.start(name, _appID == null ? 5 : 6);

    if (_container == null) {
      spark.showErrorMessage('Error while publishing the application',
          'The manifest.json file of the application has not been found.');
      return null;
    }

    return ws_utils.archiveContainer(_container).then((List<int> archivedData) {
      monitor.worked(1);
      WebStoreClient wsc = new WebStoreClient();
      return wsc.authenticate().then((_) {
        monitor.worked(1);
        return wsc.uploadItem(archivedData, identifier: _appID).then((String uploadedAppID) {
          monitor.worked(3);
          if (_appID == null) {
            spark.showUploadedAppDialog(uploadedAppID);
          } else {
            return wsc.publish(uploadedAppID).then((_) {
              monitor.worked(1);
              spark.showPublishedAppDialog(_appID);
            }).catchError((e) {
              monitor.worked(1);
              spark.showUploadedAppDialog(uploadedAppID);
            });
          }
        });
      });
    }).catchError((e) {
      spark.showErrorMessage('Error while publishing the application', e.toString());
    });
  }
}

// TODO: This does not need to extends SparkActionWithDialog - just dialog.
class GitAuthenticationDialog extends SparkActionWithDialog {
  Completer completer;
  static GitAuthenticationDialog _instance;
  bool _initialized = false;

  GitAuthenticationDialog(spark, dialogElement)
      : super(spark, "git-authentication", "Authenticate", dialogElement);

  void _invoke([Object context]) {
    if (!_initialized) {
      _dialog.getElement("[cancel]").onClick.listen((_) => _cancel());
      _initialized = true;
    }

    spark.setGitSettingsResetDoneVisible(false);
    _show();
  }

  void _commit() {
    final String username = (getElement('#gitUsername') as InputElement).value;
    final String password = (getElement('#gitPassword') as InputElement).value;
    final String encoded =
        JSON.encode({'username': username, 'password': password});
    spark.syncPrefs.setValue("git-auth-info", encoded).then((_) {
      completer.complete({'username': username, 'password': password});
      completer = null;
    });
  }

  void _cancel() {
    completer.completeError("cancelled");
    completer = null;
  }

  static Future<Map> request(Spark spark) {
    if (_instance == null) {
      _instance = new GitAuthenticationDialog(spark,
          spark.getDialogElement('#gitAuthenticationDialog'));
    }
    assert(_instance.completer == null);
    _instance.completer = new Completer();
    _instance.invoke();
    return _instance.completer.future;
  }
}

class ImportFileAction extends SparkAction implements ContextAction {
  ImportFileAction(Spark spark) : super(spark, "file-import", "Import File…");

  void _invoke([List<ws.Resource> resources]) {
    spark.importFile(resources);
  }

  String get category => 'folder';

  bool appliesTo(Object object) => _isSingleFolder(object);
}

class ImportFolderAction extends SparkAction implements ContextAction {
  ImportFolderAction(Spark spark) : super(spark, "folder-import", "Import Folder…");

  void _invoke([List<ws.Resource> resources]) {
    spark.importFolder(resources);
  }

  String get category => 'folder';

  bool appliesTo(Object object) => _isSingleFolder(object);
}

class ToggleOutlineVisibilityAction extends SparkAction {
  ToggleOutlineVisibilityAction(Spark spark)
      : super(spark, 'toggleOutlineVisibility', 'Toggle Outline') {
    addBinding('alt-o');
  }

  @override
  void _invoke([Object context]) {
    spark._aceManager.outline.toggle();
  }
}

class SendFeedbackAction extends SparkAction {
  SendFeedbackAction(Spark spark)
      : super(spark, 'send-feedback', 'Send Feedback…');

  void _invoke([context]) {
    window.open('https://github.com/dart-lang/spark/issues/new', '_blank');
  }
}

// Analytics code.

void _handleUncaughtException(error, [StackTrace stackTrace]) {
  // We don't log the error object itself because of PII concerns.
  final String errorDesc = error != null ? error.runtimeType.toString() : '';
  final String desc =
      '${errorDesc}\n${utils.minimizeStackTrace(stackTrace)}'.trim();

  _analyticsTracker.sendException(desc);

  window.console.error(error);
  if (stackTrace != null) {
    window.console.error(stackTrace.toString());
  }
}

bool get _isTrackingPermitted =>
    _analyticsTracker.service.getConfig().isTrackingPermitted();

set _isTrackingPermitted(bool value) =>
    _analyticsTracker.service.getConfig().setTrackingPermitted(value);<|MERGE_RESOLUTION|>--- conflicted
+++ resolved
@@ -2347,12 +2347,8 @@
 
   bool _valid(List<ws.Resource> resources) {
     return resources.any((resource) =>
-<<<<<<< HEAD
-      !(resource.isFile && (resource.getMetadata('scmStatus') != 'untracked')));
-=======
       !(resource.isFile && (resource.getMetadata('scmStatus')
           != FileStatus.UNTRACKED)));
->>>>>>> d05d0ff0
   }
 }
 
