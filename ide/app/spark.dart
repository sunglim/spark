--- conflicted
+++ resolved
@@ -302,7 +302,6 @@
 
   void initAceManager() {
     _aceManager = new AceManager(new DivElement(), this, services, localPrefs);
-<<<<<<< HEAD
     _aceThemeManager = new ThemeManager(
         aceManager, syncPrefs, getUIElement('#changeTheme .settings-label'));
     _aceKeysManager = new KeyBindingManager(
@@ -311,8 +310,6 @@
         workspace, aceManager, prefs, eventBus, services);
     _editorArea = new EditorArea(querySelector('#editorArea'), editorManager,
         _workspace, allowsLabelBar: true);
-=======
->>>>>>> 6cb7ac3c
 
     syncPrefs.getValue('textFileExtensions').then((String value) {
       if (value != null) {
