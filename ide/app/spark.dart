// Copyright (c) 2013, Google Inc. Please see the AUTHORS file for details.
// All rights reserved. Use of this source code is governed by a BSD-style
// license that can be found in the LICENSE file.

library spark;

import 'dart:async';
import 'dart:convert' show JSON;
import 'dart:html' hide File;

import 'package:chrome/chrome_app.dart' as chrome;
import 'package:intl/intl.dart';
import 'package:logging/logging.dart';
import 'package:path/path.dart' as path;
import 'package:spark_widgets/spark_dialog/spark_dialog.dart';
import 'package:spark_widgets/spark_dialog_button/spark_dialog_button.dart';
import 'package:spark_widgets/spark_progress/spark_progress.dart';
import 'package:spark_widgets/spark_status/spark_status.dart';

import 'lib/ace.dart';
import 'lib/actions.dart';
import 'lib/analytics.dart' as analytics;
import 'lib/apps/app_utils.dart';
import 'lib/builder.dart';
import 'lib/dart/dart_builder.dart';
import 'lib/editors.dart';
import 'lib/editor_area.dart';
import 'lib/event_bus.dart';
import 'lib/exception.dart';
import 'lib/javascript/js_builder.dart';
import 'lib/json/json_builder.dart';
import 'lib/jobs.dart';
import 'lib/launch.dart';
import 'lib/mobile/deploy.dart';
import 'lib/navigation.dart';
import 'lib/package_mgmt/pub.dart';
import 'lib/package_mgmt/bower.dart';
import 'lib/platform_info.dart';
import 'lib/preferences.dart' as preferences;
import 'lib/services.dart';
import 'lib/scm.dart';
import 'lib/templates/templates.dart';
import 'lib/tests.dart';
import 'lib/utils.dart';
import 'lib/ui/files_controller.dart';
import 'lib/ui/commit_message_view/commit_message_view.dart';
import 'lib/utils.dart' as utils;
import 'lib/webstore_client.dart';
import 'lib/workspace.dart' as ws;
import 'lib/workspace_utils.dart' as ws_utils;
import 'test/all.dart' as all_tests;

import 'spark_flags.dart';
import 'spark_model.dart';

const GIT_URL_PATTERN = r"^((git|ssh|http(s)?)|(git@[\w\.]+))(:(//)?)([\w\.@\:/\-~]+)(\.git)(/)?$";

analytics.Tracker _analyticsTracker = new analytics.NullTracker();
final NumberFormat _nf = new NumberFormat.decimalPattern();

/**
 * Create a [Zone] that logs uncaught exceptions.
 */
Zone createSparkZone() {
  Function errorHandler = (self, parent, zone, error, stackTrace) {
    _handleUncaughtException(error, stackTrace);
  };
  ZoneSpecification specification =
      new ZoneSpecification(handleUncaughtError: errorHandler);
  return Zone.current.fork(specification: specification);
}

abstract class Spark
    extends SparkModel
    implements AceManagerDelegate, Notifier {

  /// The Google Analytics app ID for Spark.
  static final _ANALYTICS_ID = 'UA-45578231-1';

  Services services;
  final JobManager jobManager = new JobManager();
  SparkStatus statusComponent;
  preferences.SparkPreferences prefs;

  AceManager _aceManager;
  ThemeManager _aceThemeManager;
  KeyBindingManager _aceKeysManager;
  AceFontManager _aceFontManager;
  ws.Workspace _workspace;
  ScmManager scmManager;
  EditorManager _editorManager;
  EditorArea _editorArea;
  LaunchManager _launchManager;
  PubManager _pubManager;
  BowerManager _bowerManager;
  ActionManager _actionManager;
  ProjectLocationManager _projectLocationManager;
  NavigationManager _navigationManager;

  EventBus _eventBus;

  FilesController _filesController;

  // Extensions of files that will be shown as text.
  Set<String> _textFileExtensions = new Set.from(
      ['.cmake', '.gitignore', '.prefs', '.txt']);

  Spark() {
    document.title = appName;
  }

  /**
   * The main initialization sequence.
   *
   * Uses [querySelector] to extract HTML elements from the underlying
   * [document], so it should be called only after all those elements become
   * available. In particular with Polymer, that means when the Polymer custom
   * elements in the [document] become upgraded, which is indicated by the
   * [Polymer.onReady] event.
   */
  Future init() {
    initPreferences();
    initEventBus();

    initAnalytics();

    initWorkspace();
    initPackageManagers();
    initServices();
    initScmManager();

    initAceManager();
    initEditorManager();
    initEditorArea();
    initNavigationManager();

    createActions();

    initFilesController();

    initToolbar();
    buildMenu();
    initSplitView();
    initSaveStatusListener();

    initLaunchManager();

    window.onFocus.listen((Event e) {
      // When the user switch to an other application, he might change the
      // content of the workspace from other applications. For that reason, when
      // the user switch back to Spark, we want to check whether the content of
      // the workspace changed.
      _refreshOpenFiles();
    });

    // Add various builders.
    addBuilder(new DartBuilder(this.services));
    if (SparkFlags.performJavaScriptAnalysis) {
      addBuilder(new JavaScriptBuilder());
    }
    addBuilder(new JsonBuilder());

    return restoreWorkspace().then((_) {
      return restoreLocationManager().then((_) {
        // Location manager might have overridden the Ace-related flags from
        // "<project location>/.spark.json".
        initAceManagers();
      });
    });
  }

  //
  // SparkModel interface:
  //

  AceManager get aceManager => _aceManager;
  ThemeManager get aceThemeManager => _aceThemeManager;
  KeyBindingManager get aceKeysManager => _aceKeysManager;
  AceFontManager get aceFontManager => _aceFontManager;
  ws.Workspace get workspace => _workspace;
  EditorManager get editorManager => _editorManager;
  EditorArea get editorArea => _editorArea;
  LaunchManager get launchManager => _launchManager;
  PubManager get pubManager => _pubManager;
  BowerManager get bowerManager => _bowerManager;
  ActionManager get actionManager => _actionManager;
  ProjectLocationManager get projectLocationManager => _projectLocationManager;
  NavigationManager get navigationManager => _navigationManager;
  EventBus get eventBus => _eventBus;

  preferences.PreferenceStore get localPrefs => preferences.localStore;
  preferences.PreferenceStore get syncPrefs => preferences.syncStore;

  //
  // - End SparkModel interface.
  //

  String get appName => utils.i18n('app_name');

  String get appVersion => chrome.runtime.getManifest()['version'];

  /**
   * Get the currently selected [Resource].
   */
  ws.Resource get currentResource => focusManager.currentResource;

  /**
   * Get the [File] currently being edited.
   */
  ws.File get currentEditedFile => focusManager.currentEditedFile;

  /**
   * Get the currently selected [Project].
   */
  ws.Project get currentProject => focusManager.currentProject;

  // TODO(ussuri): The below two methods are a temporary means to make Spark
  // reusable in SparkPolymer. Once the switch to Polymer is complete, they
  // will go away.

  /**
   * Should extract a UI Element from the underlying DOM. This method
   * is overwritten in SparkPolymer, which encapsulates the UI in a top-level
   * Polymer widget, rather than the top-level document's DOM.
   */
  Element getUIElement(String selectors) {
    final Element elt = document.querySelector(selectors);
    assert(elt != null);
    return elt;
  }

  /**
   * Should extract a dialog Element from the underlying UI's DOM. This is
   * different from [getUIElement] in that it's not currently overridden in
   * SparkPolymer.
   */
  Element getDialogElement(String selectors) {
    final Element elt = document.querySelector(selectors);
    assert(elt != null);
    return elt;
  }

  Dialog createDialog(Element dialogElement);

  //
  // Parts of init():
  //

  void initPreferences() {
    prefs = new preferences.SparkPreferences(localPrefs);
  }

  void initServices() {
    services = new Services(this.workspace, _pubManager);
  }

  void initEventBus() {
    _eventBus = new EventBus();
    _eventBus.onEvent(BusEventType.ERROR_MESSAGE).listen(
        (ErrorMessageBusEvent event) {
      showErrorMessage(event.title, message: event.error.toString());
    });
  }

  void initAnalytics() {
    // Init the analytics tracker and send a page view for the main page.
    analytics.getService('Spark').then((service) {
      _analyticsTracker = service.getTracker(_ANALYTICS_ID);
      _analyticsTracker.sendAppView('main');
    });

    // Track logged exceptions.
    Logger.root.onRecord.listen((LogRecord r) {
      if (!SparkFlags.developerMode && r.level <= Level.INFO) return;

      print(r.toString() + (r.error != null ? ', ${r.error}' : ''));

      if (r.level >= Level.SEVERE) {
        _handleUncaughtException(r.error, r.stackTrace);
      }
    });
  }

  void initWorkspace() {
    _workspace = new ws.Workspace(localPrefs, jobManager);
  }

  void initScmManager() {
    scmManager = new ScmManager(_workspace);
  }

  void initLaunchManager() {
    // TODO(ussuri): Switch to MetaPackageManager as soon as it's done.
    _launchManager = new LaunchManager(_workspace, services,
        pubManager, bowerManager, this);
  }

  void initNavigationManager() {
    _navigationManager = new NavigationManager(_editorManager);
    _navigationManager.onNavigate.listen((NavigationLocation location) {
      _selectFile(location.file).then((_) {
        if (location.selection != null) {
          nextTick().then((_) => _selectLocation(location));
        }
      });
    });
  }

  void _selectLocation(NavigationLocation location) {
    for (Editor editor in editorManager.editors) {
      if (editor.file == location.file) {
        if (editor is TextEditor) {
          editor.select(location.selection);
        }
        return;
      }
    }
  }

  void initPackageManagers() {
    _pubManager = new PubManager(workspace);
    _bowerManager = new BowerManager(workspace);
  }

  void initAceManager() {
    _aceManager = new AceManager(
        querySelector('#aceContainer'), this, services, prefs);

    syncPrefs.getValue('textFileExtensions').then((String value) {
      if (value != null) {
        _textFileExtensions.addAll(JSON.decode(value));
      }
    });
  }

  void initAceManagers() {
    _aceThemeManager = new ThemeManager(
        aceManager, syncPrefs, getUIElement('#changeTheme .settings-value'));
    _aceKeysManager = new KeyBindingManager(
        aceManager, syncPrefs, getUIElement('#changeKeys .settings-value'));
    _aceFontManager = new AceFontManager(
        aceManager, syncPrefs, getUIElement('#changeFont .settings-value'));
  }

  void initEditorManager() {
    _editorManager = new EditorManager(
        workspace, aceManager, prefs, eventBus, services);

    editorManager.loaded.then((_) {
      List<ws.Resource> files = editorManager.files.toList();
      editorManager.files.forEach((file) {
        editorArea.selectFile(file, forceOpen: true, switchesTab: false,
            replaceCurrent: false);
      });
      localPrefs.getValue('lastFileSelection').then((String fileUuid) {
        if (editorArea.tabs.isEmpty) return;
        if (fileUuid == null) {
          editorArea.tabs[0].select();
          return;
        }
        ws.Resource resource = workspace.restoreResource(fileUuid);
        if (resource == null) {
          editorArea.tabs[0].select();
          return;
        }
        _openFile(resource);
      });
    });
  }

  void initEditorArea() {
    _editorArea = new EditorArea(querySelector('#editorArea'), editorManager,
        workspace, allowsLabelBar: true);
    editorManager.setupOutline(querySelector('.tabview-workspace'));

    _editorArea.onSelected.listen((EditorTab tab) {
      // We don't change the selection when the file was already selected
      // otherwise, it would break multi-selection (#260).
      if (!_filesController.isFileSelected(tab.file)) {
        _filesController.selectFile(tab.file);
      }
      localPrefs.setValue('lastFileSelection', tab.file.uuid);
      focusManager.setEditedFile(tab.file);
    });
  }

  void initFilesController() {
    _filesController = new FilesController(
        workspace, actionManager, scmManager, eventBus,
        querySelector('#file-item-context-menu'),
        querySelector('#fileViewArea'));
    eventBus.onEvent(BusEventType.FILES_CONTROLLER__SELECTION_CHANGED)
        .listen((FilesControllerSelectionChangedEvent event) {
      focusManager.setCurrentResource(event.resource);
      if (event.resource is ws.File) {
        _openFile(event.resource);
      }
    });
    eventBus.onEvent(BusEventType.FILES_CONTROLLER__PERSIST_TAB)
        .listen((FilesControllerPersistTabEvent event) {
      editorArea.persistTab(event.file);
    });
  }

  void initSplitView() {
    // Overridden in spark_polymer.dart.
  }

  void initSaveStatusListener() {
    // Overridden in spark_polymer.dart.
  }

  void createActions() {
    _actionManager = new ActionManager();

    actionManager.registerAction(new NextMarkerAction(this));
    actionManager.registerAction(new PrevMarkerAction(this));
    // TODO(devoncarew): TODO(devoncarew): Removed as per #2348.
    //actionManager.registerAction(new FileOpenAction(this));
    actionManager.registerAction(new FileNewAction(this, getDialogElement('#fileNewDialog')));
    actionManager.registerAction(new FolderNewAction(this, getDialogElement('#folderNewDialog')));
    actionManager.registerAction(new FolderOpenAction(this, getDialogElement('#statusDialog')));
    actionManager.registerAction(new NewProjectAction(this, getDialogElement('#newProjectDialog')));
    actionManager.registerAction(new FileSaveAction(this));
    actionManager.registerAction(new PubGetAction(this));
    actionManager.registerAction(new PubUpgradeAction(this));
    actionManager.registerAction(new BowerGetAction(this));
    actionManager.registerAction(new BowerUpgradeAction(this));
    actionManager.registerAction(new ApplicationRunAction(this));
    actionManager.registerAction(new DeployToMobileAction(this, getDialogElement('#mobileDeployDialog')));
    actionManager.registerAction(new CompileDartAction(this));
    actionManager.registerAction(new GitCloneAction(this, getDialogElement("#gitCloneDialog")));
    if (SparkFlags.showGitPull) {
      actionManager.registerAction(new GitPullAction(this, getDialogElement('#statusDialog')));
    }
    actionManager.registerAction(new GitBranchAction(this, getDialogElement("#gitBranchDialog")));
    actionManager.registerAction(new GitCheckoutAction(this, getDialogElement("#gitCheckoutDialog")));
    actionManager.registerAction(new GitAddAction(this, getDialogElement('#statusDialog')));
    actionManager.registerAction(new GitResolveConflictsAction(this));
    actionManager.registerAction(new GitCommitAction(this, getDialogElement("#gitCommitDialog")));
    actionManager.registerAction(new GitRevertChangesAction(this));
    actionManager.registerAction(new GitPushAction(this, getDialogElement("#gitPushDialog")));
    actionManager.registerAction(new RunTestsAction(this));
    actionManager.registerAction(new SettingsAction(this, getDialogElement('#settingsDialog')));
    actionManager.registerAction(new AboutSparkAction(this, getDialogElement('#aboutDialog')));
    actionManager.registerAction(new FileRenameAction(this, getDialogElement('#renameDialog')));
    actionManager.registerAction(new ResourceRefreshAction(this));
    // The top-level 'Close' action is removed for now: #1037.
    //actionManager.registerAction(new ResourceCloseAction(this));
    actionManager.registerAction(new TabCloseAction(this));
    actionManager.registerAction(new TabPreviousAction(this));
    actionManager.registerAction(new TabNextAction(this));
    actionManager.registerAction(new SpecificTabAction(this));
    actionManager.registerAction(new TabLastAction(this));
    actionManager.registerAction(new FileExitAction(this));
    actionManager.registerAction(new WebStorePublishAction(this, getDialogElement('#webStorePublishDialog')));
    actionManager.registerAction(new SearchAction(this));
    actionManager.registerAction(new FormatAction(this));
    actionManager.registerAction(new FocusMainMenuAction(this));
    actionManager.registerAction(new ImportFileAction(this));
    actionManager.registerAction(new ImportFolderAction(this, getDialogElement('#statusDialog')));
    actionManager.registerAction(new FileDeleteAction(this));
    actionManager.registerAction(new ProjectRemoveAction(this));
    actionManager.registerAction(new TopLevelFileRemoveAction(this));
    actionManager.registerAction(new PropertiesAction(this, getDialogElement("#propertiesDialog")));
    actionManager.registerAction(new GotoDeclarationAction(this));
    actionManager.registerAction(new HistoryAction.back(this));
    actionManager.registerAction(new HistoryAction.forward(this));
    actionManager.registerAction(new ToggleOutlineVisibilityAction(this));
    actionManager.registerAction(new SendFeedbackAction(this));

    actionManager.registerKeyListener();
  }

  void initToolbar() {
    // Overridden in spark_polymer.dart.
  }

  void buildMenu() {
    // Overridden in spark_polymer.dart.
  }

  void menuActivateEventHandler(CustomEvent event) {
    // Overridden in spark_polymer.dart.
  }

  Future restoreWorkspace() {
    return workspace.restore().then((value) {
      if (workspace.getFiles().length == 0) {
        // No files, just focus the editor.
        aceManager.focus();
      }
    });
  }

  Future restoreLocationManager() {
    return ProjectLocationManager.restoreManager(this).then((manager) {
      _projectLocationManager = manager;
    });
  }

  //
  // - End parts of init().
  //

  void addBuilder(Builder builder) {
    workspace.builderManager.builders.add(builder);
  }

  Future openFile() {
    chrome.ChooseEntryOptions options = new chrome.ChooseEntryOptions(
        type: chrome.ChooseEntryType.OPEN_WRITABLE_FILE);
    return chrome.fileSystem.chooseEntry(options).then((chrome.ChooseEntryResult res) {
      chrome.ChromeFileEntry entry = res.entry;

      if (entry != null) {
        workspace.link(new ws.FileRoot(entry)).then((ws.Resource file) {
          _openFile(file);
          _aceManager.focus();
        });
      }
    });
  }

  Future openFolder(chrome.DirectoryEntry entry) {
    _OpenFolderJob job = new _OpenFolderJob(entry, this);
    return jobManager.schedule(job);
  }

  Future importFile([List<ws.Resource> resources]) {
    chrome.ChooseEntryOptions options = new chrome.ChooseEntryOptions(
        type: chrome.ChooseEntryType.OPEN_FILE);
    return chrome.fileSystem.chooseEntry(options).then(
        (chrome.ChooseEntryResult res) {
      chrome.ChromeFileEntry entry = res.entry;

      if (entry != null) {
        ws.Folder folder = resources.first;
        folder.importFileEntry(entry);
      }
    });
  }

  Future importFolder([List<ws.Resource> resources, chrome.DirectoryEntry entry]) {
    ws.Folder folder = resources.first;
    return folder.importDirectoryEntry(entry).catchError((e) {
      showErrorMessage('Error while importing folder', exception: e);
    });
  }

  void showSuccessMessage(String message) {
    statusComponent.temporaryMessage = message;
  }

  Dialog _errorDialog;

  void showMessage(String title, String message) {
    showErrorMessage(title, message: message);
  }

  Completer<bool> _okCompleter;

  Future showMessageAndWait(String title, String message) {
    if (_errorDialog == null) {
      _errorDialog = createDialog(getDialogElement('#errorDialog'));
      _errorDialog.getElement("#errorClose").onClick.listen((_) {
        _dialogWaitComplete();
      });
      _errorDialog.getShadowDomElement("#closingX").onClick.listen((_) {
        _dialogWaitComplete();
      });
    }
    _setErrorDialogText(title, message);

    _okCompleter = new Completer();
    _errorDialog.show();
    return _okCompleter.future;
  }

  void _dialogWaitComplete() {
    _hideBackdropOnClick();
    if (_okCompleter != null) {
      _okCompleter.complete(true);
      _okCompleter = null;
    }
  }

  void unveil() {
    if (SparkFlags.developerMode) {
      RunTestsAction action = actionManager.getAction('run-tests');
      action.checkForTestListener();
    }
  }

  Editor getCurrentEditor() {
    ws.File file = editorManager.currentFile;
    for (Editor editor in editorManager.editors) {
      if (editor.file == file) return editor;
    }
    return null;
  }

  // TODO(ussuri): The whole show...Message/Dialog() family: polymerize,
  // generalize and offload to SparkPolymerUI.

  /**
   * Show a model error dialog.
   */
  void showErrorMessage(String title, {String message, Exception exception}) {
    const String UNKNOWN_ERROR_STRING = 'Unknown error.';
    // TODO(ussuri): Polymerize.
    if (_errorDialog == null) {
      _errorDialog = createDialog(getDialogElement('#errorDialog'));
      _errorDialog.getElement("[dismiss]").onClick.listen(_hideBackdropOnClick);
      _errorDialog.getShadowDomElement("#closingX").onClick.listen(_hideBackdropOnClick);
    }

    if (exception is SparkException) {
        message = exception.message;
    } else if (exception != null) {
      if (message == null) message = '';
      // TODO(grv): wrap all exceptions as spark exception,
      // and show 'Unexpected error.' to the user for unknown exceptions.
      message = message + ' : ' + exception.toString();
      // Log the actual exception on console if running in developer mode.
      if (SparkFlags.developerMode) {
        window.console.log(exception);
      }
    } else if (message == null) {
      message = UNKNOWN_ERROR_STRING;
    }
    _setErrorDialogText(title, message);
    _errorDialog.show();
  }

  void _setErrorDialogText(String title, String message) {
    _errorDialog.dialog.headerTitle = title;

    Element container = _errorDialog.getElement('#errorMessage');
    container.children.clear();
    List<String> lines = message.split('\n');
    for(String line in lines) {
      Element lineElement = new Element.p();
      lineElement.text = line;
      container.children.add(lineElement);
    }
  }

  void _hideBackdropOnClick([MouseEvent event]) {
    querySelector("#modalBackdrop").style.display = "none";
  }

  Dialog _publishedAppDialog;

  void showPublishedAppDialog(String appID) {
    // TODO(ussuri): Polymerize.
    if (_publishedAppDialog == null) {
      _publishedAppDialog = createDialog(getDialogElement('#webStorePublishedDialog'));
      _publishedAppDialog.getElement("[submit]").onClick.listen(_hideBackdropOnClick);
      _publishedAppDialog.getElement("#webStorePublishedAction").onClick.listen((MouseEvent event) {
        window.open('https://chrome.google.com/webstore/detail/${appID}',
            '_blank');
        _hideBackdropOnClick(event);
      });
    }
    _publishedAppDialog.show();
  }

  Dialog _uploadedAppDialog;

  void showUploadedAppDialog(String appID) {
    // TODO(ussuri): Polymerize.
    if (_uploadedAppDialog == null) {
      _uploadedAppDialog = createDialog(getDialogElement('#webStoreUploadedDialog'));
      _uploadedAppDialog.getElement("[submit]").onClick.listen(_hideBackdropOnClick);
      _uploadedAppDialog.getElement("#webStoreUploadedAction").onClick.listen((MouseEvent event) {
        window.open('https://chrome.google.com/webstore/developer/edit/${appID}',
            '_blank');
        _hideBackdropOnClick(event);
      });
    }
    _uploadedAppDialog.show();
  }

  Dialog _okCancelDialog;
  Completer<bool> _okCancelCompleter;

  Future<bool> askUserOkCancel(String message,
      {String okButtonLabel: 'OK', String title: ""}) {
    // TODO(ussuri): Polymerize.
    if (_okCancelDialog == null) {
      _okCancelDialog = createDialog(getDialogElement('#okCancelDialog'));
      _okCancelDialog.getElement('#okText').onClick.listen((_) {
        if (_okCancelCompleter != null) {
          _okCancelCompleter.complete(true);
          _okCancelCompleter = null;
        }
      });
      _okCancelDialog.dialog.on['opened'].listen((event) {
        if (event.detail == false) {
          if (_okCancelCompleter != null) {
            _okCancelCompleter.complete(false);
            _okCancelCompleter = null;
          }
        }
      });
    }

    _okCancelDialog.dialog.headerTitle = title;

    Element container = _okCancelDialog.getElement('#okCancelMessage');
    container.children.clear();
    List<String> lines = message.split('\n');
    for (String line in lines) {
      Element lineElement = new Element.p();
      lineElement.text = line;
      container.children.add(lineElement);
    }

    SparkDialogButton okButton = _okCancelDialog.getElement('#okText');
    _okCancelDialog.getElement('#okText').text = okButtonLabel;

    _okCancelCompleter = new Completer();
    _okCancelDialog.show();
    return _okCancelCompleter.future;
  }

  // TODO(ussuri): Find a better way to achieve this (the global progress
  // indicator?).
  void setGitSettingsResetDoneVisible(bool enabled) {
    getUIElement('#gitResetSettingsDone').style.display =
        enabled ? 'block' : 'none';
  }

  List<ws.Resource> _getSelection() => _filesController.getSelection();

  ws.Folder _getFolder([List<ws.Resource> resources]) {
    if (resources != null && resources.isNotEmpty) {
      if (resources.first.isFile) {
        return resources.first.parent;
      } else {
        return resources.first;
      }
    } else {
      if (focusManager.currentResource != null) {
        ws.Resource resource = focusManager.currentResource;
        if (resource.isFile) {
          if (resource.project != null) {
            return resource.parent;
          }
        } else {
          return resource;
        }
      }
    }
    return null;
  }

  void _closeOpenEditor(ws.Resource resource) {
    if (resource is ws.File &&  editorManager.isFileOpened(resource)) {
      editorArea.closeFile(resource);
    }
  }

  /**
   * Refreshes the file name on an opened editor tab.
   */
  void _renameOpenEditor(ws.Resource renamedResource) {
    if (renamedResource is ws.File && editorManager.isFileOpened(renamedResource)) {
      editorArea.renameFile(renamedResource);
    }
  }

  Future _openFile(ws.Resource resource) {
    if (editorArea.selectedTab != null) {
      if (currentEditedFile == resource) return new Future.value();
    }

    if (resource is ws.File) {
      navigationManager.gotoLocation(new NavigationLocation(resource));
      return new Future.value();
    } else {
      return _selectFile(resource);
    }
  }

  Future _selectFile(ws.Resource resource) {
    if (resource.isFile) {
      return editorArea.selectFile(resource);
    } else {
      _filesController.selectFile(resource);
      _filesController.setFolderExpanded(resource);
      return new Future.value();
    }
  }

  //
  // Implementation of AceManagerDelegate interface:
  //

  void setShowFileAsText(String filename, bool enabled) {
    String extension = path.extension(filename);
    if (extension.isEmpty) extension = filename;

    if (enabled) {
      _textFileExtensions.add(extension);
    } else {
      _textFileExtensions.remove(extension);
    }

    syncPrefs.setValue('textFileExtensions',
        JSON.encode(_textFileExtensions.toList()));
  }

  bool canShowFileAsText(String filename) {
    String extension = path.extension(filename);

    // Whitelist files that don't have a period or that start with one. Ex.,
    // `AUTHORS`, `.gitignore`.
    if (extension.isEmpty) return true;

    return _aceManager.isFileExtensionEditable(extension) ||
        _textFileExtensions.contains(extension);
  }

  void openEditor(ws.File file, {Span selection}) {
    navigationManager.gotoLocation(new NavigationLocation(file, selection));
  }

  //
  // - End implementation of AceManagerDelegate interface.
  //

  Timer _filterTimer = null;

  Future<bool> filterFilesList(String searchString) {
    final completer = new Completer<bool>();

    if ( _filterTimer != null) {
      _filterTimer.cancel();
      _filterTimer = null;
    }

    _filterTimer = new Timer(new Duration(milliseconds: 500), () {
      _filterTimer = null;
      completer.complete(_reallyFilterFilesList(searchString));
    });

    return completer.future;
  }

  bool _reallyFilterFilesList(String searchString) {
    return _filesController.performFilter(searchString);
  }

  void _refreshOpenFiles() {
    // In order to scope how much work we do when Spark re-gains focus, we only
    // refresh the active projects. This lets us capture changed files and
    // deleted files. For any other changes it is the user's responsibility to
    // explicitly refresh the affected project.
    Set<ws.Resource> resources = new Set.from(
        editorManager.files.map((r) => r.project != null ? r.project : r));
    resources.forEach((ws.Resource r) => r.refresh());
  }
}

/**
 * Used to manage the default location to create new projects.
 *
 * This class also abstracts a bit other the differences between Chrome OS and
 * Windows/Mac/linux.
 */
class ProjectLocationManager {
  LocationResult _projectLocation;
  final Spark _spark;

  /**
   * Create a ProjectLocationManager asynchronously, restoring the default
   * project location from the given preferences.
   */
  static Future<ProjectLocationManager> restoreManager(Spark spark) {
    //localPrefs, workspace
    return spark.localPrefs.getValue('projectFolder').then((String folderToken) {
      if (folderToken == null) {
        return new ProjectLocationManager._(spark);
      }

      return chrome.fileSystem.restoreEntry(folderToken).then((chrome.Entry entry) {
        return _initFlagsFromProjectLocation(entry).then((_) {
          return new ProjectLocationManager._(spark,
              new LocationResult(entry, entry, false));
        });
      }).catchError((e) {
        return new ProjectLocationManager._(spark);
      });
    });
  }

  /**
   * Try to read and set the highest precedence developer flags from
   * "<project_location>/.spark.json".
   */
  static Future _initFlagsFromProjectLocation(chrome.DirectoryEntry projDir) {
    return projDir.getFile('.spark.json').then(
        (chrome.ChromeFileEntry flagsFile) {
      return SparkFlags.initFromFile(flagsFile.readText());
    }).catchError((_) {
      // Ignore missing file.
      return new Future.value();
    });
  }

  //this._prefs, this._workspace
  ProjectLocationManager._(this._spark, [this._projectLocation]);

  /**
   * Returns the default location to create new projects in. For Chrome OS, this
   * will be the sync filesystem. This method can return `null` if the user
   * cancels the folder selection dialog.
   */
  Future<LocationResult> getProjectLocation() {
    if (_projectLocation != null) {
      // Check if the saved location exists. If so, return it. Otherwise, get a
      // new location.
      return _projectLocation.exists().then((bool value) {
        if (value) {
          return _projectLocation;
        } else {
          _projectLocation = null;
          return getProjectLocation();
        }
      });
    }

    // On Chrome OS, use the sync filesystem.
    // TODO(grv): Enable syncfs once the api is more stable.
    /*if (PlatformInfo.isCros && _spark.workspace.syncFsIsAvailable) {
      return chrome.syncFileSystem.requestFileSystem().then((fs) {
        var entry = fs.root;
        return new LocationResult(entry, entry, true);
      });
    }*/

    // Show a dialog with explaination about what this folder is for.
    return _showRequestFileSystemDialog().then((bool accepted) {
      if (!accepted) {
        return null;
      }
      // Display a dialog asking the user to choose a default project folder.
      return _selectFolder(suggestedName: 'projects').then((entry) {
        if (entry == null) {
          return null;
        }

        _projectLocation = new LocationResult(entry, entry, false);
        _spark.localPrefs.setValue('projectFolder',
            chrome.fileSystem.retainEntry(entry));
        return _projectLocation;
      });
    });
  }

  Future<bool> _showRequestFileSystemDialog() {
    return _spark.askUserOkCancel('Please choose a folder to store your Spark projects.',
        okButtonLabel: 'Choose Folder', title: 'Choose top-level workspace folder');
  }

  /**
   * This will create a new folder in default project location. It will attempt
   * to use the given [defaultName], but will disambiguate it if necessary. For
   * example, if `defaultName` already exists, the created folder might be named
   * something like `defaultName-1` instead.
   */
  Future<LocationResult> createNewFolder(String defaultName) {
    return getProjectLocation().then((LocationResult root) {
      return root == null ? null : _create(root, defaultName, 1);
    });
  }

  Future<LocationResult> _create(
      LocationResult location, String baseName, int count) {
    String name = count == 1 ? baseName : '${baseName}-${count}';

    return location.parent.createDirectory(name, exclusive: true).then((dir) {
      return new LocationResult(location.parent, dir, location.isSync);
    }).catchError((_) {
      if (count > 50) {
        throw "Error creating project '${baseName}.'";
      } else {
        return _create(location, baseName, count + 1);
      }
    });
  }
}

class LocationResult {
  /**
   * The parent Entry. This can be useful for persistng the info across
   * sessions.
   */
  final chrome.DirectoryEntry parent;

  /**
   * The created location.
   */
  final chrome.DirectoryEntry entry;

  /**
   * Whether the entry was created in the sync filesystem.
   */
  final bool isSync;

  LocationResult(this.parent, this.entry, this.isSync);

  /**
   * The name of the created entry.
   */
  String get name => entry.name;

  Future<bool> exists() {
    if (isSync) return new Future.value(true);

    return entry.getMetadata().then((_) {
      return true;
    }).catchError((e) {
      return false;
    });
  }
}

/**
 * Allows a user to select a folder on disk. Returns the selected folder
 * entry. Returns `null` in case the user cancels the action.
 */
Future<chrome.DirectoryEntry> _selectFolder({String suggestedName}) {
  Completer completer = new Completer();
  chrome.ChooseEntryOptions options = new chrome.ChooseEntryOptions(
      type: chrome.ChooseEntryType.OPEN_DIRECTORY);
  if (suggestedName != null) options.suggestedName = suggestedName;
  chrome.fileSystem.chooseEntry(options).then((chrome.ChooseEntryResult res) {
    completer.complete(res.entry);
  }).catchError((e) => completer.complete(null));
  return completer.future;
}

/**
 * The abstract parent class of Spark related actions.
 */
abstract class SparkAction extends Action {
  final Spark spark;

  SparkAction(this.spark, String id, String name) : super(id, name);

  void invoke([Object context]) {
    // Send an action event with the 'main' event category.
    _analyticsTracker.sendEvent('main', id);

    try {
      _invoke(context);
    } catch (e) {
      spark.showErrorMessage('Error Invoking ${name}', exception: e);
    }
  }

  void _invoke([Object context]);

  /**
   * Returns true if `object` is a list and all items are [Resource].
   */
  bool _isResourceList(Object object) {
    if (object is! List) {
      return false;
    }
    List items = object as List;
    return items.every((r) => r is ws.Resource);
  }

  /**
   * Returns true if `object` is a list with a single item and this item is a
   * [Resource].
   */
  bool _isSingleResource(Object object) {
    if (!_isResourceList(object)) {
      return false;
    }
    List<ws.Resource> resources = object as List<ws.Resource>;
    return resources.length == 1;
  }

  /**
   * Returns true if `object` is a list with a single item and this item is a
   * [Project].
   */
  bool _isProject(object) {
    if (!_isResourceList(object)) {
      return false;
    }
    return object.length == 1 && object.first is ws.Project;
  }

  /**
   * Returns true if `context` is a list with a single item, the item is a
   * [Project], and that project is under SCM.
   */
  bool _isScmProject(context) =>
      _isProject(context) && isUnderScm(context.first);

  /**
   * Returns true if `context` is a list of items, all in the same project,
   * and that project is under SCM.
   */
  bool _isUnderScmProject(context) {
    if (context is! List) return false;
    if (context.isEmpty) return false;

    ws.Project project = context.first.project;

    if (!isUnderScm(project)) return false;

    for (var resource in context) {
      ws.Project resProject = resource.project;
      if (resProject == null || resProject != project) {
        return false;
      }
    }

    return true;
  }

  /**
   * Returns true if `object` is a list with a single item and this item is a
   * [Folder].
   */
  bool _isSingleFolder(Object object) {
    if (!_isSingleResource(object)) {
      return false;
    }
    List<ws.Resource> resources = object as List;
    return (object as List).first is ws.Folder;
  }

  /**
   * Returns true if `object` is a list of top-level [Resource].
   */
  bool _isTopLevel(Object object) {
    if (!_isResourceList(object)) {
      return false;
    }
    List<ws.Resource> resources = object as List;
    return resources.every((ws.Resource r) => r.isTopLevel);
  }

  /**
   * Returns true if `object` is a top-level [File].
   */
  bool _isTopLevelFile(Object object) {
    if (!_isResourceList(object)) {
      return false;
    }
    List<ws.Resource> resources = object as List;
    return (resources.length == 1) && (resources.first.project == null);
  }

  /**
   * Returns true if `object` is a list of resources and one at least is a
   * top-level [Resource].
   */
  bool _hasTopLevelResource(Object object) {
    if (!_isResourceList(object)) {
      return false;
    }
    List<ws.Resource> resources = object as List;
    return resources.firstWhere((ws.Resource r) => r.isTopLevel,
        orElse: () => null) != null;
  }

  /**
   * Returns true if `object` is a list of File.
   */
  bool _isFileList(Object object) {
    if (!_isResourceList(object)) {
      return false;
    }
    List<ws.Resource> resources = object as List;
    return resources.every((r) => r is ws.File);
  }
}

abstract class Dialog {
  void show();
  void hide();
  SparkDialog get dialog;
  bool activityVisible;
  Element getElement(String selectors);
  List<Element> getElements(String selectors);
  Element getShadowDomElement(String selectors);
}

abstract class SparkActionWithDialog extends SparkAction {
  Dialog _dialog;

  SparkActionWithDialog(Spark spark,
                        String id,
                        String name,
                        Element dialogElement)
      : super(spark, id, name) {
    _dialog = spark.createDialog(dialogElement);

    final Element submitBtn = _dialog.getElement("[submit]");
    if (submitBtn != null) {
      submitBtn.onClick.listen((e) {
        // Consume the event so that the overlayToggle doesn't close the dialog.
        e..stopPropagation()..preventDefault();
        _commit();
      });
    }

    final Element cancelBtn = _dialog.getElement("[cancel]");
    if (cancelBtn != null) {
      cancelBtn.onClick.listen((e) {
        // Consume the event so that the overlayToggle doesn't close the dialog.
        e..stopPropagation()..preventDefault();
        _cancel();}
      );
    }

    final Element closingXBtn = _dialog.getShadowDomElement("#closingX");
    if (closingXBtn != null) {
      closingXBtn.onClick.listen((Event e) {
        e..stopPropagation()..preventDefault();
        _cancel();
      });
    }
  }

  void _commit() => _hide();
  void _cancel() => _hide();

  Element getElement(String selectors) => _dialog.getElement(selectors);

  List<Element> getElements(String selectors) => _dialog.getElements(selectors);

  Element _triggerOnReturn(String selectors, [bool hideDialog = true]) {
    Element element = _dialog.getElement(selectors);
    element.onKeyDown.listen((event) {
      if (event.keyCode == KeyCode.ENTER) {
        event..stopPropagation()..preventDefault();

        // We do not submit if the dialog is invalid.
        if (!_canSubmit()) return;

        _commit();

        if (hideDialog) _dialog.hide();
      }
    });
    return element;
  }

  bool _canSubmit() => _dialog.dialog.isDialogValid();

  void _show() {
    // TODO(grv) : There is a delay in delivering polymer changes. Remove this
    // once this is fixed.
    Timer.run(() {
      _dialog.show();
    });
  }
  void _hide() => _dialog.hide();
}

abstract class SparkActionWithProgressDialog extends SparkActionWithDialog {
  SparkProgress _progress;
  Element _progressDescriptionElement;

  SparkActionWithProgressDialog(Spark spark,
                                String id,
                                String name,
                                Element dialogElement)
      : super(spark, id, name, dialogElement) {
    this._progress = getElement('#dialogProgress');
    this._progressDescriptionElement = getElement('#progressDescription');
  }

  void _toggleProgressVisible(bool visible) {
    if (_progress != null) {
      _progress.visible = visible;
      _progress.deliverChanges();
    } else {
      _dialog.activityVisible = visible;
    }
  }

  void _setProgressMessage(String description) {
    if (_progress != null) {
      _progress.progressMessage = description;
    } else if (_progressDescriptionElement != null) {
      _progressDescriptionElement.text = description;
    }
  }
}

abstract class SparkActionWithStatusDialog extends SparkActionWithProgressDialog {
  SparkActionWithStatusDialog(Spark spark,
                              String id,
                              String name,
                              Element dialogElement)
      : super(spark, id, name, dialogElement);

  /**
   * Show the status dialog at least for 3 seconds. The dialog is closed when
   * the given future [f] is completed.
   */
  void _waitForJob(String title, String progressMessage, Future f) {
    _dialog.dialog.headerTitle = title;
    _setProgressMessage(progressMessage);
    _toggleProgressVisible(true);
    _show();
    // Show dialog for at least 3 seconds.
    Timer timer = new Timer(new Duration(milliseconds: 3000), () {
      f.whenComplete(() {
        _setProgressMessage('');
        _toggleProgressVisible(true);
        _hide();
      });
    });
    _show();
  }
}

class FileOpenAction extends SparkAction {
  FileOpenAction(Spark spark) : super(spark, "file-open", "Open File…") {
    addBinding("ctrl-o");
  }

  void _invoke([Object context]) {
    spark.openFile();
  }
}

class FileNewAction extends SparkActionWithDialog implements ContextAction {
  InputElement _nameElement;
  ws.Folder folder;

  FileNewAction(Spark spark, Element dialog)
      : super(spark, "file-new", "New File…", dialog) {
    addBinding("ctrl-n");
    _nameElement = _triggerOnReturn("#fileName");
  }

  void _invoke([List<ws.Resource> resources]) {
    folder = spark._getFolder(resources);
    if (folder != null) {
      _nameElement.value = '';
      _show();
    }
  }

  void _commit() {
    super._commit();

    String name = _nameElement.value;
    if (name.isNotEmpty) {
      if (folder != null) {
        folder.createNewFile(name).then((file) {
          // Delay a bit to allow the files view to process the new file event.
          // TODO: This is due to a race condition in when the files view receives
          // the resource creation event; we should remove the possibility for
          // this to occur.
          Timer.run(() {
            spark._openFile(file).then((_) {
              spark.editorArea.persistTab(file);
            });
            spark._aceManager.focus();
          });
        }).catchError((e) {
          spark.showErrorMessage("Error Creating File", exception: e);
        });
      }
    }
  }

  String get category => 'folder';

  bool appliesTo(Object object) => _isSingleResource(object) && !_isTopLevelFile(object);
}

class FileSaveAction extends SparkAction {
  FileSaveAction(Spark spark) : super(spark, "file-save", "Save") {
    addBinding("ctrl-s");
  }

  void _invoke([Object context]) => spark.editorManager.saveAll();
}

class FileDeleteAction extends SparkAction implements ContextAction {
  FileDeleteAction(Spark spark) : super(spark, "file-delete", "Delete…");

  void _invoke([List<ws.Resource> resources]) {
    if (resources == null) {
      List<ws.Resource> sel = spark._filesController.getSelection();
      if (sel.isEmpty) return;
      resources = sel;
    }

    String message;
    if (resources.length == 1) {
      message = "Do you really want to delete '${resources.first.name}'?\nThis will permanently delete this file from disk and cannot be undone.";
    } else {
      message = "Do you really want to delete ${resources.length} files?\nThis will permanently delete the files from disk and cannot be undone.";
    }

    spark.askUserOkCancel(message, okButtonLabel: 'Delete', title: 'Delete')
        .then((bool val) {
      if (val) {
        spark.workspace.pauseResourceEvents();
        Future.forEach(resources, (ws.Resource r) => r.delete()).catchError((e) {
          String ordinality = resources.length == 1 ? "File" : "Files";
          spark.showErrorMessage("Error while deleting ${ordinality}", exception: e);
        }).whenComplete(() {
          spark.workspace.resumeResourceEvents();
        });
      }
    });
  }

  String get category => 'resource';

  bool appliesTo(Object object) => _isResourceList(object) &&
      !_hasTopLevelResource(object);
}

// TODO(ussuri): Convert to SparkActionWithDialog.
class ProjectRemoveAction extends SparkAction implements ContextAction {
  ProjectRemoveAction(Spark spark) : super(spark, "project-remove", "Remove…");

  void _invoke([List<ws.Resource> resources]) {
    ws.Project project = resources.first;
    // If project is on sync filesystem, it can only be deleted.
    // It can't be unlinked.
    if (project.isSyncResource()) {
      _deleteProject(project);
      return;
    }

    Dialog _dialog =
        spark.createDialog(spark.getDialogElement('#projectRemoveDialog'));
    _dialog.getElement("#projectRemoveProjectName").text =
        project.name;
    _dialog.getElement("#projectRemoveDeleteButton")
        .onClick.listen((_) => _deleteProject(project));
    _dialog.getElement("#projectRemoveRemoveReferenceButton")
        .onClick.listen((_) => _removeProjectReference(project));
    _dialog.show();
  }

  void _deleteProject(ws.Project project) {
    spark.askUserOkCancel('''
Do you really want to delete "${project.name}"?
This will permanently delete the project contents from disk and cannot be undone.
''', okButtonLabel: 'Delete', title: 'Delete Project from Disk').then((bool val) {
      if (val) {
        // TODO(grv): scmManger should listen to the delete project event.
        spark.scmManager.removeProject(project);
        project.delete().catchError((e) {
          spark.showErrorMessage("Error while deleting project", exception: e);
        });
      }
    });
  }

  void _removeProjectReference(ws.Project project) {
    spark.workspace.unlink(project);
  }

  String get category => 'resource';

  bool appliesTo(Object object) => _isProject(object);
}

// TODO(ussuri): 1) Convert to SparkActionWithDialog. 2) This dialog is almost
// the same as ProjectRemoveAction -- combine.
class TopLevelFileRemoveAction extends SparkAction implements ContextAction {
  TopLevelFileRemoveAction(Spark spark) : super(spark, "top-level-file-remove", "Remove");

  void _invoke([List<ws.Resource> resources]) {
    ws.File file = resources.first;

    Dialog _dialog =
        spark.createDialog(spark.getDialogElement('#fileRemoveDialog'));
    _dialog.getElement("#fileRemoveFileName").text =
        file.name;
    _dialog.getElement("#fileRemoveDeleteButton")
        .onClick.listen((_) => _deleteFile(file));
    _dialog.getElement("#fileRemoveRemoveReferenceButton")
        .onClick.listen((_) => _removeFileReference(file));
    _dialog.show();
  }

  void _deleteFile(ws.File file) {
    spark.askUserOkCancel('''
Do you really want to delete "${file.name}"?
This will permanently delete the file from disk and cannot be undone.
''', okButtonLabel: 'Delete', title: 'Delete File from Disk').then((bool val) {
      if (val) {
        file.delete().catchError((e) {
          spark.showErrorMessage("Error while deleting file", exception: e);
        });
      }
    });
  }

  void _removeFileReference(ws.File file) {
    spark.workspace.unlink(file);
  }

  String get category => 'resource';

  bool appliesTo(Object object) => _isTopLevelFile(object);
}

class FileRenameAction extends SparkActionWithDialog implements ContextAction {
  ws.Resource resource;
  InputElement _nameElement;

  FileRenameAction(Spark spark, Element dialog)
      : super(spark, "file-rename", "Rename…", dialog) {
    _nameElement = _triggerOnReturn("#renameFileName");
  }

  void _invoke([List<ws.Resource> resources]) {
    if (resources != null && resources.isNotEmpty) {
      resource = resources.first;
      _nameElement.value = resource.name;
      _show();
    }
  }

  void _commit() {
    super._commit();
    String newName = _nameElement.value;

    if (newName.isNotEmpty) {
      // Check if a file or folder already exist with the new name.
      Iterable<ws.Resource> children = [];
      if (resource.parent != null) {
        children = resource.parent.getChildren();
      }

      if (children.any((ws.Resource r) => r.name == newName)) {
        spark.showErrorMessage(
            'Error During Rename', message: 'File or folder already exists.');
        return;
      }
      resource.rename(_nameElement.value).then((value) {
        spark._renameOpenEditor(resource);
      }).catchError((e) {
        spark.showErrorMessage("Error During Rename", exception: e);
      });
    }
  }

  String get category => 'resource';

  bool appliesTo(Object object) => _isSingleResource(object) && !_isTopLevel(object);
}

class ResourceCloseAction extends SparkAction implements ContextAction {
  ResourceCloseAction(Spark spark) : super(spark, "file-close", "Close");

  void _invoke([List<ws.Resource> resources]) {
    if (resources == null) {
      resources = spark._getSelection();
    }

    for (ws.Resource resource in resources) {
      spark.workspace.unlink(resource);
      if (resource is ws.File) {
        spark._closeOpenEditor(resource);
      } else if (resource is ws.Project) {
        resource.traverse().forEach(spark._closeOpenEditor);
      }
    }
  }

  String get category => 'resource';

  bool appliesTo(Object object) => _isTopLevel(object);
}

class TabPreviousAction extends SparkAction {
  TabPreviousAction(Spark spark) : super(spark, "tab-prev", "Previous Tab") {
    addBinding('ctrl-shift-[');
    addBinding('ctrl-shift-tab', macBinding: 'macctrl-shift-tab');
  }

  void _invoke([Object context]) => spark.editorArea.gotoPreviousTab();
}

class TabNextAction extends SparkAction {
  TabNextAction(Spark spark) : super(spark, "tab-next", "Next Tab") {
    addBinding('ctrl-shift-]');
    addBinding('ctrl-tab', macBinding: 'macctrl-tab');
  }

  void _invoke([Object context]) => spark.editorArea.gotoNextTab();
}

class SpecificTabAction extends SparkAction {
  _SpecificTabKeyBinding _binding;

  SpecificTabAction(Spark spark) : super(spark, "tab-goto", "Goto Tab") {
    _binding = new _SpecificTabKeyBinding();
    bindings.add(_binding);
  }

  void _invoke([Object context]) {
    if (_binding.index < 1 && _binding.index > spark.editorArea.tabs.length) {
      return;
    }

    // Ctrl-1 to Ctrl-8. The user types in a 1-based key event; we convert that
    // into a 0-based into into the tabs.
    spark.editorArea.selectedTab = spark.editorArea.tabs[_binding.index - 1];
  }
}

class _SpecificTabKeyBinding extends KeyBinding {
  final int ONE_CODE = '1'.codeUnitAt(0);
  final int EIGHT_CODE = '8'.codeUnitAt(0);

  int index = -1;

  _SpecificTabKeyBinding() : super('ctrl-1');

  bool matches(KeyboardEvent event) {
    // If the user typed in a 1 to an 8, change this binding to match that key.
    // To match completely, the user will need to have used the `ctrl` modifier.
    if (event.keyCode >= ONE_CODE && event.keyCode <= EIGHT_CODE) {
      keyCode = event.keyCode;
      index = keyCode - ONE_CODE + 1;
    }

    return super.matches(event);
  }
}

class TabLastAction extends SparkAction {
  TabLastAction(Spark spark) : super(spark, "tab-last", "Last Tab") {
    addBinding("ctrl-9");
  }

  void _invoke([Object context]) {
    if (spark.editorArea.tabs.isNotEmpty) {
      spark.editorArea.selectedTab = spark.editorArea.tabs.last;
    }
  }
}

class TabCloseAction extends SparkAction {
  TabCloseAction(Spark spark) : super(spark, "tab-close", "Close") {
    addBinding("ctrl-w");
  }

  void _invoke([Object context]) {
    if (spark.editorArea.selectedTab != null) {
      spark.editorArea.remove(spark.editorArea.selectedTab);
    }
  }
}

class FileExitAction extends SparkAction {
  FileExitAction(Spark spark) : super(spark, "file-exit", "Quit") {
    addBinding('ctrl-q', linuxBinding: 'ctrl-shift-q');
  }

  void _invoke([Object context]) {
    spark.close().then((_) {
      chrome.app.window.current().close();
    });
  }
}

class ApplicationRunAction extends SparkAction implements ContextAction {
  ApplicationRunAction(Spark spark) : super(
      spark, "application-run", "Run") {
    addBinding("ctrl-r");
    enabled = false;
    spark.focusManager.onResourceChange.listen((r) => _updateEnablement(r));
  }

  void _invoke([context]) {
    ws.Resource resource;

    if (context == null) {
      resource = spark.focusManager.currentResource;
    } else {
      resource = context.first;
    }

    Completer completer = new Completer();
    ProgressJob job = new ProgressJob("Running application…", completer);
    spark.launchManager.performLaunch(resource, LaunchTarget.LOCAL).then((_) {
      completer.complete();
    }).catchError((e) {
      completer.complete();
      spark.showErrorMessage('Error Running Application', exception: e);
    });
  }

  String get category => 'application';

  bool appliesTo(List list) => list.length == 1 && _appliesTo(list.first);

  bool _appliesTo(ws.Resource resource) {
    return spark.launchManager.canLaunch(resource, LaunchTarget.LOCAL);
  }

  void _updateEnablement(ws.Resource resource) {
    enabled = (resource != null && _appliesTo(resource));
  }
}

abstract class PackageManagementAction
    extends SparkAction implements ContextAction {
  PackageManagementAction(Spark spark, String id, String name) :
    super(spark, id, name);

  void _invoke([context]) {
    ws.Resource resource;

    if (context == null) {
      resource = spark.focusManager.currentResource;
    } else {
      // NOTE: [appliesTo] should ensure that this is the right choice.
      resource = context.first;
    }

    // [appliesTo] delegates to [PackageServiceProperties.isPackageResource],
    // which is expected to return true if:
    // - the resourse is a folder that contains a package spec file: this is our
    //   target, a "package dir" by definition.
    // - the resource is a package spec file itself: our target is its parent,
    //   which would fall into the case above if the user clicked on it instead.
    if (resource is ws.File) {
      resource = resource.parent;
    }

    spark.jobManager.schedule(_createJob(resource as ws.Folder));
  }

  String get category => 'application';

  bool appliesTo(List list) => list.length == 1 && _appliesTo(list.first);

  bool _appliesTo(ws.Resource resource);

  Job _createJob(ws.Container container);
}

abstract class PubAction extends PackageManagementAction {
  PubAction(Spark spark, String id, String name) : super(spark, id, name);

  bool _appliesTo(ws.Resource resource) =>
      spark.pubManager.properties.isPackageResource(resource);
}

class PubGetAction extends PubAction {
  PubGetAction(Spark spark) : super(spark, "pub-get", "Pub Get");

  Job _createJob(ws.Folder container) => new PubGetJob(spark, container);
}

class PubUpgradeAction extends PubAction {
  PubUpgradeAction(Spark spark) : super(spark, "pub-upgrade", "Pub Upgrade");

  Job _createJob(ws.Folder container) => new PubUpgradeJob(spark, container);
}

abstract class BowerAction extends PackageManagementAction {
  BowerAction(Spark spark, String id, String name) : super(spark, id, name);

  bool _appliesTo(ws.Resource resource) =>
      spark.bowerManager.properties.isPackageResource(resource);
}

class BowerGetAction extends BowerAction {
  BowerGetAction(Spark spark) : super(spark, "bower-install", "Bower Install");

  Job _createJob(ws.Folder container) => new BowerGetJob(spark, container);
}

class BowerUpgradeAction extends BowerAction {
  BowerUpgradeAction(Spark spark) : super(spark, "bower-upgrade", "Bower Update");

  Job _createJob(ws.Folder container) => new BowerUpgradeJob(spark, container);
}

/**
 * A context menu item to compile a Dart file to JavaScript. Currently this is
 * only available for Dart files in a chrome app.
 */
class CompileDartAction extends SparkAction implements ContextAction {
  CompileDartAction(Spark spark) : super(spark, "dart-compile", "Compile to JavaScript");

  void _invoke([context]) {
    ws.Resource resource;

    if (context == null) {
      resource = spark.focusManager.currentResource;
    } else {
      resource = context.first;
    }

    spark.jobManager.schedule(
        new CompileDartJob(spark, resource, resource.name)).catchError((e) {
      spark.showErrorMessage('Error Compiling ${resource.name}', exception: e);
    });
  }

  String get category => 'application';

  bool appliesTo(List list) => list.length == 1 && _appliesTo(list.first);

  bool _appliesTo(ws.Resource resource) {
    bool isDartFile = resource is ws.File && resource.project != null
        && resource.name.endsWith('.dart');

    if (!isDartFile) return false;

    return resource.parent.getChild('manifest.json') != null;
  }
}

class ResourceRefreshAction extends SparkAction implements ContextAction {
  ResourceRefreshAction(Spark spark) : super(
      spark, "resource-refresh", "Refresh") {
    // On Chrome OS, bind to the dedicated refresh key.
    if (PlatformInfo.isCros) {
      // 168 (0xA8) is the key code of the refresh key on ChromeOS.
      // TODO(devoncarew): Figure out how to get the F3 key event on ChromeOS.
      //addBinding('f5', linuxBinding: '0xA8');
      addBinding('f5', linuxBinding: 'f3');
    } else {
      addBinding('f5');
    }
  }

  void _invoke([context]) {
    List<ws.Resource> resources;

    if (context == null) {
      if (spark.focusManager.currentResource == null) {
        resources = [];
      } else {
        resources = [spark.focusManager.currentResource];
      }
    } else {
      resources = context;
    }

    ResourceRefreshJob job = new ResourceRefreshJob(resources);
    spark.jobManager.schedule(job);
  }

  String get category => 'resource';

  bool appliesTo(context) => _isSingleFolder(context);
}

class PrevMarkerAction extends SparkAction {
  PrevMarkerAction(Spark spark) : super(
      spark, "marker-prev", "Previous Marker") {
    addBinding("ctrl-shift-p");
  }

  void _invoke([Object context]) {
    spark._aceManager.selectPrevMarker();
  }
}

class NextMarkerAction extends SparkAction {
  NextMarkerAction(Spark spark) : super(
      spark, "marker-next", "Next Marker") {
    // TODO: We probably don't want to bind to 'print'. Perhaps there's a good
    // keybinding we can borrow from Chrome?
    addBinding("ctrl-p");
  }

  void _invoke([Object context]) {
    spark._aceManager.selectNextMarker();
  }
}

class FolderNewAction extends SparkActionWithDialog implements ContextAction {
  InputElement _nameElement;
  ws.Folder folder;

  FolderNewAction(Spark spark, Element dialog)
      : super(spark, "folder-new", "New Folder…", dialog) {
    addBinding("ctrl-shift-n");
    _nameElement = _triggerOnReturn("#folderName");
  }

  void _invoke([List<ws.Folder> folders]) {
    folder = spark._getFolder(folders);
    _nameElement.value = '';
    _show();
  }

  void _commit() {
    super._commit();

    final String name = _nameElement.value;
    if (name.isNotEmpty) {
      folder.createNewFolder(name).then((folder) {
        // Delay a bit to allow the files view to process the new file event.
        Timer.run(() {
          spark._filesController.selectFile(folder);
        });
      }).catchError((e) {
        spark.showErrorMessage("Error Creating Folder", exception: e);
      });
    }
  }

  String get category => 'folder';

  bool appliesTo(Object object) => _isSingleFolder(object);
}

class FormatAction extends SparkAction {
  FormatAction(Spark spark) : super(spark, 'edit-format', 'Format') {
    // TODO: I do not like this binding, but can't think of a better one.
    addBinding('ctrl-shift-1');
  }

  void _invoke([Object context]) {
    Editor editor = spark.getCurrentEditor();
    if (editor is TextEditor) {
      editor.format();
    }
  }
}

/// Transfers the focus to the search box
class SearchAction extends SparkAction {
  SearchAction(Spark spark) : super(spark, 'search', 'Search') {
    addBinding('ctrl-shift-f');
  }

  @override
  void _invoke([Object context]) {
    spark.getUIElement('#fileFilter').focus();
  }
}

class GotoDeclarationAction extends SparkAction {
  static const String TIMEOUT_ERROR = "Declaration information not yet available";
  static const String NOT_FOUND_ERROR = "No declaration found";

  AnalyzerService _analysisService;

  GotoDeclarationAction(Spark spark)
      : super(spark, 'navigate-declaration', 'Goto Declaration') {
    addBinding('ctrl-.');
    addBinding('F3');
    _analysisService = spark.services.getService('analyzer');

    // Needed for ACCEL + click support
    spark.aceManager.onGotoDeclaration.listen((_) => gotoDeclaration());
  }

  @override
  void _invoke([Object context]) => gotoDeclaration();

  void gotoDeclaration() {
    Editor editor = spark.getCurrentEditor();
    if (editor is TextEditor) {
      editor.navigateToDeclaration(new Duration(milliseconds: 500)).then(
          (Declaration declaration) {
        if (declaration == null) spark.showSuccessMessage(NOT_FOUND_ERROR);
      }).catchError((TimeoutException e) {
        spark.showSuccessMessage(TIMEOUT_ERROR);
      });
    }
  }
}

class HistoryAction extends SparkAction {
  bool _forward;

  HistoryAction.back(Spark spark) : super(spark, 'navigate-back', 'Back') {
    addBinding('ctrl-[');
    addBinding('ctrl-left');
    _init(false);
  }

  HistoryAction.forward(Spark spark) : super(spark, 'navigate-forward', 'Forward') {
    addBinding('ctrl-]');
    addBinding('ctrl-right');
    _init(true);
  }

  void _init(bool value) {
    _forward = value;
    enabled = false;

    spark.navigationManager.onNavigate.listen((_) {
      if (_forward) {
        enabled = spark.navigationManager.canGoForward();
      } else {
        enabled = spark.navigationManager.canGoBack();
      }
    });
  }

  @override
  void _invoke([Object context]) {
    if (_forward) {
      spark.navigationManager.goForward();
    } else {
      spark.navigationManager.goBack();
    }
  }
}

class FocusMainMenuAction extends SparkAction {
  FocusMainMenuAction(Spark spark)
      : super(spark, 'focusMainMenu', 'Focus Main Menu') {
    addBinding('f10');
  }

  @override
  void _invoke([Object context]) {
    spark.getUIElement('#mainMenu').focus();
  }
}

class NewProjectAction extends SparkActionWithDialog {
  InputElement _nameElt;
  ws.Folder folder;

  static const _KNOWN_JS_PACKAGES = const {
      'polymer': 'Polymer/polymer#master',
      'core-elements': 'Polymer/core-elements#master'
  };
  // Matches: "proj-template", "proj-template;polymer,core-elements".
  static final _TEMPLATE_REGEX = new RegExp(r'([\/\w_-]+)(;(([\w-],?)+))?');

  NewProjectAction(Spark spark, Element dialog)
      : super(spark, "project-new", "New Project…", dialog) {
    _nameElt = _triggerOnReturn("#name");
  }

  void _invoke([context]) {
    _nameElt.value = '';
    // Show folder picker, if top-level folder is not set.
    spark.projectLocationManager.getProjectLocation().then((LocationResult r) {
      if (r != null) {
        _show();
      }
    });
  }

  void _commit() {
    super._commit();

    final name = _nameElt.value.trim();

    if (name.isEmpty) return;

    spark.projectLocationManager.createNewFolder(name)
        .then((LocationResult location) {
      if (location == null) {
        return new Future.value();
      }

      ws.WorkspaceRoot root;
      final locationEntry = location.entry;

      if (location.isSync) {
        root = new ws.SyncFolderRoot(locationEntry);
      } else {
        root = new ws.FolderChildRoot(location.parent, locationEntry);
      }

      // TODO(ussuri): Can this no-op `return Future.value()` be removed?
      return new Future.value().then((_) {
        final List<ProjectTemplate> templates = [];

        final globalVars = [
            new TemplateVar('projectName', name),
            new TemplateVar('sourceName', name.toLowerCase())
        ];

        // Add a template for the main project type.
        final SelectElement projectTypeElt = getElement('select[name="type"]');
        final Match match = _TEMPLATE_REGEX.matchAsPrefix(projectTypeElt.value);
        assert(match.groupCount > 0);
        final String templId = match.group(1);
        final String jsDepsStr = match.group(3);

        templates.add(new ProjectTemplate(templId, globalVars));

        // Possibly also add a mix-in template for JS dependencies, if the
        // project type requires them.
        if (jsDepsStr != null) {
          List<String> jsDeps = [];
          for (final depName in jsDepsStr.split(',')) {
            final String depPath = _KNOWN_JS_PACKAGES[depName];
            assert(depPath != null);
            jsDeps.add('"$depName": "$depPath"');
          }
          if (jsDeps.isNotEmpty) {
            final localVars = [
                new TemplateVar('dependencies', jsDeps.join(',\n    '))
            ];
            templates.add(
                new ProjectTemplate("addons/bower_deps", globalVars, localVars));
          }
        }

        return new ProjectBuilder(locationEntry, templates).build();

      }).then((_) {
        return spark.workspace.link(root).then((ws.Project project) {
          spark.showSuccessMessage('Created ${project.name}');
          Timer.run(() {
            spark._openFile(ProjectBuilder.getMainResourceFor(project));

            // Run Pub if the new project has a pubspec file.
            if (spark.pubManager.properties.isFolderWithPackages(project)) {
              spark.jobManager.schedule(new PubGetJob(spark, project));
            }

            // Run Bower if the new project has a bower.json file.
            if (spark.bowerManager.properties.isFolderWithPackages(project)) {
              spark.jobManager.schedule(new BowerGetJob(spark, project));
            }
          });
        });
      });
    }).catchError((e) {
      spark.showErrorMessage('Error Creating Project', exception: e);
    });
  }
}

class FolderOpenAction extends SparkActionWithStatusDialog {
  FolderOpenAction(Spark spark, SparkDialog dialog)
      : super(spark, "folder-open", 'Open Folder…', dialog);

  void _invoke([Object context]) {
    _selectFolder().then((chrome.DirectoryEntry entry) {
      if (entry != null) {
        Future f = spark.openFolder(entry);
        _waitForJob(name, 'Adding folder to workspace…', f);
      }
    });
  }
}

class DeployToMobileAction extends SparkActionWithProgressDialog implements ContextAction {
  CheckboxInputElement _ipElement;
  CheckboxInputElement _adbElement;
  InputElement _pushUrlElement;
  ws.Container deployContainer;
  ProgressMonitor _monitor;

  DeployToMobileAction(Spark spark, Element dialog)
      : super(spark, "application-push", "Deploy to Mobile", dialog) {
    _ipElement = getElement("#ip");
    _adbElement = getElement("#adb");
    _pushUrlElement = _triggerOnReturn("#pushUrl");
    enabled = false;
    spark.focusManager.onResourceChange.listen((r) => _updateEnablement(r));

    // When the IP address field is selected, check the `IP` checkbox.
    _ipElement.onChange.listen(_enableInputs);
    _adbElement.onChange.listen(_enableInputs);
    _enableInputs();
  }

  Element get _deployDeviceMessage => getElement('#deployCheckDeviceMessage');

  SparkDialogButton get _deployButton => getElement("[submit]");

  void _invoke([context]) {
    ws.Resource resource;

    if (context == null) {
      resource = spark.focusManager.currentResource;
    } else {
      resource = context.first;
    }

    deployContainer = getAppContainerFor(resource);

    if (deployContainer == null) {
      spark.showErrorMessage(
          'Unable to Deploy',
          message: 'Unable to deploy the current selection; please select a Chrome App '
          'to deploy.');
    } else if (!MobileDeploy.isAvailable()) {
      spark.showErrorMessage('Unable to Deploy', message: 'No USB devices available.');
    } else {
      _restoreDialog();
      _show();
    }
  }

  String get category => 'application';

  bool appliesTo(List list) => list.length == 1 && _appliesTo(list.first);

  bool _appliesTo(ws.Resource resource) {
    return getAppContainerFor(resource) != null;
  }

  void _updateEnablement(ws.Resource resource) {
    enabled = resource != null && _appliesTo(resource);
  }

  void _enableInputs([_]) {
    _pushUrlElement.disabled = !_ipElement.checked;
  }

  void _toggleProgressVisible(bool visible) {
    super._toggleProgressVisible(visible);
    _deployDeviceMessage.style.visibility = visible ? 'visible' : 'hidden';
  }

  void _commit() {
    _setProgressMessage("Deploying…");
    _toggleProgressVisible(true);
    _deployButton.disabled = true;
    // TODO(ussuri): BUG #2252.
    _deployButton.deliverChanges();

    _monitor = new ProgressMonitorImpl(this);

    String type = getElement('input[name="mobileDeployType"]:checked').id;
    bool useAdb = type == 'adb';
    String url = _pushUrlElement.value;

    MobileDeploy deployer = new MobileDeploy(deployContainer, spark.localPrefs);

    // Invoke the deployer methods in Futures in order to capture exceptions.
    Future f = new Future(() {
      return useAdb ?
          deployer.pushAdb(_monitor) : deployer.pushToHost(url, _monitor);
    });

    _monitor.runCancellableFuture(f).then((_) {
      _hide();
      spark.showSuccessMessage('Successfully pushed');
    }).catchError((e) {
      if (e is! UserCancelledException) {
        spark.showMessage('Push Failure', e.toString());
      }
    }).whenComplete(() {
      _restoreDialog();
      _monitor = null;
    });
  }

  void _restoreDialog() {
    _setProgressMessage('');
    _toggleProgressVisible(false);
    _deployButton.disabled = false;
    _deployButton.deliverChanges();
  }

  void _cancel() {
    if (_monitor != null) {
      _monitor.cancelled = true;
    }
    _hide();
  }
}

class ProgressMonitorImpl extends ProgressMonitor {
  final SparkActionWithProgressDialog _dialog;

  ProgressMonitorImpl(this._dialog);

  void start(String title, [num maxWork = 0]) {
    super.start(title, maxWork);
    _dialog._setProgressMessage(title == null ? '' : title);
  }
}

class PropertiesAction extends SparkActionWithDialog implements ContextAction {
  ws.Resource _selectedResource;
  HtmlElement _propertiesElement;

  PropertiesAction(Spark spark, Element dialog)
      : super(spark, 'properties', 'Properties…', dialog) {
    _propertiesElement = dialog.querySelector('#body');
  }

  void _invoke([List context]) {
    _selectedResource = context.first;
    final String type = _selectedResource is ws.Project ? 'Project' :
      _selectedResource is ws.Container ? 'Folder' : 'File';
    _dialog.dialog.headerTitle = '${type} Properties';
    _propertiesElement.innerHtml = '';
    _buildProperties().then((_) => _show());
  }

  Future _buildProperties() {
    _addProperty(_propertiesElement, 'Name', _selectedResource.name);
    return _getLocation().then((location) {
      _addProperty(_propertiesElement, 'Location', location);
    }).then((_) {
      // Only show repo info for projects.
      if (_selectedResource is! ws.Project) return null;

      GitScmProjectOperations gitOperations =
          spark.scmManager.getScmOperationsFor(_selectedResource.project);

      if (gitOperations != null) {
        return gitOperations.getConfigMap().then((Map<String, dynamic> map) {
          final String repoUrl = map['url'];
          _addProperty(_propertiesElement, 'Repository', repoUrl);
        }).catchError((e) {
          _addProperty(_propertiesElement, 'Repository',
              '<error retrieving Git data>');
        });
      }
    }).then((_) {
      return _selectedResource.entry.getMetadata().then((meta) {
        if (_selectedResource.entry is FileEntry) {
          final String size = _nf.format(meta.size);
          _addProperty(_propertiesElement, 'Size', '$size bytes');
        }

        final String lastModified =
            new DateFormat.yMMMd().add_jms().format(meta.modificationTime);
        _addProperty(_propertiesElement, 'Last Modified', lastModified);
      });
    });
  }

  Future<String> _getLocation() {
    return chrome.fileSystem.getDisplayPath(_selectedResource.entry)
        .catchError((e) {
      // SyncFS from ChromeBook falls in here.
      return _selectedResource.entry.fullPath;
    });
  }

  void _addProperty(HtmlElement parent, String key, String value) {
    // TODO(ussuri): Polymerize.
    Element div = new DivElement()..classes.add('form-group');
    parent.children.add(div);

    Element label = new LabelElement()..text = key;
    Element element = new ParagraphElement()..text = value
        ..className = 'form-control-static'
        ..attributes["selectableTxt"] = "";

    div.children.addAll([label, element]);
  }

  String get category => 'properties';

  bool appliesTo(context) => true;
}

/* Git operations */

class GitCloneAction extends SparkActionWithProgressDialog {
  InputElement _repoUrlElement;
  InputElement _repoUrlCopyInElement;
  bool _cloning = false;
  _GitCloneTask _cloneTask;
  static final RegExp gitUrlRegExp = new RegExp(GIT_URL_PATTERN);

  GitCloneAction(Spark spark, Element dialog)
      : super(spark, "git-clone", "Git Clone…", dialog) {
    _repoUrlElement = _triggerOnReturn("#gitRepoUrl", false);
    _repoUrlCopyInElement = dialog.querySelector("#gitRepoUrlCopyInBuffer");
  }

  bool _parseClipboard(String data) => gitUrlRegExp.hasMatch(data);

  void _copyClipboard() {
    _repoUrlCopyInElement.hidden = false;
    _repoUrlCopyInElement.focus();
    document.execCommand('paste', true, null);
    String tempValue = _repoUrlCopyInElement.value;
    _repoUrlCopyInElement.value = '';
    _repoUrlCopyInElement.hidden = true;
    if (_parseClipboard(tempValue)) {
      _repoUrlElement.value = tempValue;
    }
    _repoUrlElement.focus();
  }

  void _invoke([Object context]) {
    // Select any previous text in the URL field.
    Timer.run(_repoUrlElement.select);
    // Show folder picker, if top-level folder is not set.
    spark.projectLocationManager.getProjectLocation().then((LocationResult r) {
      if (r != null) {
        _show();
        Timer.run(_copyClipboard);
      }
    });
  }

  void _restoreDialog() {
    SparkDialogButton cloneButton = getElement('#clone');
    cloneButton.disabled = false;
    cloneButton.text = "Clone";

    SparkDialogButton closeButton = getElement('#cloneClose');
    closeButton.disabled = false;
    _toggleProgressVisible(false);
    _setProgressMessage("");
  }

  void _commit() {
    _setProgressMessage("Cloning…");
    _toggleProgressVisible(true);

    SparkDialogButton closeButton = getElement('#cloneClose');

    SparkDialogButton cloneButton = getElement('#clone');
    cloneButton.disabled = true;
    cloneButton.text = "Cloning…";
    cloneButton.deliverChanges();

    String url = _repoUrlElement.value;
    String projectName;

    if (url.isEmpty) {
      _restoreDialog();
      spark.showErrorMessage('Error in Cloning', message: 'Repository url required.');
      return;
    }

    // TODO(grv): Add verify checks.

    // Add `'.git` to the given url unless it ends with `/`.
    if (url.endsWith('/')) {
      projectName = url.substring(0, url.length - 1).split('/').last;
    } else {
      projectName = url.split('/').last;
    }

    if (projectName.endsWith('.git')) {
      projectName = projectName.substring(0, projectName.length - 4);
    }

    _cloneTask = new _GitCloneTask(url, projectName, spark, null);

    _cloning = true;
    _cloneTask.run().then((_) {
      spark.showSuccessMessage('Cloned $projectName');
    }).catchError((e) {
<<<<<<< HEAD
      if (e is SparkException &&
          e.errorCode == SparkErrorConstants.AUTH_REQUIRED) {
        spark.showErrorMessage('Authorization Required',
          'Authorization required - private git repositories are not yet supported.');
=======
      if (e is SparkException && e.errorCode
          == SparkErrorConstants.GIT_AUTH_REQUIRED) {
        spark.showErrorMessage('Authorization Required', exception: e);
>>>>>>> 69431b9c
      } else if (e is SparkException &&
          e.errorCode == SparkErrorConstants.GIT_CLONE_CANCEL) {
        spark.showSuccessMessage('Clone cancelled');
      } else if (e is SparkException && 
          e.errorCode == SparkErrorConstants.GIT_SUBMODULES_NOT_YET_SUPPORTED) {
        spark.showErrorMessage('Error cloning Git project',
            message: 'Could not clone "${projectName}": ' + e.message);
      } else {
        spark.showErrorMessage('Error cloning Git project',
            message: 'Error while cloning "${projectName}"', exception: e);
      }
    }).whenComplete(() {
      _cloning = false;
      _restoreDialog();
      _hide();
    });
  }

  void _cancel() {
    if (_cloning) {
      _cloneTask.cancel();
    }
    _hide();
  }
}

class GitPullAction extends SparkActionWithStatusDialog implements ContextAction {
  GitPullAction(Spark spark, SparkDialog dialog)
      : super(spark, "git-pull", "Pull from Origin", dialog);

  void _invoke([context]) {
    ws.Project project = context.first.project;
    ScmProjectOperations operations = spark.scmManager.getScmOperationsFor(project);
    Future f = spark.jobManager.schedule(new _GitPullJob(operations, spark));
    String branchName = operations.getBranchName();
    _waitForJob('Git Pull', 'Updating ${branchName}…', f);
  }

  String get category => 'git';

  bool appliesTo(context) => _isScmProject(context);
}

class GitAddAction extends SparkActionWithStatusDialog implements ContextAction {
  GitAddAction(Spark spark, SparkDialog dialog)
      : super(spark, "git-add", "Git Add", dialog);
  chrome.Entry entry;

  void _invoke([List<ws.Resource> resources]) {
    ScmProjectOperations operations =
        spark.scmManager.getScmOperationsFor(resources.first.project);
    List<chrome.Entry> files = [];
    resources.forEach((resource) {
      files.add(resource.entry);
    });

    Future f = spark.jobManager.schedule(new _GitAddJob(operations, files, spark));
    _waitForJob('Git Add', 'Adding files to Git repository…', f);
  }

  String get category => 'git';

  bool appliesTo(Object object)
      => _isUnderScmProject(object) && _valid(object);

  bool _valid(List<ws.Resource> resources) {
    return resources.any((resource) =>
      new ScmFileStatus.createFrom(resource.getMetadata('scmStatus'))
          == ScmFileStatus.UNTRACKED);
  }
}

class GitBranchAction extends SparkActionWithProgressDialog implements ContextAction {
  ws.Project project;
  GitScmProjectOperations gitOperations;
  InputElement _branchNameElement;
  SelectElement _selectElement;

  GitBranchAction(Spark spark, Element dialog)
      : super(spark, "git-branch", "Create Branch…", dialog) {
    _branchNameElement = _triggerOnReturn("#gitBranchName");
    _selectElement = getElement("#gitRemoteBranches");
  }

  void _invoke([context]) {
    project = context.first;
    gitOperations = spark.scmManager.getScmOperationsFor(project);

    // Clear out the old select options.
    // TODO (ussuri) : Polymerize.
    _selectElement.length = 0;
    _branchNameElement.value = '';
    _branchNameElement.disabled = false;

    _selectElement.onChange.listen((e) {
       int index = _selectElement.selectedIndex;
       String sourceBranchName = (_selectElement.children[index] as OptionElement).value;
       if (sourceBranchName.startsWith('origin/')) {
         // A remote branch is prefixed with 'origin/'. Strip it to get the
         // actual branchname.
         _branchNameElement.value = (_selectElement.children[index]
             as OptionElement).value.split('/').last;
       }
    });

    gitOperations.getLocalBranchNames().then((Iterable<String> localBranches) {
      List branches = localBranches.toList();
      branches.sort((a, b) => a.toLowerCase().compareTo(b.toLowerCase()));

      for (String branch in branches) {
        _selectElement.append(new OptionElement(data: branch, value: branch));
      }

      gitOperations.getRemoteBranchNames().then((Iterable<String> remoteBranches) {
        List branches = remoteBranches.toList();
        branches.sort((a, b) => a.toLowerCase().compareTo(b.toLowerCase()));

        for (String branch in branches) {
          branch = 'origin/${branch}';
          _selectElement.append(new OptionElement(data: branch, value: branch));
        }
        _selectElement.selectedIndex = 0;
      }).then((_) {
        _show();
      });
    });
  }

  void _commit() {
    String branchName = "";
    int selectIndex = _selectElement.selectedIndex;
    branchName = (_selectElement.children[selectIndex]
        as OptionElement).value;

    _setProgressMessage("Creating branch ${_branchNameElement.value}…");
    _toggleProgressVisible(true);

    SparkDialogButton closeButton = getElement('#gitBranchCancel');
    closeButton.disabled = true;
    closeButton.deliverChanges();

    SparkDialogButton branchButton = getElement('#gitBranch');
    branchButton.disabled = true;
    branchButton.deliverChanges();

    _GitBranchJob job = new _GitBranchJob(
        gitOperations, _branchNameElement.value, branchName, spark);
    spark.jobManager.schedule(job).then((_) {
      _restoreDialog();
      _hide();
    }).catchError((e) {
      spark.showErrorMessage(
          'Error creating branch ${_branchNameElement.value}', exception: e);
    });
    _branchNameElement.disabled = false;
  }

  void _restoreDialog() {
    SparkDialogButton commitButton = getElement('#gitBranch');
    commitButton.disabled = false;

    SparkDialogButton closeButton = getElement('#gitBranchCancel');
    closeButton.disabled = false;
    _toggleProgressVisible(false);
  }

  String get category => 'git';

  bool appliesTo(context) => _isScmProject(context);
}

class GitCommitAction extends SparkActionWithProgressDialog implements ContextAction {
  ws.Project project;
  GitScmProjectOperations gitOperations;
  TextAreaElement _commitMessageElement;
  InputElement _userNameElement;
  InputElement _userEmailElement;
  Element _gitStatusElement;
  DivElement _gitChangeElement;
  bool _needsFillNameEmail;
  String _gitName;
  String _gitEmail;

  List<ws.File> modifiedFileList = [];
  List<ws.File> addedFileList = [];
  List<String> deletedFileList = [];

  GitCommitAction(Spark spark, Element dialog)
      : super(spark, "git-commit", "Commit Changes…", dialog) {
    _commitMessageElement = getElement("#commitMessage");
    _userNameElement = getElement('#gitName');
    _userEmailElement = getElement('#gitEmail');
    _gitStatusElement = getElement('#gitStatus');
    _gitChangeElement = getElement('#gitChangeList');
    getElement('#gitStatusDetail').onClick.listen((e) {
      _gitChangeElement.style.display =
          _gitChangeElement.style.display == 'none' ? 'block' : 'none';
    });
  }

  void _invoke([context]) {
    project = context.first.project;
    gitOperations = spark.scmManager.getScmOperationsFor(project);
    modifiedFileList.clear();
    addedFileList.clear();
    deletedFileList.clear();
    SparkDialogButton commitButton = getElement('#gitCommit');
    spark.syncPrefs.getValue("git-user-info").then((String value) {
      _gitName = null;
      _gitEmail = null;
      if (value != null) {
        Map<String,String> info = JSON.decode(value);
        _needsFillNameEmail = false;
        _gitName = info['name'];
        _gitEmail = info['email'];
      } else {
        _needsFillNameEmail = true;
      }
      getElement('#gitUserInfo').classes.toggle('hidden', !_needsFillNameEmail);
      _commitMessageElement.value = '';
      _userNameElement.value = '';
      _userEmailElement.value = '';
      _gitChangeElement.text = '';
      _gitChangeElement.style.display = 'none';

      gitOperations.getDeletedFiles().then((List<String> paths) {
        deletedFileList = paths;
        _addGitStatus();
        _show();
      });

    });
  }

  void _addGitStatus() {
    _calculateScmStatus(project);
    _gitChangeElement.innerHtml = '';
    modifiedFileList.forEach((file) {
      _gitChangeElement.innerHtml += 'Modified:&emsp;' + file.path + '<br/>';
    });
    addedFileList.forEach((file){
      _gitChangeElement.innerHtml += 'Added:&emsp;' + file.path + '<br/>';
    });
    deletedFileList.forEach((path){
      _gitChangeElement.innerHtml += 'Deleted:&emsp;' + path + '<br/>';
    });

    final int modifiedCnt = modifiedFileList.length;
    final int addedCnt = addedFileList.length;
    final int deletedCnt = deletedFileList.length;

    SparkDialogButton commitButton = getElement('#gitCommit');
    if (modifiedCnt + addedCnt + deletedCnt == 0) {
      _gitStatusElement.text = "Nothing to commit.";
      commitButton.disabled = true;
      commitButton.deliverChanges();
    } else {
      commitButton.disabled = false;
      commitButton.deliverChanges();
      _gitStatusElement.text =
          '$modifiedCnt ${(modifiedCnt != 1) ? 'files' : 'file'} modified, ' +
          '$addedCnt ${(addedCnt != 1) ? 'files' : 'file'} added, ' +
          '$deletedCnt ${(deletedCnt != 1) ? 'files' : 'file'} deleted.';
    }
  }

  void _calculateScmStatus(ws.Folder folder) {
    folder.getChildren().forEach((resource) {
      if (resource is ws.Folder) {
        if (resource.isScmPrivate()) {
          return;
        }
        _calculateScmStatus(resource);
      } else if (resource is ws.File) {
        ScmFileStatus status = gitOperations.getFileStatus(resource);

        // TODO(grv): Add deleted files to resource.
        if (status == ScmFileStatus.DELETED) {
          deletedFileList.add(resource.path);
        } else if (status == ScmFileStatus.MODIFIED) {
          modifiedFileList.add(resource);
        } else if (status == ScmFileStatus.ADDED) {
          addedFileList.add(resource);
        }
      }
    });
  }

  void _restoreDialog() {
    SparkDialogButton commitButton = getElement('#gitCommit');
    commitButton.disabled = false;
    commitButton.deliverChanges();

    SparkDialogButton closeButton = getElement('#gitCommitCancel');
    closeButton.disabled = false;
    closeButton.deliverChanges();
    _toggleProgressVisible(false);
  }

  void _commit() {
    SparkDialogButton commitButton = getElement('#gitCommit');
    commitButton.disabled = true;
    commitButton.deliverChanges();

    SparkDialogButton closeButton = getElement('#gitCommitCancel');
    closeButton.disabled = true;
    closeButton.deliverChanges();

    _setProgressMessage("Committing…");
    _toggleProgressVisible(true);

    if (_needsFillNameEmail) {
      _gitName = _userNameElement.value;
      _gitEmail = _userEmailElement.value;
      String encoded = JSON.encode({'name': _gitName, 'email': _gitEmail});
      spark.syncPrefs.setValue("git-user-info", encoded).then((_) {
        _startJob();
      });
    } else {
      _startJob();
    }
  }

  Future _startJob() {
    // TODO(grv): Add verify checks.
    _GitCommitJob commitJob = new _GitCommitJob(gitOperations, _gitName, _gitEmail,
        _commitMessageElement.value, spark);
    return spark.jobManager.schedule(commitJob).whenComplete(() {
      _restoreDialog();
      _hide();
      spark.showSuccessMessage('Committed changes');
    }).catchError((e) {
      spark.showErrorMessage('Error committing changes', exception: e);
    });
  }

  String get category => 'git';

  bool appliesTo(context) => _isUnderScmProject(context);
}

class GitCheckoutAction extends SparkActionWithProgressDialog implements ContextAction {
  ws.Project project;
  GitScmProjectOperations gitOperations;
  SelectElement _selectElement;

  GitCheckoutAction(Spark spark, Element dialog)
      : super(spark, "git-checkout", "Switch Branch…", dialog) {
    _selectElement = getElement("#gitCheckoutBranch");
  }

  void _invoke([List context]) {
    project = context.first;
    gitOperations = spark.scmManager.getScmOperationsFor(project);
    String currentBranchName = gitOperations.getBranchName();
    (getElement('#currentBranchName') as InputElement).value = currentBranchName;

    // Clear out the old select options.
    _selectElement.length = 0;

    gitOperations.getLocalBranchNames().then((List<String> branchNames) {
      branchNames.sort((a, b) => a.toLowerCase().compareTo(b.toLowerCase()));
      for (String branchName in branchNames) {
        _selectElement.append(
            new OptionElement(data: branchName, value: branchName));
      }
      _selectElement.selectedIndex = branchNames.indexOf(currentBranchName);
    });

    _show();
  }

  void _commit() {
    // TODO(grv): Add verify checks.
    String branchName = _selectElement.options[
        _selectElement.selectedIndex].value;
    _setProgressMessage("Checking out ${branchName}…");
    _toggleProgressVisible(true);

    SparkDialogButton closeButton = getElement('#gitCheckoutCancel');
    closeButton.disabled = true;
    closeButton.deliverChanges();

    SparkDialogButton checkoutButton = getElement('#gitCheckout');
    checkoutButton.disabled = true;
    checkoutButton.deliverChanges();

    _GitCheckoutJob job = new _GitCheckoutJob(gitOperations, branchName, spark);
    spark.jobManager.schedule(job).then((_) {
      _restoreDialog();
      _hide();
      spark.showSuccessMessage('Switched to branch ${branchName}');
    }).catchError((e) {
      spark.showErrorMessage('Error switching to ${branchName}', exception: e);
    });
  }

  void _restoreDialog() {
    SparkDialogButton commitButton = getElement('#gitCheckout');
    commitButton.disabled = false;

    SparkDialogButton closeButton = getElement('#gitCheckoutCancel');
    closeButton.disabled = false;
    _toggleProgressVisible(false);
  }

  String get category => 'git';

  bool appliesTo(context) => _isScmProject(context);
}

class GitPushAction extends SparkActionWithProgressDialog implements ContextAction {
  ws.Project project;
  GitScmProjectOperations gitOperations;
  DivElement _commitsList;
  String _gitUsername;
  String _gitPassword;
  bool _needsUsernamePassword;

  GitPushAction(Spark spark, Element dialog)
      : super(spark, "git-push", "Push to Origin…", dialog) {
    _commitsList = getElement('#gitCommitList');
    _triggerOnReturn('#gitPush', false);
  }

  void _onClose() => _hide();

  void _invoke([context]) {
    getElement("#gitPushClose").onClick.listen((_) => _onClose());
    project = context.first;

    spark.syncPrefs.getValue("git-auth-info").then((String value) {

      if (value != null) {
        Map<String,String> info = JSON.decode(value);
        _needsUsernamePassword = false;
        _gitUsername = info['username'];
        _gitPassword = info['password'];
      } else  {
        _gitUsername = null;
        _gitPassword = null;
        _showAuthDialog(context);
        return;
      }
      gitOperations = spark.scmManager.getScmOperationsFor(project);
      gitOperations.getPendingCommits(_gitUsername, _gitPassword).then(
          (List<CommitInfo> commits) {
        if (commits.isEmpty) {
          spark.showErrorMessage('Push failed', message: 'No commits to push.');
          return;
        }
        // Fill commits.
        _commitsList.innerHtml = '';
        String summaryString =
            commits.length == 1 ? '1 commit' : '${commits.length} commits';
        Element title = document.createElement("h1");
        title.appendText(summaryString);
        _commitsList.append(title);
        commits.forEach((CommitInfo info) {
          CommitMessageView commitView = new CommitMessageView();
          commitView.commitInfo = info;
          _commitsList.children.add(commitView);
        });
        Timer.run(() {
          _show();
        });
      }).catchError((exception) {
        SparkException e = SparkException.fromException(exception);
        if (e.errorCode == SparkErrorConstants.GIT_AUTH_REQUIRED) {
          _handleAuthError(context);
        } else if (e.errorCode == SparkErrorConstants.GIT_HTTP_FORBIDDEN_ERROR) {
          gitOperations.objectStore.then((store) {
            String message = 'Push to ${store.config.url} denied. '
               'Verify that you have push access to the repository.';
            spark.showErrorMessage('Push failed', message: message);
          });
        } else {
          spark.showErrorMessage('Push failed', exception: e);
        }
      });
    });
  }

  void _handleAuthError(context) {
    String message = 'Authorization error. Bad username or password.';

    spark.askUserOkCancel(message, okButtonLabel: 'Login Again', title: 'Push failed')
        .then((bool value) {
      if (value) {
        _showAuthDialog(context);
      }
    });
  }

  void _push() {
    _setProgressMessage("Pushing…");
    _toggleProgressVisible(true);

    SparkDialogButton closeButton = getElement('#gitPushClose');
    closeButton.disabled = true;
    closeButton.deliverChanges();

    SparkDialogButton pushButton = getElement('#gitPush');
    pushButton.disabled = true;
    pushButton.deliverChanges();

    _GitPushTask task = new _GitPushTask(gitOperations, _gitUsername, _gitPassword,
        spark, null);
    task.run().then((_) {
      spark.showSuccessMessage('Changes pushed successfully');
    }).catchError((e) {
      spark.showErrorMessage(
          'Error while pushing changes', exception: SparkException.fromException(e));
    }).whenComplete(() {
      _restoreDialog();
      _hide();
    });
  }

  void _restoreDialog() {
    SparkDialogButton pushButton = getElement('#gitPush');
    pushButton.disabled = false;

    SparkDialogButton closeButton = getElement('#gitPushClose');
    closeButton.disabled = false;
    _toggleProgressVisible(false);
  }

  void _commit() {
    _push();
  }

  /// Shows an authentification dialog. Returns false if cancelled.
  void _showAuthDialog(context) {
    Timer.run(() {
      // In a timer to let the previous dialog dismiss properly.
      GitAuthenticationDialog.request(spark).then((info) {
        _gitUsername = info['username'];
        _gitPassword = info['password'];
        _invoke(context);
      }).catchError((e) {
        // Cancelled authentication: do nothing.
      });
    });
  }

  String get category => 'git';

  bool appliesTo(context) => _isScmProject(context);
}

class GitResolveConflictsAction extends SparkAction implements ContextAction {
  GitResolveConflictsAction(Spark spark) :
      super(spark, "git-resolve-conflicts", "Resolve Conflicts");

  void _invoke([context]) {
    ws.Resource file = _getResource(context);
    ScmProjectOperations operations =
        spark.scmManager.getScmOperationsFor(file.project);

    operations.markResolved(file);
  }

  String get category => 'git';

  bool appliesTo(context) => _isUnderScmProject(context) &&
      _isSingleResource(context) && _fileHasConflicts(context);

  bool _fileHasConflicts(context) {
    ws.Resource file = _getResource(context);
    ScmProjectOperations operations =
        spark.scmManager.getScmOperationsFor(file.project);
    return operations.getFileStatus(file) == ScmFileStatus.UNMERGED;
  }

  ws.Resource _getResource(context) {
    if (context is List) {
      return context.isNotEmpty ? context.first : null;
    } else {
      return null;
    }
  }
}

class GitRevertChangesAction extends SparkAction implements ContextAction {
  GitRevertChangesAction(Spark spark) :
      super(spark, "git-revert-changes", "Revert Changes…");

  void _invoke([List resources]) {
    ScmProjectOperations operations =
        spark.scmManager.getScmOperationsFor(resources.first.project);

    String text = (resources.length == 1 ?
        resources.first.name :
        '${resources.length} resources');
    text = 'Revert changes for ${text}?';

    // Show a yes/no dialog.
    spark.askUserOkCancel(text, okButtonLabel: 'Revert', title: 'Revert Changes')
        .then((bool val) {
      if (val) {
        operations.revertChanges(resources).then((_) {
          resources.first.project.refresh();
        });
      }
    });
  }

  String get category => 'git';

  bool appliesTo(context) => _isUnderScmProject(context) &&
      _filesAreModified(context);

  bool _filesAreModified(List resources) {
    ScmProjectOperations operations =
        spark.scmManager.getScmOperationsFor(resources.first.project);

    for (ws.Resource resource in resources) {
      if (!resource.isFile ||
          operations.getFileStatus(resource) != ScmFileStatus.MODIFIED) {
        return false;
      }
    }

    return true;
  }
}

class CloneTaskCancel extends TaskCancel {

  CloneTaskCancel(ProgressMonitor monitor) : super(monitor);

  void performCancel() {
    ScmProvider scmProvider = getProviderType('git');
    scmProvider.cancelClone();
  }
}

class _GitCloneTask {
  String url;
  String _projectName;
  Spark spark;
  ProgressMonitor _monitor;
  CloneTaskCancel _cancel;

  _GitCloneTask(this.url, this._projectName, this.spark, this._monitor) {
    _cancel = new CloneTaskCancel(_monitor);
  }

  void cancel() {
    _cancel.performCancel();
  }

  Future run() {

    return spark.projectLocationManager.createNewFolder(_projectName).then(
        (LocationResult location) {
      if (location == null) {
        return new Future.value();
      }

      ScmProvider scmProvider = getProviderType('git');

      return scmProvider.clone(url, location.entry).then((_) {
        ws.WorkspaceRoot root;

        if (location.isSync) {
          root = new ws.SyncFolderRoot(location.entry);
        } else {
          root = new ws.FolderChildRoot(location.parent, location.entry);
        }
        return spark.workspace.link(root).then((ws.Project project) {
          spark.showSuccessMessage('Cloned into ${project.name}');

          Timer.run(() {
            spark._filesController.selectFile(project);
            spark._filesController.setFolderExpanded(project);
          });

          // Run Pub if the new project has a pubspec file.
          if (spark.pubManager.properties.isFolderWithPackages(project)) {
            // There is issue with workspace sending duplicate events.
            // TODO(grv): revisit workspace events.
            Timer.run(() {
              spark.jobManager.schedule(new PubGetJob(spark, project));
            });
          }

          // Run Bower if the new project has a bower.json file.
          if (spark.bowerManager.properties.isFolderWithPackages(project)) {
            spark.jobManager.schedule(new BowerGetJob(spark, project));
          }
        });
      }).catchError((e) {
        // Remove the created project folder.
        return location.entry.removeRecursively().then((_) => throw e);
      });
    });
  }
}

class _GitPullJob extends Job {
  GitScmProjectOperations gitOperations;
  Spark spark;

  _GitPullJob(this.gitOperations, this.spark) : super("Pulling…");

  Future run(ProgressMonitor monitor) {
    monitor.start(name, 1);

    // TODO: We'll want a way to indicate to the user what files changed and if
    // there were any merge problems.
    return gitOperations.pull().then((_) {
      spark.showSuccessMessage('Pull successful');
    });
  }
}

class _GitAddJob extends Job {
  GitScmProjectOperations gitOperations;
  Spark spark;
  List<chrome.Entry> files;

  _GitAddJob(this.gitOperations, this.files, this.spark) : super("Adding…");

  Future run(ProgressMonitor monitor) {
    monitor.start(name, 1);
    return gitOperations.addFiles(files).then((_) {
    });
  }
}

class _GitBranchJob extends Job {
  GitScmProjectOperations gitOperations;
  String _branchName;
  String _sourceBranchName;
  String url;
  Spark spark;

  _GitBranchJob(this.gitOperations, String branchName, this._sourceBranchName,
      this.spark) : super("Creating ${branchName}…") {
    _branchName = branchName;
  }

  Future run(ProgressMonitor monitor) {
    monitor.start(name, 1);

    return gitOperations.createBranch(_branchName, _sourceBranchName).then((_) {
      return gitOperations.checkoutBranch(_branchName).then((_) {
        spark.showSuccessMessage('Created ${_branchName}');
      });
    }).catchError((e) {
      e = SparkException.fromException(e);
      spark.showErrorMessage('Error creating branch ${_branchName}', exception: e);
    });
  }
}

class _GitCommitJob extends Job {
  GitScmProjectOperations gitOperations;
  String _commitMessage;
  String _userName;
  String _userEmail;
  Spark spark;

  _GitCommitJob(this.gitOperations, this._userName, this._userEmail,
      this._commitMessage, this.spark) : super("Committing…");

  Future run(ProgressMonitor monitor) {
    monitor.start(name, 1);
    return gitOperations.commit(_userName, _userEmail, _commitMessage);
  }
}

class _GitCheckoutJob extends Job {
  GitScmProjectOperations gitOperations;
  String _branchName;
  Spark spark;

  _GitCheckoutJob(this.gitOperations, String branchName, this.spark)
      : super("Switching to ${branchName}…") {
    _branchName = branchName;
  }

  Future run(ProgressMonitor monitor) {
    monitor.start(name, 1);
    return gitOperations.checkoutBranch(_branchName);
  }
}

class _OpenFolderJob extends Job {
  Spark spark;
  chrome.DirectoryEntry _entry;

  _OpenFolderJob(chrome.DirectoryEntry entry, this.spark)
      : super("Opening ${entry.fullPath}…") {
    _entry = entry;
  }

  Future run(ProgressMonitor monitor) {
    monitor.start(name, 1);

    return spark.workspace.link(
        new ws.FolderRoot(_entry)).then((ws.Resource resource) {
      Timer.run(() {
        spark._filesController.selectFile(resource);
        spark._filesController.setFolderExpanded(resource);
      });

      // Run Pub if the folder has a pubspec file.
      if (spark.pubManager.properties.isFolderWithPackages(resource)) {
        spark.jobManager.schedule(new PubGetJob(spark, resource));
      }

      // Run Bower if the folder has a bower.json file.
      if (spark.bowerManager.properties.isFolderWithPackages(resource)) {
        spark.jobManager.schedule(new BowerGetJob(spark, resource));
      }
    }).then((_) {
      spark.showSuccessMessage('Opened folder ${_entry.fullPath}');
    }).catchError((e) {
      spark.showErrorMessage('Error opening folder ${_entry.fullPath}', exception: e);
    });
  }
}

class _GitPushTask {
  GitScmProjectOperations gitOperations;
  Spark spark;
  String username;
  String password;
  ProgressMonitor monitor;

  _GitPushTask(this.gitOperations, this.username, this.password, this.spark,
      this.monitor);

  Future run() => gitOperations.push(username, password);
}

abstract class PackageManagementJob extends Job {
  final Spark _spark;
  final ws.Container _container;
  final String _commandName;

  PackageManagementJob(this._spark, this._container, this._commandName) :
      super('Getting packages…');

  Future run(ProgressMonitor monitor) {
    monitor.start(name, 1);

    return _run().then((_) {
      _spark.showSuccessMessage("Successfully ran $_commandName");
    }).catchError((e) {
      _spark.showErrorMessage("Error while running $_commandName", exception: e);
    });
  }

  Future _run();
}

class PubGetJob extends PackageManagementJob {
  PubGetJob(Spark spark, ws.Folder container) :
      super(spark, container, 'pub get');

  Future _run() => _spark.pubManager.installPackages(_container);
}

class PubUpgradeJob extends PackageManagementJob {
  PubUpgradeJob(Spark spark, ws.Folder container) :
      super(spark, container, 'pub upgrade');

  Future _run() => _spark.pubManager.upgradePackages(_container);
}

class BowerGetJob extends PackageManagementJob {
  BowerGetJob(Spark spark, ws.Folder container) :
      super(spark, container, 'bower install');

  Future _run() => _spark.bowerManager.installPackages(_container);
}

class BowerUpgradeJob extends PackageManagementJob {
  BowerUpgradeJob(Spark spark, ws.Folder container) :
      super(spark, container, 'bower upgrade');

  Future _run() => _spark.bowerManager.upgradePackages(_container);
}

class CompileDartJob extends Job {
  final Spark spark;
  final ws.File file;

  CompileDartJob(this.spark, this.file, String fileName) :
      super('Compiling ${fileName}…');

  Future run(ProgressMonitor monitor) {
    monitor.start(name, 1);

    CompilerService compiler = spark.services.getService("compiler");

    return compiler.compileFile(file, csp: true).then((CompileResult result) {
      if (!result.getSuccess()) {
        throw result;
      }

      return getCreateFile(file.parent, '${file.name}.js').then((ws.File file) {
        return file.setContents(result.output);
      });
    });
  }

  Future<ws.File> getCreateFile(ws.Folder parent, String name) {
    ws.File file = parent.getChild(name);
    if (file == null) {
      return parent.createNewFile(name);
    } else {
      return new Future.value(file);
    }
  }
}

class ResourceRefreshJob extends Job {
  final List<ws.Project> resources;

  ResourceRefreshJob(this.resources) : super('Refreshing…');

  Future run(ProgressMonitor monitor) {
    List<ws.Project> projects = resources.map((r) => r.project).toSet().toList();

    monitor.start('', projects.length);

    Completer completer = new Completer();

    Function consumeProject;
    Function refreshNextProject;

    consumeProject = () {
      ws.Project project = projects.removeAt(0);

      project.refresh().whenComplete(() {
        monitor.worked(1);
        refreshNextProject();
      });
    };

    refreshNextProject = () {
      if (projects.isEmpty) {
        completer.complete();
      } else {
        Timer.run(consumeProject);
      }
    };

    refreshNextProject();

    return completer.future;
  }
}

class AboutSparkAction extends SparkActionWithDialog {
  AboutSparkAction(Spark spark, Element dialog)
      : super(spark, "help-about", "About Spark", dialog) {
    _checkbox.checked = _isTrackingPermitted;
    _checkbox.onChange.listen((e) => _isTrackingPermitted = _checkbox.checked);
  }

  void _invoke([Object context]) {
    _checkbox.checked = _isTrackingPermitted;
    _show();
  }

  void _commit() {
    _hide();
  }

  InputElement get _checkbox => getElement('#analyticsCheck');
}

// TODO(ussuri): Polymerize.
class SettingsAction extends SparkActionWithDialog {
  SettingsAction(Spark spark, Element dialog)
      : super(spark, "settings", "Settings", dialog) {
    if (PlatformInfo.isMac) {
      addBinding('ctrl-,');
    }
  }

  void _invoke([Object context]) {
    spark.setGitSettingsResetDoneVisible(false);

    InputElement whitespaceCheckbox = getElement('#stripWhitespace');

    // Wait for each of the following to (simultaneously) complete before
    // showing the dialog:
    Future.wait([
      spark.prefs.onPreferencesReady.then((_) {
        whitespaceCheckbox.checked = spark.prefs.stripWhitespaceOnSave;
      }), new Future.value().then((_) {
        // For now, don't show the location field on Chrome OS; we always use syncFS.
        if (PlatformInfo.isCros) {
          return null;
        } else {
          return _showRootDirectory();
        }
      })
    ]).then((_) {
      _show();
      whitespaceCheckbox.onChange.listen((e) {
        spark.prefs.stripWhitespaceOnSave = whitespaceCheckbox.checked;
      });
    });
  }

  Future _showRootDirectory() {
    return spark.localPrefs.getValue('projectFolder').then((folderToken) {
      if (folderToken == null) {
        getElement('#directoryLabel').text = '';
        return new Future.value();
      }
      return chrome.fileSystem.restoreEntry(folderToken).then((chrome.Entry entry) {
        return chrome.fileSystem.getDisplayPath(entry).then((path) {
          getElement('#directoryLabel').text = path;
        });
      });
    });
  }
}

class RunTestsAction extends SparkAction {
  TestDriver testDriver;

  RunTestsAction(Spark spark) : super(spark, "run-tests", "Run Tests") {
    if (SparkFlags.developerMode) {
      addBinding('ctrl-shift-alt-t');
    }
  }

  void checkForTestListener() => _initTestDriver();

  _invoke([Object context]) {
    if (SparkFlags.developerMode) {
      _initTestDriver();
      testDriver.runTests();
    }
  }

  void _initTestDriver() {
    if (testDriver == null) {
      testDriver = new TestDriver(all_tests.defineTests, spark.jobManager,
          connectToTestListener: true);
    }
  }
}

class WebStorePublishAction extends SparkActionWithDialog {
  static final int NEWAPP = 1;
  static final int EXISTING = 2;

  bool _initialized = false;
  int _type = NEWAPP;
  InputElement _newInput;
  InputElement _existingInput;
  InputElement _appIdInput;
  ws.Resource _resource;

  WebStorePublishAction(Spark spark, Element dialog)
      : super(spark, "webstore-publish", "Publish to Chrome Web Store", dialog) {
    enabled = false;
    spark.focusManager.onResourceChange.listen((r) => _updateEnablement(r));
  }

  void _invoke([Object context]) {
    _resource = spark.focusManager.currentResource;

    if (getAppContainerFor(_resource) == null) {
      spark.showErrorMessage(
          'Unable to Publish',
          message: 'Unable to publish the current selection; please select a Chrome App '
          'or Extension to publish.');
      return;
    }

    if (!_initialized) {
      _newInput = getElement('input[value=new]');
      _existingInput = getElement('input[value=existing]');
      _appIdInput = getElement('#appID');
      _enableInput();

      _newInput.onChange.listen((e) => _enableInput());
      _existingInput.onChange.listen((e) => _enableInput());
      _initialized = true;
    }

    _show();
  }

  void _enableInput() {
    int type = NEWAPP;
    if (_newInput.checked) {
      type = NEWAPP;
    }
    if (_existingInput.checked) {
      type = EXISTING;
    }
    _appIdInput.disabled = (type != EXISTING);
    if (type == EXISTING) {
      _appIdInput.focus();
    }
  }

  void _commit() {
    super._commit();

    String appID = null;
    if (_existingInput.checked) {
      appID = _appIdInput.value;
    }
    _WebStorePublishJob job =
        new _WebStorePublishJob(spark, getAppContainerFor(_resource), appID);
    spark.jobManager.schedule(job).catchError((e) {
      spark.showErrorMessage('Error while publishing the application', exception: e);
    });
  }

  void _updateEnablement(ws.Resource resource) {
    enabled = resource != null && getAppContainerFor(resource) != null;
  }
}

class _WebStorePublishJob extends Job {
  ws.Container _container;
  String _appID;
  Spark spark;

  _WebStorePublishJob(this.spark, this._container, this._appID)
      : super("Publishing to Chrome Web Store…");

  Future run(ProgressMonitor monitor) {
    monitor.start(name, _appID == null ? 5 : 6);

    if (_container == null) {
      throw new SparkException('The manifest.json file of the application has not been found.');
    }

    return ws_utils.archiveContainer(_container).then((List<int> archivedData) {
      monitor.worked(1);
      WebStoreClient wsc = new WebStoreClient();
      return wsc.authenticate().then((_) {
        monitor.worked(1);
        return wsc.uploadItem(archivedData, identifier: _appID).then((String uploadedAppID) {
          monitor.worked(3);
          if (_appID == null) {
            spark.showUploadedAppDialog(uploadedAppID);
          } else {
            return wsc.publish(uploadedAppID).then((_) {
              monitor.worked(1);
              spark.showPublishedAppDialog(_appID);
            }).catchError((e) {
              monitor.worked(1);
              spark.showUploadedAppDialog(uploadedAppID);
            });
          }
        });
      });
    });
  }
}

// TODO: This does not need to extends SparkActionWithDialog - just dialog.
class GitAuthenticationDialog extends SparkActionWithDialog {
  Completer completer;
  static GitAuthenticationDialog _instance;

  GitAuthenticationDialog(Spark spark, Element dialogElement)
      : super(spark, "git-authentication", "Authenticate", dialogElement) {
    _triggerOnReturn('#gitPassword');
  }

  void _invoke([Object context]) {
    (getElement('#gitUsername') as InputElement).value = '';
    (getElement('#gitPassword') as InputElement).value = '';
    spark.setGitSettingsResetDoneVisible(false);
    _show();
  }

  void _commit() {
    super._commit();

    final String username = (getElement('#gitUsername') as InputElement).value;
    final String password = (getElement('#gitPassword') as InputElement).value;
    final String encoded =
        JSON.encode({'username': username, 'password': password});
    spark.syncPrefs.setValue("git-auth-info", encoded).then((_) {
      completer.complete({'username': username, 'password': password});
      completer = null;
    });
  }

  void _cancel() {
    completer.completeError("cancelled");
    completer = null;
    _hide();
  }

  static Future<Map> request(Spark spark) {
    if (_instance == null) {
      _instance = new GitAuthenticationDialog(spark,
          spark.getDialogElement('#gitAuthenticationDialog'));
    }
    assert(_instance.completer == null);
    _instance.completer = new Completer();
    _instance.invoke();
    return _instance.completer.future;
  }
}

class ImportFileAction extends SparkAction implements ContextAction {
  ImportFileAction(Spark spark) : super(spark, "file-import", "Import File…");

  void _invoke([List<ws.Resource> resources]) {
    spark.importFile(resources).catchError((e) {
      spark.showErrorMessage('Error while importing file', exception: e);
    });
  }

  String get category => 'folder';

  bool appliesTo(Object object) => _isSingleFolder(object);
}

class ImportFolderAction extends SparkActionWithStatusDialog implements ContextAction {
  ImportFolderAction(Spark spark, SparkDialog dialog)
      : super(spark, "folder-import", "Import Folder…", dialog);

  void _invoke([List<ws.Resource> resources]) {
    chrome.ChooseEntryOptions options = new chrome.ChooseEntryOptions(
           type: chrome.ChooseEntryType.OPEN_DIRECTORY);
    chrome.fileSystem.chooseEntry(options).then((chrome.ChooseEntryResult res) {
      chrome.DirectoryEntry entry = res.entry;
      if (entry != null) {
        Future f = spark.importFolder(resources, entry);
        _waitForJob(name, 'Importing folder…', f);
      }
    });
  }

  String get category => 'folder';

  bool appliesTo(Object object) => _isSingleFolder(object);
}

class ToggleOutlineVisibilityAction extends SparkAction {
  ToggleOutlineVisibilityAction(Spark spark)
      : super(spark, 'toggleOutlineVisibility', 'Toggle Outline') {
    addBinding('alt-o');
  }

  @override
  void _invoke([Object context]) {
    spark._aceManager.outline.toggle();
  }
}

class SendFeedbackAction extends SparkAction {
  SendFeedbackAction(Spark spark)
      : super(spark, 'send-feedback', 'Send Feedback…');

  void _invoke([context]) {
    window.open('https://github.com/dart-lang/spark/issues/new', '_blank');
  }
}

// Analytics code.

void _handleUncaughtException(error, [StackTrace stackTrace]) {
  // We don't log the error object itself because of PII concerns.
  final String errorDesc = error != null ? error.runtimeType.toString() : '';
  final String desc =
      '${errorDesc}\n${utils.minimizeStackTrace(stackTrace)}'.trim();

  _analyticsTracker.sendException(desc);

  window.console.error(error);
  if (stackTrace != null) {
    window.console.error(stackTrace.toString());
  }
}

bool get _isTrackingPermitted =>
    _analyticsTracker.service.getConfig().isTrackingPermitted();

set _isTrackingPermitted(bool value) =>
    _analyticsTracker.service.getConfig().setTrackingPermitted(value);<|MERGE_RESOLUTION|>--- conflicted
+++ resolved
@@ -2461,16 +2461,9 @@
     _cloneTask.run().then((_) {
       spark.showSuccessMessage('Cloned $projectName');
     }).catchError((e) {
-<<<<<<< HEAD
       if (e is SparkException &&
-          e.errorCode == SparkErrorConstants.AUTH_REQUIRED) {
-        spark.showErrorMessage('Authorization Required',
-          'Authorization required - private git repositories are not yet supported.');
-=======
-      if (e is SparkException && e.errorCode
-          == SparkErrorConstants.GIT_AUTH_REQUIRED) {
+          e.errorCode == SparkErrorConstants.GIT_AUTH_REQUIRED) {
         spark.showErrorMessage('Authorization Required', exception: e);
->>>>>>> 69431b9c
       } else if (e is SparkException &&
           e.errorCode == SparkErrorConstants.GIT_CLONE_CANCEL) {
         spark.showSuccessMessage('Clone cancelled');
