<!DOCTYPE html>

<!-- Copyright (c) 2013, Google Inc. Please see the AUTHORS file for details.
     All rights reserved. Use of this source code is governed by a BSD-style
     license that can be found in the LICENSE file. -->

<html lang="en">
<head>
  <meta charset="utf-8">
  <title>Spark</title>
  <meta name="viewport" content="width=device-width, initial-scale=1.0">

  <link rel="stylesheet" href="spark_polymer.css">
  <link rel="stylesheet" href="third_party/font_awesome/css/font-awesome.min.css">

  <link rel="import" href="packages/polymer/polymer.html">
  <link rel="import" href="spark_polymer_ui.html">

  <!-- Ace includes -->
  <script src="packages/ace/src/js/ace.js"></script>
  <script src="packages/ace/src/js/ext-language_tools.js"></script>

  <!-- Analytics includes -->
  <script src="third_party/analytics/google-analytics-bundle.js"></script>

  <!-- CSSBeautify includes -->
  <script src="third_party/cssbeautify/cssbeautify.js"></script>

  <!-- JSHint includes -->
  <script src="third_party/jshint/jshint.js"></script>

  <!-- Git includes -->
  <script src="git/third_party/zlib_inflate.js"></script>
  <script src="git/third_party/zlib_deflate.js"></script>
  <script src="git/third_party/diff3.js"></script>
</head>

<body>
  <!-- Template for FileItemCell -->
  <template id="fileview-filename-template" >
    <div class="fileview-filename-container">
      <div class="filename">
        <span id="fileName" class="nameField"></span>
        <span id="fileInfo" class="infoField text-muted"></span>
      </div>
      <div class="fileStatus"></div>
      <div class="gitStatus"></div>
    </div>
  </template>

  <!-- Template for Files View separator -->
  <template id="fileview-separator">
    <div class="fileview-separator"><div class="line"></div></div>
  </template>

  <!-- Template for TreeViewCell -->
  <template id="treeview-cell-template" >
    <div class="treeviewcell">
      <div class="treeviewcell-content"></div>
      <div class="treeviewcell-dragoverlay"></div>
      <div class="treeviewcell-disclosure">&#9654;</div>
    </div>
  </template>

  <!-- Template for Editor Dialog -->
  <template id="editor-dialog" >
    <div class="editor-dialog">
      <div>
        <div class="editor-dialog-message" style="">
          <div>Spark can't show the content of files of this type.</div>
        </div>
        <div>
          <button class="view-as-text-button">Edit as text</button>
        </div>
      </div>
      <div class="always-view-as-text-button">
        <a href="#">Always edit this kind of file as text</a>
      </div>
    </div>
  </template>

  <!-- Template for Outline -->
  <template id="outline-template" >
    <div id="outline">
      <ul></ul>
    </div>
  </template>
  <template id="outline-button-template">
    <button id="toggleOutlineButton">
      <span class="glyphicon glyphicon-list"></span>
    </button>
  </template>

  <!-- Splash screen. -->
  <div id="splashScreen"></div>

  <!-- Top-level UI element. -->
  <spark-polymer-ui id="topUi">
<<<<<<< HEAD
    <div id="fileViewArea" beforeSplit></div>
    <div id="editorArea" afterSplit></div>
=======
    <div beforeSplit>
      <spark-toolbar id="toolbar">
        <input type="search"
            id="search"
            placeholder="Filter"/>
        <spark-button id="runButton" noBorder>
          <span class="glyphicon glyphicon-play"></span>
        </spark-button>
        <spark-menu-button
            id="mainMenu"
            icon="images/overflow.png"
            valueAttr="action-id"
            valign="left">
          <spark-menu-item action-id="project-new" label="New Project...">
          </spark-menu-item>

          <spark-menu-separator></spark-menu-separator>

          <spark-menu-item action-id="file-open" label="Open File...">
          </spark-menu-item>
          <spark-menu-item action-id="folder-open" label="Open Folder...">
          </spark-menu-item>
          <spark-menu-item action-id="git-clone" label="Git Clone...">
          </spark-menu-item>

          <spark-menu-separator></spark-menu-separator>

          <spark-menu-item action-id="application-run" label="Run Application">
          </spark-menu-item>
          <spark-menu-item action-id="application-push" label="Deploy to Mobile...">
          </spark-menu-item>
          <spark-menu-item action-id="webstore-publish" label="Publish to Chrome Web Store...">
          </spark-menu-item>

          <template if="{{developerMode}}">
            <spark-menu-separator></spark-menu-separator>
            <spark-menu-item action-id="run-tests" label="Run Tests">
            </spark-menu-item>
          </template>

          <spark-menu-separator></spark-menu-separator>

          <spark-menu-item action-id="settings" label="Settings...">
          </spark-menu-item>
          <spark-menu-item action-id="send-feedback" label="Send Feedback...">
          </spark-menu-item>
          <spark-menu-item action-id="help-about" label="About Spark">
          </spark-menu-item>
        </spark-menu-button>
      </spark-toolbar>
      <div id="fileViewArea"></div>
      <div id="fileNotFoundPlaceholder" class="hidden">No matching files</div>
    </div>
    <div id="editorArea" afterSplit>
      <spark-toolbar id="navigationButtons">
        <spark-button id="leftNav" noBorder>
          <i class="fa fa-arrow-left"></i>
        </spark-button>
        <spark-button id="rightNav" noBorder>
          <i class="fa fa-arrow-right"></i>
        </spark-button>
      </spark-toolbar>
      <div id="sparkStatusContainer">
       <spark-status id="sparkStatus"></spark-status>
      </div>
    </div>
>>>>>>> 20129cae
  </spark-polymer-ui>

  <!-- A backdrop veil used to make app appear modal when displaying dialogs. -->
  <div id="modalBackdrop"></div>

  <!-- File context menu -->
  <div id="file-item-context-menu" class="dropdown">
    <div class="backdrop"></div>
    <ul class="dropdown-menu" role="menu">
    </ul>
  </div>

  <div id="android-rsa-container">
    <embed id="android-rsa" width=0 height=0
           src="lib/mobile/nacl_android_rsa.nmf" type="application/x-pnacl" >
  </div>

  <script type="application/javascript" src="third_party/uuid.js/uuid.js"></script>
  <script type="application/javascript" src="lib/mobile/android_rsa.js"></script>

  <!-- Start Spark in a non-deployed build (running direct from Dartium). -->
  <script type="application/dart" src="spark_bootstrap.dart"></script>

  <!-- Start Spark in a deployed build. -->
  <script type="application/dart;component=1" src="spark_polymer.dart"></script>
</body>

</html><|MERGE_RESOLUTION|>--- conflicted
+++ resolved
@@ -96,77 +96,8 @@
 
   <!-- Top-level UI element. -->
   <spark-polymer-ui id="topUi">
-<<<<<<< HEAD
     <div id="fileViewArea" beforeSplit></div>
     <div id="editorArea" afterSplit></div>
-=======
-    <div beforeSplit>
-      <spark-toolbar id="toolbar">
-        <input type="search"
-            id="search"
-            placeholder="Filter"/>
-        <spark-button id="runButton" noBorder>
-          <span class="glyphicon glyphicon-play"></span>
-        </spark-button>
-        <spark-menu-button
-            id="mainMenu"
-            icon="images/overflow.png"
-            valueAttr="action-id"
-            valign="left">
-          <spark-menu-item action-id="project-new" label="New Project...">
-          </spark-menu-item>
-
-          <spark-menu-separator></spark-menu-separator>
-
-          <spark-menu-item action-id="file-open" label="Open File...">
-          </spark-menu-item>
-          <spark-menu-item action-id="folder-open" label="Open Folder...">
-          </spark-menu-item>
-          <spark-menu-item action-id="git-clone" label="Git Clone...">
-          </spark-menu-item>
-
-          <spark-menu-separator></spark-menu-separator>
-
-          <spark-menu-item action-id="application-run" label="Run Application">
-          </spark-menu-item>
-          <spark-menu-item action-id="application-push" label="Deploy to Mobile...">
-          </spark-menu-item>
-          <spark-menu-item action-id="webstore-publish" label="Publish to Chrome Web Store...">
-          </spark-menu-item>
-
-          <template if="{{developerMode}}">
-            <spark-menu-separator></spark-menu-separator>
-            <spark-menu-item action-id="run-tests" label="Run Tests">
-            </spark-menu-item>
-          </template>
-
-          <spark-menu-separator></spark-menu-separator>
-
-          <spark-menu-item action-id="settings" label="Settings...">
-          </spark-menu-item>
-          <spark-menu-item action-id="send-feedback" label="Send Feedback...">
-          </spark-menu-item>
-          <spark-menu-item action-id="help-about" label="About Spark">
-          </spark-menu-item>
-        </spark-menu-button>
-      </spark-toolbar>
-      <div id="fileViewArea"></div>
-      <div id="fileNotFoundPlaceholder" class="hidden">No matching files</div>
-    </div>
-    <div id="editorArea" afterSplit>
-      <spark-toolbar id="navigationButtons">
-        <spark-button id="leftNav" noBorder>
-          <i class="fa fa-arrow-left"></i>
-        </spark-button>
-        <spark-button id="rightNav" noBorder>
-          <i class="fa fa-arrow-right"></i>
-        </spark-button>
-      </spark-toolbar>
-      <div id="sparkStatusContainer">
-       <spark-status id="sparkStatus"></spark-status>
-      </div>
-    </div>
->>>>>>> 20129cae
   </spark-polymer-ui>
 
   <!-- A backdrop veil used to make app appear modal when displaying dialogs. -->
