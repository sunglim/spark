/* Copyright (c) 2013, Google Inc. Please see the AUTHORS file for details. */
/* All rights reserved.  Use of this source code is governed by a BSD-style */
/* license that can be found in the LICENSE file. */

@import url("packages/spark_widgets/common/spark_widget.css");

@import url("assets/font-awesome/css/font-awesome.min.css");

#saveStatus {
  color: #aaa;
  margin-left: 6px;
  vertical-align: bottom;
  white-space: nowrap;
}

#searchBox {
  display: inline-block;
  max-width: 250px;
  position: relative;
  top: 4px;
}

<<<<<<< HEAD
=======
.fileview-filename-container {
}

.fileview-filename-container .filename {
  display: inline-block;
}

.fileview-filename-container .fileStatus {
  border-radius: 2px;
  position: absolute;
  top: 2px;
  right: 1px;
  height: 16px;
  width: 4px;
}

.fileview-filename-container .fileStatus.error {
  background: #F55;
}

.fileview-filename-container .fileStatus.warning {
  background: #DD3;
}

.fileview-filename-container .fileStatus.info {
  background: #9CC;
}

.fileview-filename-container .menu {
  opacity: 0;
  position: absolute;
  right: 0;
  width: 15px;
}

.fileview-filename-container .menu.open {
  opacity: 1;
}

.fileview-filename-container .filename {
  font-family: Helvetica, Sans-serif;
  font-size: 13px;
  overflow: hidden;
  position: absolute;
  top: 1px;
  text-overflow: ellipsis;
  white-space: nowrap;
  width: 100%;
}

.fileview-filename-container:hover .filename {

}

.ace_gutter-cell {
  color: #aaa;
}

.ace_gutter-tooltip-divider {
  background-color: gray;
  height: 1px;
  margin: 3px -4px;
}

.ace_gutter-tooltip-label-error {
  color: #F55;
}

.ace_gutter-tooltip-label-warning {
  color: #DD3;
}

.ace_gutter-tooltip-label-info {
  color: #9CC;
}

>>>>>>> b7fa76d8
#splitview {
  bottom: 0;
  display: flex;
  left: 0;
  position: absolute;
  right: 0;
  top: 40px;
}

.dialog {
  top: 72px;
  left: 50%;
  width: 512px;
  margin-left: -256px;
  border-radius: 5px;
}

.dialog input[type="text"] {
  width: 100%;
}

.dialog {
  box-sizing: border-box;
  -moz-box-sizing: border-box;
  font-family: Arial, Helvetica, sans-serif;
  font-size: 13px;
  -webkit-user-select: none;
  -moz-user-select: none;
  overflow: hidden;
  background: white;
  outline: 1px solid rgba(0,0,0,0.2);
  box-shadow: 0 4px 16px rgba(0,0,0,0.2);
}

<<<<<<< HEAD
#toolbar {
=======
.ace_gutter-cell.ace_error {
  background-image: url("images/error_icon.png");
}

.ace_gutter-cell.ace_warning {
  background-image: url("images/warning_icon.png");
}

.ace_gutter-cell.ace_info {
  background-image: url("images/info_icon.png");
}

.minimap {
  right: 0px;
  width: 10px;
  bottom: 15px;
  top: 0px;
  position: absolute;
  z-index: 9;
  /* TODO(ericarnold): Needs a background which inherits editor bg color.*/
}

.minimap-marker {
  border-radius: 2px;
>>>>>>> b7fa76d8
  position: absolute;
  left: 0;
  right: 0;
}

#toolbarRight {
  position: absolute;
  right: 0;
}

#settingsDialog .settings-label {
	display: inline-block;
	width: 130px;
	text-overflow: ellipsis;
	white-space: nowrap;
	background: #EEE;
	border: 1px solid #DDD;
	padding: 2px 5px;
}

#settingsDialog .plus-minus-container {
  margin-left: 15px;
}

#settingsDialog .plus-minus-button {
  background-color: #3a84c3;
  border-radius: 5px;
  color: #fff;
  display: inline;
  overflow: hidden;
  padding: 3px 8px;
}

#settingsDialog .plus-minus-button:hover {
  color: #fff;
  text-decoration: none;
}

#settingsDialog .plus-minus-button:active {
  background-color: #19197A;
  color: #fff;
  text-decoration: none;
}

#mainMenu {
  position: relative;
  top: 3px;
}<|MERGE_RESOLUTION|>--- conflicted
+++ resolved
@@ -4,7 +4,7 @@
 
 @import url("packages/spark_widgets/common/spark_widget.css");
 
-@import url("assets/font-awesome/css/font-awesome.min.css");
+@import url("resources/font_awesome/css/font-awesome.min.css");
 
 #saveStatus {
   color: #aaa;
@@ -20,85 +20,6 @@
   top: 4px;
 }
 
-<<<<<<< HEAD
-=======
-.fileview-filename-container {
-}
-
-.fileview-filename-container .filename {
-  display: inline-block;
-}
-
-.fileview-filename-container .fileStatus {
-  border-radius: 2px;
-  position: absolute;
-  top: 2px;
-  right: 1px;
-  height: 16px;
-  width: 4px;
-}
-
-.fileview-filename-container .fileStatus.error {
-  background: #F55;
-}
-
-.fileview-filename-container .fileStatus.warning {
-  background: #DD3;
-}
-
-.fileview-filename-container .fileStatus.info {
-  background: #9CC;
-}
-
-.fileview-filename-container .menu {
-  opacity: 0;
-  position: absolute;
-  right: 0;
-  width: 15px;
-}
-
-.fileview-filename-container .menu.open {
-  opacity: 1;
-}
-
-.fileview-filename-container .filename {
-  font-family: Helvetica, Sans-serif;
-  font-size: 13px;
-  overflow: hidden;
-  position: absolute;
-  top: 1px;
-  text-overflow: ellipsis;
-  white-space: nowrap;
-  width: 100%;
-}
-
-.fileview-filename-container:hover .filename {
-
-}
-
-.ace_gutter-cell {
-  color: #aaa;
-}
-
-.ace_gutter-tooltip-divider {
-  background-color: gray;
-  height: 1px;
-  margin: 3px -4px;
-}
-
-.ace_gutter-tooltip-label-error {
-  color: #F55;
-}
-
-.ace_gutter-tooltip-label-warning {
-  color: #DD3;
-}
-
-.ace_gutter-tooltip-label-info {
-  color: #9CC;
-}
-
->>>>>>> b7fa76d8
 #splitview {
   bottom: 0;
   display: flex;
@@ -133,34 +54,13 @@
   box-shadow: 0 4px 16px rgba(0,0,0,0.2);
 }
 
-<<<<<<< HEAD
-#toolbar {
-=======
-.ace_gutter-cell.ace_error {
-  background-image: url("images/error_icon.png");
+.dialog a.close {
+  width: 21px;
+  height: 21px;
+  text-align: center;
 }
 
-.ace_gutter-cell.ace_warning {
-  background-image: url("images/warning_icon.png");
-}
-
-.ace_gutter-cell.ace_info {
-  background-image: url("images/info_icon.png");
-}
-
-.minimap {
-  right: 0px;
-  width: 10px;
-  bottom: 15px;
-  top: 0px;
-  position: absolute;
-  z-index: 9;
-  /* TODO(ericarnold): Needs a background which inherits editor bg color.*/
-}
-
-.minimap-marker {
-  border-radius: 2px;
->>>>>>> b7fa76d8
+#toolbar {
   position: absolute;
   left: 0;
   right: 0;
