--- conflicted
+++ resolved
@@ -206,13 +206,8 @@
             <option value="web/web_app_js">
               JavaScript web app
             </option>
-<<<<<<< HEAD
-            <option value="web/web_app_polymer_js;polymer,polymer-elements,polymer-ui-elements">
+            <option value="web/web_app_polymer_js;polymer,core-elements">
               JavaScript web app using Polymer
-=======
-            <option value="web/web_app_polymer_js;polymer,core-elements">
-              JavaScript Web app using Polymer
->>>>>>> cfebef27
             </option>
           </optgroup>
           <optgroup label="Chrome apps">
