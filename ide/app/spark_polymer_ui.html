<!DOCTYPE html>

<!-- Copyright (c) 2013, Google Inc. Please see the AUTHORS file for details.
     All rights reserved. Use of this source code is governed by a BSD-style
     license that can be found in the LICENSE file. -->

<link rel="import" href="packages/spark_widgets/spark_button/spark_button.html">
<link rel="import" href="packages/spark_widgets/spark_icon/spark_icon.html">
<link rel="import" href="packages/spark_widgets/spark_icon_button/spark_icon_button.html">
<link rel="import" href="packages/spark_widgets/spark_menu_button/spark_menu_button.html">
<link rel="import" href="packages/spark_widgets/spark_menu_item/spark_menu_item.html">
<link rel="import" href="packages/spark_widgets/spark_menu_separator/spark_menu_separator.html">
<link rel="import" href="packages/spark_widgets/spark_modal/spark_modal.html">
<link rel="import" href="packages/spark_widgets/spark_overlay/spark_overlay.html">
<link rel="import" href="packages/spark_widgets/spark_split_view/spark_split_view.html">
<link rel="import" href="packages/spark_widgets/spark_status/spark_status.html">
<link rel="import" href="packages/spark_widgets/spark_suggest/spark_suggest_box.html">
<link rel="import" href="packages/spark_widgets/spark_toolbar/spark_toolbar.html">
<link rel="import" href="lib/ui/polymer/commit_message_view/commit_message_view.html">

<!--link rel="import" href="packages/polymer_elements/polymer_flex_layout/polymer_flex_panel.html"-->

<polymer-element name="spark-polymer-ui">
  <template>

    <!-- BUG: https://code.google.com/p/dart/issues/detail?id=14382 -->
    <!-- link rel="stylesheet" href="spark_polymer_ui.css"-->
    <style>
      @import url("spark_polymer_ui.css");
    </style>

    <spark-toolbar id="toolbar" lightdom>
      <spark-button id="runButton" small primary>
        <span class="glyphicon glyphicon-play"></span> Run
      </spark-button>
      <spark-button id="pushButton" small>
        <span class="glyphicon glyphicon-phone"></span> Deploy
      </spark-button>
      <spark-button id="newProject" small>New Project...</spark-button>
      <spark-button id="gitClone" small>Git Clone...</spark-button>

      <spark-status id="sparkStatus"></spark-status>

      <div id="toolbarRight">
        <spark-suggest-box id="searchBox" oracle="{{searchOracle}}"
            placeholder="Search">
        </spark-suggest-box>

        <spark-menu-button id="mainMenu"
            src="images/menu.png"
            responsive="true"
            selected="0"
            valueattr="action-id"
            valign="right"
            on-activate={{onMenuSelected}}>
          <spark-menu-item action-id="file-open" label="Open File...">
          </spark-menu-item>
          <spark-menu-item action-id="folder-open" label="Open Folder...">
          </spark-menu-item>
          <spark-menu-separator></spark-menu-separator>
          <spark-menu-item action-id="project-new" label="New Project...">
          </spark-menu-item>
<<<<<<< HEAD
          <spark-menu-item action-id="git-clone" iconsize=0 label="Git Clone...">
          </spark-menu-item>
          <spark-menu-separator></spark-menu-separator>
          <spark-menu-item action-id="webstore-publish" iconsize=0 label="Publish to WebStore">
          </spark-menu-item>
          <spark-menu-separator></spark-menu-separator>
          <spark-menu-item action-id="settings" iconsize=0 label="Settings...">
=======
          <spark-menu-item action-id="git-clone" label="Git Clone...">
>>>>>>> febfb7ac
          </spark-menu-item>
          <template if="{{developerMode}}">
            <spark-menu-separator></spark-menu-separator>
            <spark-menu-item action-id="run-tests" label="Run Tests">
            </spark-menu-item>
          </template>
          <spark-menu-separator></spark-menu-separator>
          <spark-menu-item action-id="settings" label="Settings...">
          </spark-menu-item>
          <spark-menu-item action-id="help-about" label="About Spark">
          </spark-menu-item>
        </spark-menu-button>
      </div>
    </spark-toolbar>

    <spark-split-view
        id="splitView"
        direction="left" splitterSize="6" splitterHandle="false"
        onUpdate="{{onSplitterUpdate}}">
      <content></content>
    </spark-split-view>

    <!-- Error dialog -->
    <spark-modal id="errorDialog" class="dialog spark-overlay-scale-slideup">
      <div class="modal-body">
        <div class="form-group">
          <label id="errorTitle"></label>
          <div id="errorMessage" class="help-block"></div>
        </div>
      </div>
      <div class="modal-footer">
        <spark-button id="errorClose" overlay-toggle primary autofocus data-dismiss="modal">
          Close
        </spark-button>
      </div>
    </spark-modal>

    <!-- OK / Cancel dialog -->
    <spark-modal id="okCancelDialog" class="dialog spark-overlay-scale-slideup">
      <div class="modal-body">
        <p id="okCancelMessage"></p>
      </div>
      <div class="modal-footer">
        <spark-button overlay-toggle data-dismiss="modal">
          Cancel
        </spark-button>
        <spark-button id="okText" overlay-toggle primary autofocus data-dismiss="modal">
          OK
        </spark-button>
      </div>
    </spark-modal>

    <!-- Rename File dialog -->
    <spark-modal id="renameDialog" class="dialog spark-overlay-scale-slideup">
      <div class="modal-header">
        <a href="#" class="close" overlay-toggle>&times;</a>
        <h4 class="modal-title">Rename</h4>
      </div>
      <div class="modal-body">
        <div class="form-group">
          <label for="renameFileName">New name</label>
          <input id="renameFileName" type="text" class="form-control" autofocus>
        </div>
      </div>
      <div class="modal-footer">
        <spark-button overlay-toggle data-dismiss="modal">
          Cancel
        </spark-button>
        <spark-button overlay-toggle primary data-dismiss="modal">
          Rename
        </spark-button>
      </div>
    </spark-modal>

    <!-- New File dialog -->
    <spark-modal id="fileNewDialog" class="dialog spark-overlay-scale-slideup">
      <div class="modal-header">
        <a href="#" class="close" overlay-toggle>&times;</a>
        <h4 class="modal-title">New File</h4>
      </div>
      <div class="modal-body">
        <div class="form-group">
          <label for="fileName">New file name</label>
          <input id="fileName" type="text" class="form-control" autofocus>
        </div>
      </div>
      <div class="modal-footer">
        <spark-button overlay-toggle data-dismiss="modal">
          Cancel
        </spark-button>
        <spark-button overlay-toggle primary data-dismiss="modal">
          Create
        </spark-button>
      </div>
    </spark-modal>

    <!-- New Folder dialog -->
    <spark-modal id="folderNewDialog" class="dialog spark-overlay-scale-slideup">
      <div class="modal-header">
        <a href="#" class="close" overlay-toggle>&times;</a>
        <h4 class="modal-title">New Folder</h4>
      </div>
      <div class="modal-body">
        <div class="form-group">
          <label for="folderName">New folder name</label>
          <input id="folderName" type="text" class="form-control" autofocus>
        </div>
      </div>
      <div class="modal-footer">
        <spark-button overlay-toggle data-dismiss="modal">
          Cancel
        </spark-button>
        <spark-button overlay-toggle primary data-dismiss="modal">
          Create
        </spark-button>
      </div>
    </spark-modal>

    <!-- New Project dialog -->
    <spark-modal id="newProjectDialog" class="dialog spark-overlay-scale-slideup">
      <div class="modal-header">
        <a href="#" class="close" overlay-toggle>&times;</a>
        <h4 class="modal-title">New Project</h4>
      </div>
      <div class="modal-body">
        <div class="form-group">
          <label for="name">Project name</label>
          <input id="name" type="text" class="form-control" autofocus>
        </div>
      </div>
      <div class="modal-footer">
        <spark-button overlay-toggle data-dismiss="modal">
          Cancel
        </spark-button>
        <spark-button overlay-toggle primary data-dismiss="modal">
          Create
        </spark-button>
      </div>
    </spark-modal>

    <!-- Harness Push dialog -->
    <spark-modal id="pushDialog" class="dialog spark-overlay-scale-slideup">
      <div class="modal-header">
        <a href="#" class="close" overlay-toggle>&times;</a>
        <h4 class="modal-title">Deploy to Mobile</h4>
      </div>
      <div class="modal-body">
        <div class="form-group">
          <label for="pushUrl">Target Host</label>
          <input id="pushUrl" type="text" class="form-control" placeholder="e.g. 192.168.1.101" />
        </div>
      </div>
      <div class="modal-footer">
        <spark-button overlay-toggle data-dismiss="modal">
          Cancel
        </spark-button>
        <spark-button overlay-toggle primary data-dismiss="modal">
          Deploy
        </spark-button>
      </div>
    </spark-modal>

    <!-- Git Clone dialog -->
    <spark-modal id="gitCloneDialog" class="dialog spark-overlay-scale-slideup">
      <div class="modal-header">
        <a href="#" class="close" overlay-toggle>&times;</a>
        <h4 class="modal-title">Clone Git Project</h4>
      </div>
      <div class="modal-body">
        <div class="form-group">
          <label for="gitRepoUrl">Repository URL</label>
          <input id="gitRepoUrl" type="text" class="form-control"
              placeholder="https://github.com/foo/bar.git" autofocus>
        </div>
      </div>
      <div class="modal-footer">
        <spark-button overlay-toggle data-dismiss="modal">
          Cancel
        </spark-button>
        <spark-button overlay-toggle primary data-dismiss="modal">
          Clone
        </spark-button>
      </div>
    </spark-modal>

    <!-- Git Commit dialog -->
    <spark-modal id="gitCommitDialog" class="dialog spark-overlay-scale-slideup">
      <div class="modal-header">
        <a href="#" class="close" overlay-toggle>&times;</a>
        <h4 class="modal-title">Git Commit</h4>
      </div>
      <div class="modal-body">
        <div class="form-group">
          <div id="gitUserInfo">
            <div class="input-label">
              <label for="gitName">Your Name</label>
              <input id="gitName" type="text" class="form-control"
                  placeholder="John Doe" autofocus>
            </div>
            <div class="input-label">
              <label for="gitEmail">Email</label>
              <input id="gitEmail" type="text" class="form-control"
                  placeholder="johndoe@gmail.com" autofocus>
            </div>
          </div>
          <label for="commitMessage">Commit Message</label>
          <textarea id="commitMessage" type="text" class="form-control"
              rows="3" autofocus></textarea>
          <span class="help-block">Enter a brief description of the changes.</span>
        </div>
      </div>
      <div class="modal-footer">
        <spark-button overlay-toggle data-dismiss="modal">
          Cancel
        </spark-button>
        <spark-button overlay-toggle primary data-dismiss="modal">
          Commit
        </spark-button>
      </div>
    </spark-modal>

    <!-- Git Branch dialog -->
    <spark-modal id="gitBranchDialog" class="dialog spark-overlay-scale-slideup">
      <div class="modal-header">
        <a href="#" class="close" overlay-toggle>&times;</a>
        <h4 class="modal-title">Create Branch</h4>
      </div>
      <div class="modal-body">
        <div class="form-group">
          <label for="gitBranchName">New branch name</label>
          <input id="gitBranchName" type="text" class="form-control" autofocus>
          <span class="help-block">Create a new git branch.</span>
        </div>
      </div>
      <div class="modal-footer">
        <spark-button overlay-toggle data-dismiss="modal">
          Cancel
        </spark-button>
        <spark-button overlay-toggle primary data-dismiss="modal">
          Create Branch
        </spark-button>
      </div>
    </spark-modal>

    <!-- Git Checkout dialog -->
    <spark-modal id="gitCheckoutDialog" class="dialog spark-overlay-scale-slideup">
      <div class="modal-header">
        <a href="#" class="close" overlay-toggle>&times;</a>
        <h4 class="modal-title">Git Checkout</h4>
      </div>
      <div class="modal-body">
        <div class="form-group">
          <label for="currentBranchName">Current branch</label>
          <input id="currentBranchName" type="text" class="form-control" disabled>
        </div>
        <div class="form-group">
          <label for="gitCheckout">Switch to branch</label>
          <select id="gitCheckout" class="form-control"></select>
        </div>
      </div>
      <div class="modal-footer">
        <spark-button overlay-toggle data-dismiss="modal">
          Cancel
        </spark-button>
        <spark-button overlay-toggle primary data-dismiss="modal">
          Checkout
        </spark-button>
      </div>
    </spark-modal>

    <!-- Git Push dialog -->
    <spark-modal id="gitPushDialog" class="dialog spark-overlay-scale-slideup">
      <div class="modal-header">
        <a href="#" class="close" overlay-toggle>&times;</a>
        <h4 class="modal-title">Git Push</h4>
      </div>
      <div class="modal-body">
        <div class="form-group">
           <div id="gitCommitList"></div>
        </div>
      </div>
      <div class="modal-footer">
        <spark-button overlay-toggle data-dismiss="modal">
          Cancel
        </spark-button>
        <spark-button overlay-toggle primary data-dismiss="modal">
          Push
        </spark-button>
      </div>
    </spark-modal>

    <!-- About dialog -->
    <spark-modal id="aboutDialog" class="dialog spark-overlay-scale-slideup">
      <div class="modal-header">
        <a href="#" class="close" overlay-toggle>&times;</a>
        <h4 class="modal-title">Spark</h4>
      </div>
      <div class="modal-body">
        <div class="form-group">
          <span class="help-block">
            A Chrome Apps based development environment (v<span id="aboutVersion"></span>)
          </span>
        </div>
        <div class="form-group">
          <div class="checkbox">
            <label>
              <input id="analyticsCheck" type="checkbox">
                Allow Spark to collect anonymous usage statistics
            </label>
          </div>
        </div>
      </div>
      <div class="modal-footer">
        <spark-button overlay-toggle primary autofocus data-dismiss="modal">
          Close
        </spark-button>
      </div>
    </spark-modal>

    <!-- Setting dialog -->
    <spark-modal id="settingsDialog" class="dialog spark-overlay-scale-slideup">
      <div class="modal-header">
        <a href="#" class="close" overlay-toggle>&times;</a>
        <h4 class="modal-title">Settings</h4>
      </div>
      <div class="modal-body">
        <div class="form-group">
          <div id="changeTheme">
            <label class="settings-title">Editor theme</label>
            <div>
              <span class="settings-label"></span>
              <span class="plus-minus-container">
                <a href="#" id="themeMinus" class="plus-minus-button"
                    on-click="{{onThemeMinus}}">
                  <span class="glyphicon glyphicon-chevron-left"></span>
                </a>
                <a href="#" id="themePlus" class="plus-minus-button"
                    on-click="{{onThemePlus}}">
                  <span class="glyphicon glyphicon-chevron-right"></span>
                </a>
              </span>
            </div>
          </div>
        </div>
        <div class="form-group">
          <div id="changeKeys">
            <label class="settings-title">Key bindings</label>
            <div>
              <span class="settings-label"></span>
              <span class="plus-minus-container">
                <a href="#" id="keysMinus" class="plus-minus-button"
                    on-click="{{onKeysMinus}}">
                  <span class="glyphicon glyphicon-chevron-left"></span>
                </a>
                <a href="#" id="keysPlus" class="plus-minus-button"
                    on-click="{{onKeysPlus}}">
                  <span class="glyphicon glyphicon-chevron-right"></span>
                </a>
              </span>
            </div>
          </div>
        </div>
        <div class="form-group">
          <label class="settings-title">Git</label>
          <div>
            <spark-button on-click="{{onResetGit}}">
              Clear Git Credentials
            </spark-button>
            <span id="gitResetSettingsDone">Done</span>
          </div>
        </div>
      </div>
      <div class="modal-footer">
        <spark-button overlay-toggle primary autofocus data-dismiss="modal">
          Close
        </spark-button>
      </div>
    </spark-modal>

    <!-- Git authentication dialog -->
    <spark-modal id="gitAuthenticationDialog" class="dialog spark-overlay-scale-slideup">
      <div class="modal-header">
        <a href="#" class="close" overlay-toggle>&times;</a>
        <h4 class="modal-title">Git Authentication</h4>
      </div>
      <div class="modal-body">
        <div class="form-group">
          <div id="gitUserInfo">
            <div class="input-label">
              <label for="gitUsername">User name</label>
              <input id="gitUsername" type="text" class="form-control"
                  placeholder="johndoe" autofocus>
            </div>
            <div class="input-label">
              <label for="gitPassword">Password</label>
              <input id="gitPassword" type="password" class="form-control"
                  placeholder="Required" autofocus>
            </div>
          </div>
        </div>
      </div>
      <div class="modal-footer">
        <spark-button overlay-toggle data-dismiss="modal" class="cancel-button">
          Cancel
        </spark-button>
        <spark-button overlay-toggle primary data-dismiss="modal">
          Login
        </spark-button>
      </div>
    </spark-modal>

<<<<<<< HEAD
    <!-- Publish on webstore -->
    <spark-modal id="WebStorePublishDialog" class="dialog spark-overlay-scale-slideup">
      <div class="modal-header">
        <a href="#" class="close" overlay-toggle>&times;</a>
        <h4 class="modal-title">Publish to webstore</h4>
      </div>
      <div class="modal-body">
        <div class="form-group">
          <form>
            <div><input type="radio" name="type" value="new" checked><span style="margin-left: 10px;" checked>Create a new application</span></div>
            <div><input type="radio" name="type" value="existing"><span style="margin-left: 10px;">Upload to an existing application</span></div>        
          </form>
        </div>
        <div class="form-group">
          <label for="appID">Enter the ID of the existing application</label>
          <input id="appID" type="text" class="form-control"></input>
        </div>
      </div>
      <div class="modal-footer">
        <spark-button overlay-toggle data-dismiss="modal">
          Cancel
        </spark-button>
        <spark-button overlay-toggle primary data-dismiss="modal">
          Publish
        </spark-button>
      </div>
    </spark-modal><!-- /.modal -->
    
=======
    <!-- Project properties dialog -->
    <spark-modal id="projectPropertiesDialog" class="dialog spark-overlay-scale-slideup">
      <div class="modal-header">
        <a href="#" class="close" overlay-toggle>&times;</a>
        <h4 class="modal-title">Properties</h4>
      </div>
      <div class="modal-body">
      </div>
      <div class="modal-footer">
        <spark-button overlay-toggle primary autofocus data-dismiss="modal">
          Close
        </spark-button>
      </div>
    </spark-modal>
>>>>>>> febfb7ac
  </template>

  <script type="application/dart" src="spark_polymer_ui.dart"></script>
</polymer-element><|MERGE_RESOLUTION|>--- conflicted
+++ resolved
@@ -60,17 +60,9 @@
           <spark-menu-separator></spark-menu-separator>
           <spark-menu-item action-id="project-new" label="New Project...">
           </spark-menu-item>
-<<<<<<< HEAD
-          <spark-menu-item action-id="git-clone" iconsize=0 label="Git Clone...">
-          </spark-menu-item>
-          <spark-menu-separator></spark-menu-separator>
+          <spark-menu-item action-id="git-clone" label="Git Clone...">
+          </spark-menu-item>
           <spark-menu-item action-id="webstore-publish" iconsize=0 label="Publish to WebStore">
-          </spark-menu-item>
-          <spark-menu-separator></spark-menu-separator>
-          <spark-menu-item action-id="settings" iconsize=0 label="Settings...">
-=======
-          <spark-menu-item action-id="git-clone" label="Git Clone...">
->>>>>>> febfb7ac
           </spark-menu-item>
           <template if="{{developerMode}}">
             <spark-menu-separator></spark-menu-separator>
@@ -482,7 +474,6 @@
       </div>
     </spark-modal>
 
-<<<<<<< HEAD
     <!-- Publish on webstore -->
     <spark-modal id="WebStorePublishDialog" class="dialog spark-overlay-scale-slideup">
       <div class="modal-header">
@@ -511,7 +502,6 @@
       </div>
     </spark-modal><!-- /.modal -->
     
-=======
     <!-- Project properties dialog -->
     <spark-modal id="projectPropertiesDialog" class="dialog spark-overlay-scale-slideup">
       <div class="modal-header">
@@ -526,7 +516,6 @@
         </spark-button>
       </div>
     </spark-modal>
->>>>>>> febfb7ac
   </template>
 
   <script type="application/dart" src="spark_polymer_ui.dart"></script>
