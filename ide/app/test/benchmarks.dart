// Copyright (c) 2014, Google Inc. Please see the AUTHORS file for details.
// All rights reserved. Use of this source code is governed by a BSD-style
// license that can be found in the LICENSE file.

/**
 * This library defines various performance benchmarks for Spark.
 */
library spark.benchmarks;

import 'dart:typed_data';

import 'package:archive/archive.dart';
import 'package:benchmark_harness/benchmark_harness.dart';
import 'package:intl/intl.dart';
import 'package:logging/logging.dart';
import 'package:unittest/unittest.dart';

import '../lib/git/fast_sha.dart';
import '../lib/git/utils.dart';
import '../lib/git/zlib.dart';

final ScoreEmitter _emitter = new LoggerEmitter();
final NumberFormat _nf = new NumberFormat.decimalPattern();

Logger _logger = new Logger('spark.benchmarks');

//Dartium:
// archive inflate :   4.051 ms
// archive deflate :  20.570 ms
// create zip      :  88.936 ms
// git sha         : 295.857 ms (214.900 ms)
// jszlib inflate  : 304.714 ms
// jszlib deflate  : 440.040 ms

//dart2js:
<<<<<<< HEAD
// archive inflate :  22.573 ms (40.600 ms)
// archive deflate :  39.275 ms (168.250 ms)
// create zip      : 110.263 ms (489.800 ms)
// git sha         :1087.500 ms (1760.000 ms)
// plain sha       :1977.500 ms
// fast sha        : 943.667 ms
=======
// archive inflate :  40.600 ms
// archive deflate : 168.250 ms
// create zip      : 489.800 ms
//
>>>>>>> 51917d54
// jszlib inflate  :  36.161 ms
// jszlib deflate  : 826.000 ms

defineTests() {
  group('benchmarks', () {
    //test('archive inflate', () => runBenchmark(new InflateBenchmark()));
    //test('archive deflate', () => runBenchmark(new DeflateBenchmark()));
    //test('zlib inflate', () => runBenchmark(new ZlibInflateBenchmark()));
    //test('zlib deflate', () => runBenchmark(new ZlibDeflateBenchmark()));

    //test('create zip', () => runBenchmark(new CreateZipBenchmark()));

<<<<<<< HEAD
    test('git sha', () => runBenchmark(new GitShaBenchmark()));
    test('plain sha', () => runBenchmark(new PlainShaBenchmark()));
    test('fast sha', () => runBenchmark(new FastShaBenchmark()));
=======
    //test('git sha', () => runBenchmark(new GitShaBenchmark()));
    //test('plain sha', () => runBenchmark(new PlainShaBenchmark()));
>>>>>>> 51917d54
  });
}

void runBenchmark(BenchmarkBase benchmark) {
  benchmark.report();
}

class LoggerEmitter extends ScoreEmitter {
  void emit(String testName, double valueMicros) {
    _logger.info('${testName}: ${_nf.format(valueMicros / 1000.0)} ms');
  }
}

class InflateBenchmark extends BenchmarkBase {
  List data;

  InflateBenchmark() : super('archive inflate', emitter: _emitter);

  void setup() {
    data = new Deflate(_createData(100000)).getBytes();
  }

  void run() {
    new Inflate(data).getBytes();
  }
}

class DeflateBenchmark extends BenchmarkBase {
  List data;

  DeflateBenchmark() : super('archive deflate', emitter: _emitter);

  void setup() {
    data = _createData(100000);
  }

  void run() {
    new Deflate(data).getBytes();
  }
}

class CreateZipBenchmark extends BenchmarkBase {
  List<int> data0;
  List<int> data1;
  List<int> data2;

  CreateZipBenchmark() : super("create zip", emitter: _emitter);

  void setup() {
    data0 = _createData(50000);
    data1 = _createData(100000);
    data2 = _createData(200000);
  }

  void run() {
    Archive archive = new Archive();
    archive.addFile(new ArchiveFile('data0', data0.length, data0));
    archive.addFile(new ArchiveFile('data1', data1.length, data1));
    archive.addFile(new ArchiveFile('data2', data2.length, data2));
    ZipEncoder encoder = new ZipEncoder();
    List<int> bytes = encoder.encode(archive);
  }
}

class JszlibInflateBenchmark extends BenchmarkBase {
  List data;

  JszlibInflateBenchmark() : super('jszlib inflate', emitter: _emitter);

  void setup() {
    data = Zlib.deflate(_createData(100000)).data;
  }

  void run() {
    ZlibResult result = Zlib.inflate(data);
  }
}

class JszlibDeflateBenchmark extends BenchmarkBase {
  List data;

  JszlibDeflateBenchmark() : super('jszlib deflate', emitter: _emitter);

  void setup() {
    data = _createData(100000);
  }

  void run() {
    ZlibResult result = Zlib.deflate(data);
  }
}

class GitShaBenchmark extends BenchmarkBase {
  List data;

  GitShaBenchmark() : super('git sha', emitter: _emitter);

  void setup() {
    data = _createData(100000);
  }

  void run() {
//    Future<String> getShaForEntry(chrome.ChromeFileEntry entry, String type) {
//      return entry.readBytes().then((chrome.ArrayBuffer content) {
//        return _getShaStringForData(content.getBytes(), type);
//      });
//    }
    getShaStringForData(data, 'blob');
  }
}

class FastShaBenchmark extends BenchmarkBase {
  List data = _createData(100000);

  FastShaBenchmark() : super('fast sha', emitter: _emitter);

  void run() {
    FastSha sha = new FastSha();
    sha.add(data);
    sha.close();
  }
}

List _createData(int size) {
  Uint8List data = new Uint8List(size);
  for (int i = data.length - 1; i >= 0; i--) {
    data[i] = ((i * i) ^ i) & 0xFF;
  }
  return data;
}<|MERGE_RESOLUTION|>--- conflicted
+++ resolved
@@ -11,6 +11,7 @@
 
 import 'package:archive/archive.dart';
 import 'package:benchmark_harness/benchmark_harness.dart';
+import 'package:crypto/crypto.dart' as crypto;
 import 'package:intl/intl.dart';
 import 'package:logging/logging.dart';
 import 'package:unittest/unittest.dart';
@@ -33,19 +34,12 @@
 // jszlib deflate  : 440.040 ms
 
 //dart2js:
-<<<<<<< HEAD
 // archive inflate :  22.573 ms (40.600 ms)
 // archive deflate :  39.275 ms (168.250 ms)
 // create zip      : 110.263 ms (489.800 ms)
 // git sha         :1087.500 ms (1760.000 ms)
 // plain sha       :1977.500 ms
 // fast sha        : 943.667 ms
-=======
-// archive inflate :  40.600 ms
-// archive deflate : 168.250 ms
-// create zip      : 489.800 ms
-//
->>>>>>> 51917d54
 // jszlib inflate  :  36.161 ms
 // jszlib deflate  : 826.000 ms
 
@@ -58,14 +52,9 @@
 
     //test('create zip', () => runBenchmark(new CreateZipBenchmark()));
 
-<<<<<<< HEAD
+    test('plain sha', () => runBenchmark(new PlainShaBenchmark()));
     test('git sha', () => runBenchmark(new GitShaBenchmark()));
-    test('plain sha', () => runBenchmark(new PlainShaBenchmark()));
     test('fast sha', () => runBenchmark(new FastShaBenchmark()));
-=======
-    //test('git sha', () => runBenchmark(new GitShaBenchmark()));
-    //test('plain sha', () => runBenchmark(new PlainShaBenchmark()));
->>>>>>> 51917d54
   });
 }
 
@@ -168,12 +157,23 @@
   }
 
   void run() {
-//    Future<String> getShaForEntry(chrome.ChromeFileEntry entry, String type) {
-//      return entry.readBytes().then((chrome.ArrayBuffer content) {
-//        return _getShaStringForData(content.getBytes(), type);
-//      });
-//    }
     getShaStringForData(data, 'blob');
+  }
+}
+
+class PlainShaBenchmark extends BenchmarkBase {
+  List data;
+
+  PlainShaBenchmark() : super('plain sha', emitter: _emitter);
+
+  void setup() {
+    data = _createData(100000);
+  }
+
+  void run() {
+    crypto.SHA1 sha = new crypto.SHA1();
+    sha.add(data);
+    sha.close();
   }
 }
 
