--- conflicted
+++ resolved
@@ -21,7 +21,7 @@
   group('event_bus', () {
     test('fire one event', () {
       EventBus bus = new EventBus();
-      Future f = bus.onEvent(BusEventType.EDITOR_MANAGER__FILES_SAVED).toList();
+      Future f = bus.onEvent(BusEventType.FILES_SAVED).toList();
       _fireEvents(bus);
       bus.close();
       return f.then((List l) {
@@ -31,7 +31,7 @@
 
     test('fire two events', () {
       EventBus bus = new EventBus();
-      Future f = bus.onEvent(BusEventType.EDITOR_MANAGER__FILE_MODIFIED).toList();
+      Future f = bus.onEvent(BusEventType.FILE_MODIFIED).toList();
       _fireEvents(bus);
       bus.close();
       return f.then((List l) {
@@ -54,13 +54,7 @@
 }
 
 void _fireEvents(EventBus bus) {
-<<<<<<< HEAD
-  bus.addEvent(BusEventType.EDITOR_MANAGER__FILE_MODIFIED, null);
-  bus.addEvent(BusEventType.EDITOR_MANAGER__FILE_MODIFIED, null);
-  bus.addEvent(BusEventType.EDITOR_MANAGER__FILES_SAVED);
-=======
   bus.addEvent(new TestFileModifiedBusEvent('a'));
   bus.addEvent(new TestFileModifiedBusEvent('b'));
   bus.addEvent(new SimpleBusEvent(BusEventType.FILES_SAVED));
->>>>>>> 9647aeec
 }