// Copyright (c) 2013, Google Inc. Please see the AUTHORS file for details.
// All rights reserved. Use of this source code is governed by a BSD-style
// license that can be found in the LICENSE file.

library spark.workspace_test;

import 'dart:async';

import 'package:chrome_gen/chrome_app.dart' as chrome;
import 'package:unittest/unittest.dart';

import 'files_mock.dart';
import '../lib/preferences.dart';
import '../lib/workspace.dart' as ws;

const _FILETEXT = 'This is sample text for mock file entry.';

defineTests() {
  group('workspace', () {

    test('create file and check contents', () {
      var workspace = new ws.Workspace();
      MockFileSystem fs = new MockFileSystem();
      var fileEntry = fs.createFile('test.txt', contents: _FILETEXT);
      var fileResource = new ws.File(workspace, fileEntry);
      expect(fileResource.name, fileEntry.name);
      expect(fileResource.path, '/test.txt');
      fileResource.getContents().then((string) {
        expect(string, _FILETEXT);
      });
    });

    test('restore entry', () {
      var workspace = new ws.Workspace();
      MockFileSystem fs = new MockFileSystem();
      var fileEntry = fs.createFile('test.txt', contents: _FILETEXT);
      return workspace.link(fileEntry).then((ws.Resource resource) {
        expect(resource.name, fileEntry.name);
        String token = resource.persistToToken();
        var restoredResource = workspace.restoreResource(token);
        expect(restoredResource, isNotNull);
        expect(restoredResource.name, resource.name);
        expect(restoredResource.path, resource.path);
      });
    });

    test('persist workspace roots', () {
      var prefs = new MapPreferencesStore();
      var workspace = new ws.Workspace(prefs);
      return chrome.runtime.getPackageDirectoryEntry().then((dir) {
        return workspace.link(dir).then((ws.Resource resource) {
          expect(resource, isNotNull);
          return workspace.save().then((_) {
            return prefs.getValue('workspace').then((String prefVal) {
              expect(prefVal, isNotNull);
              expect(prefVal.length, greaterThanOrEqualTo(10));
            });
          });
        });
      });
    });

    test('resource is hashable', () {
      var workspace = new ws.Workspace();
      MockFileSystem fs = new MockFileSystem();
      var file1 = fs.createFile('test1.txt', contents: _FILETEXT);
      var file2 = fs.createFile('test2.txt', contents: _FILETEXT);
      return workspace.link(file1).then((ws.Resource resource1) {
        return workspace.link(file2).then((ws.Resource resource2) {
          Map m = {};
          m[resource1] = 'foo';
          m[resource2] = 'bar';
          expect(m[resource1], 'foo');
          expect(m[resource2], 'bar');
          var resource3 = workspace.getChild('test2.txt');
          m[resource3] = 'baz';
          expect(m[resource2], 'baz');
          expect(m[resource3], 'baz');
        });
      });
    });

    test('add file, check for resource add event', () {
      var workspace = new ws.Workspace();
      MockFileSystem fs = new MockFileSystem();
      var fileEntry = fs.createFile('test.txt');

      Future future = workspace.onResourceChange.first.then((ws.ResourceChangeEvent event) {
        ws.ChangeDelta change = event.changes.single;
        expect(change.resource.name, fileEntry.name);
        expect(change.type, ws.EventType.ADD);
      });

      workspace.link(fileEntry).then((resource) {
        expect(resource, isNotNull);
        expect(workspace.getChildren().contains(resource), isTrue);
        expect(workspace.getFiles().contains(resource), isTrue);
      });

      return future;
    });

    test('delete file, check for resource delete event', () {
      var workspace = new ws.Workspace();
      MockFileSystem fs = new MockFileSystem();
      var fileEntry = fs.createFile('test.txt');
      var resource;

      workspace.link(fileEntry).then((res) {
        resource = res;
        expect(resource, isNotNull);
        expect(workspace.getChildren().contains(resource), isTrue);
        expect(workspace.getFiles().contains(resource), isTrue);
        resource.delete();
      });

      return workspace.onResourceChange.first.then((ws.ResourceChangeEvent event) {
        ws.ChangeDelta change = event.changes.single;
        expect(change.resource.name, fileEntry.name);
        expect(change.type, ws.EventType.DELETE);
      });

    });

    test('add directory, check for resource add event', () {
      var workspace = new ws.Workspace();
      MockFileSystem fs = new MockFileSystem();
      fs.createFile('/myProject/test.txt');
      fs.createFile('/myProject/test.html');
      fs.createFile('/myProject/test.dart');
      var dirEntry = fs.getEntry('myProject');

      Future future = workspace.onResourceChange.first.then((ws.ResourceChangeEvent event) {
        ws.ChangeDelta change = event.changes.single;
        expect(change.resource.name, dirEntry.name);
        expect(change.type, ws.EventType.ADD);
      });

      workspace.link(dirEntry).then((project) {
        expect(project, isNotNull);
        expect(workspace.getChildren().contains(project), isTrue);
        expect(workspace.getProjects().contains(project), isTrue);
        var children = (project as ws.Container).getChildren();
        expect(children.length, 3);
      });

      return future;
    });

    test('add directory with folders, check for resource add event', () {
      var workspace = new ws.Workspace();
      MockFileSystem fs = new MockFileSystem();
      var projectDir = fs.createDirectory('myProject');
      fs.createFile('/myProject/index.html');
      fs.createFile('/myProject/myApp.dart');
      fs.createFile('/myProject/myApp.css');
      var dirEntry = fs.createDirectory('/myProject/myDir');
      fs.createFile('/myProject/myDir/test.txt');
      fs.createFile('/myProject/myDir/test.html');
      fs.createFile('/myProject/myDir/test.dart');

      Future future = workspace.onResourceChange.first.then((ws.ResourceChangeEvent event) {
        ws.ChangeDelta change = event.changes.single;
        expect(change.resource.name, projectDir.name);
        expect(change.type, ws.EventType.ADD);
      });

      workspace.link(projectDir).then((project) {
        expect(project, isNotNull);
        expect(workspace.getChildren().contains(project), isTrue);
        expect(workspace.getProjects().contains(project), isTrue);
        var children = (project as ws.Container).getChildren();
        expect(children.length, 4);
        for (var child in children){
          if (child is ws.Folder) {
            expect((child as ws.Folder).getChildren().length, 3);
          }
        }
      });
      return future;
    });

    test('refresh from filesystem', () {
      var workspace = new ws.Workspace();
      MockFileSystem fs = new MockFileSystem();
      var projectDir = fs.createDirectory('myProject');
      fs.createFile('/myProject/index.html');
      fs.createFile('/myProject/myApp.dart');
      fs.createFile('/myProject/myApp.css');
      var dirEntry = fs.createDirectory('/myProject/myDir');
      fs.createFile('/myProject/myDir/test.txt');
      fs.createFile('/myProject/myDir/test.html');
      fs.createFile('/myProject/myDir/test.dart');

      return workspace.link(projectDir).then((project) {
        ws.Folder dir = project.getChild('myDir');
        expect(project.getChildren().length, 4);
        expect(dir.getChildren().length, 3);
        fs.createFile('/myProject/myApp2.dart');
        fs.createFile('/myProject/myApp2.css');
        fs.removeFile('/myProject/myApp.css');
        fs.createFile('/myProject/myDir/test2.html');
        return workspace.refresh().then((e) {
          // Instance of /myProject/myDir might have changed because of
          // refresh(), then we request it again.
          // TODO(dvh): indentity of objects needs to be preserved by
          // workspace.refresh().
          dir = project.getChild('myDir');
          expect(project.getChildren().length, 5);
          expect(dir.getChildren().length, 4);
        });
      });
    });

    test("walk children performs a pre-order traversal", () {
      MockFileSystem fs = new MockFileSystem();
      ws.Workspace workspace = new ws.Workspace();
      var rootDir = fs.createDirectory('/root');
      fs.createDirectory('/root/folder1');
      fs.createDirectory('/root/folder2');
      fs.createDirectory('/root/folder1/folder3');
      fs.createFile('/root/folder1/file1');
      fs.createFile('/root/folder1/folder3/file2');
      fs.createFile('/root/folder2/file3');
      return workspace.link(rootDir).then((_) {
        ws.Folder rootFolder = workspace.getChild('root');
        expect(rootFolder.traverse().map((f) => f.path),
               equals([ '/root',
                          '/root/folder1',
                            '/root/folder1/folder3',
                              '/root/folder1/folder3/file2',
                            '/root/folder1/file1',
                          '/root/folder2',
                            '/root/folder2/file3'
                      ]));
      });
    });

    test("create marker on resource, check for marker add event", () {
      var workspace = new ws.Workspace();
      MockFileSystem fs = new MockFileSystem();
      var projectDir = fs.createDirectory('myProject');
      fs.createFile('/myProject/index.html');
      fs.createFile('/myProject/myApp.dart');
      Future future = workspace.onMarkerChange.first.then((ws.MarkerChangeEvent event) {
        expect(event.changes.first.resource.name, 'myApp.dart');
        expect(event.changes.first.type, ws.EventType.ADD);
      });

      return workspace.link(projectDir).then((project) {
        ws.File file = project.getChild('myApp.dart');
        file.createMarker('dart', ws.Marker.SEVERITY_ERROR, 'error marker', 2);
        var markers = file.getMarkers();
        expect(markers.length, 1);
        expect(markers.first.file, file);
        expect(markers.first.type, 'dart');
        expect(markers.first.severity, ws.Marker.SEVERITY_ERROR);
        return future;
      });
    });

    test("create different types of markers and clear markers", () {
      var workspace = new ws.Workspace();
      MockFileSystem fs = new MockFileSystem();
      var projectDir = fs.createDirectory('myProject');
      fs.createFile('/myProject/index.html');
      fs.createFile('/myProject/myApp.dart');

      return workspace.link(projectDir).then((project) {
        ws.File file = project.getChild('myApp.dart');
        file.createMarker('dart', ws.Marker.SEVERITY_ERROR, 'error marker', 2);
        file.createMarker('dart', ws.Marker.SEVERITY_WARNING, 'dart warning marker', 6);
        var markers = file.getMarkers();
        expect(markers.length, 2);
        expect(markers.first.file, file);
        expect(markers.first.type, 'dart');
        expect(markers.first.severity, ws.Marker.SEVERITY_ERROR);
        ws.File htmlFile = project.getChild('index.html');
        htmlFile.createMarker('html', ws.Marker.SEVERITY_WARNING, 'warning marker', 5);
        htmlFile.createMarker('html', ws.Marker.SEVERITY_INFO, 'info', 3);
        markers = htmlFile.getMarkers();
        expect(markers.length, 2);
        expect(markers.first.file, htmlFile);
        expect(markers.first.type, 'html');
        expect(markers.first.severity, ws.Marker.SEVERITY_WARNING);
        markers = project.getMarkers();
        expect(markers.length, 4);
        project.clearMarkers();
        markers = project.getMarkers();
        expect(markers.length, 0);
      });

    });

    test("create and clear marker, check for delete event", () {
      var workspace = new ws.Workspace();
      MockFileSystem fs = new MockFileSystem();
      var projectDir = fs.createDirectory('myProject');
      fs.createFile('/myProject/index.html');
      fs.createFile('/myProject/myApp.dart');

      Future future = workspace.onMarkerChange.skip(1).first.then((ws.MarkerChangeEvent event) {
        expect(event.changes.first.resource.name, 'myApp.dart');
        expect(event.changes.first.type, ws.EventType.DELETE);
      });

      return workspace.link(projectDir).then((project) {
        ws.File file = project.getChild('myApp.dart');
        file.createMarker('dart', ws.Marker.SEVERITY_ERROR, 'error marker', 2);
        var markers = file.getMarkers();
        expect(markers.length, 1);
        file.clearMarkers();
        markers = file.getMarkers();
        expect(markers.length, 0);
        return future;
      });
    });

    test("get max severity marker", () {
      var workspace = new ws.Workspace();
      MockFileSystem fs = new MockFileSystem();
      var projectDir = fs.createDirectory('myProject');
      fs.createFile('/myProject/index.html');
      fs.createFile('/myProject/myApp.dart');
      fs.createFile('myProject/myLib.dart');

      return workspace.link(projectDir).then((project) {
        ws.File file = project.getChild('myApp.dart');
        file.createMarker('dart', ws.Marker.SEVERITY_ERROR, 'error marker', 2);
        file.createMarker('dart', ws.Marker.SEVERITY_WARNING, 'dart warning marker', 6);
        ws.File htmlFile = project.getChild('index.html');
        htmlFile.createMarker('html', ws.Marker.SEVERITY_WARNING, 'warning marker', 5);
        htmlFile.createMarker('html', ws.Marker.SEVERITY_INFO, 'info', 3);
        file = project.getChild('myLib.dart');
        file.createMarker('dart', ws.Marker.SEVERITY_WARNING, 'dart warning', 3);
        file.createMarker('dart', ws.Marker.SEVERITY_INFO, 'dart info marker', 4);

        int severity = project.findMaxProblemSeverity();
        expect(severity, ws.Marker.SEVERITY_ERROR);
        severity = htmlFile.findMaxProblemSeverity();
        expect(severity, ws.Marker.SEVERITY_WARNING);
      });
<<<<<<< HEAD
=======
    });

    test("pause and resume posting marker events", () {
      var workspace = new ws.Workspace();
      MockFileSystem fs = new MockFileSystem();
      var projectDir = fs.createDirectory('myProject');
      fs.createFile('/myProject/myApp.dart');
      Future future2 = workspace.onMarkerChange.skip(1).first.then((ws.MarkerChangeEvent event) {
        expect(event.changes.length, 2);
      });
      Future future =  workspace.onMarkerChange.first.then((ws.MarkerChangeEvent event){
        expect(event.changes.length, 1);
      });
      return workspace.link(projectDir).then((project) {
        ws.File file = project.getChild('myApp.dart');
        file.createMarker('dart', ws.Marker.SEVERITY_WARNING, 'warning marker', 2);
        return future.then((_) {
          workspace.pauseMarkerStream();
          file.createMarker('dart', ws.Marker.SEVERITY_ERROR, 'error marker', 2);
          file.createMarker('dart', ws.Marker.SEVERITY_INFO, 'dart info marker', 4);
          workspace.resumeMarkerStream();
          return future2;
        });
      });
>>>>>>> c535b6b4
    });
  });
}<|MERGE_RESOLUTION|>--- conflicted
+++ resolved
@@ -340,8 +340,6 @@
         severity = htmlFile.findMaxProblemSeverity();
         expect(severity, ws.Marker.SEVERITY_WARNING);
       });
-<<<<<<< HEAD
-=======
     });
 
     test("pause and resume posting marker events", () {
@@ -366,7 +364,6 @@
           return future2;
         });
       });
->>>>>>> c535b6b4
     });
   });
 }