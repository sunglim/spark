<!DOCTYPE html>

<!-- Copyright (c) 2014, Google Inc. Please see the AUTHORS file for details.
     All rights reserved. Use of this source code is governed by a BSD-style
     license that can be found in the LICENSE file. -->

<link rel="import" href="../../../packages/spark_widgets/common/spark_widget.html">
<link rel="import" href="../../../packages/spark_widgets/spark_button/spark_button.html">
<link rel="import" href="../../../packages/spark_widgets/spark_modal/spark_modal.html">
<link rel="import" href="../../../packages/spark_widgets/spark_toolbar/spark_toolbar.html">

<polymer-element name="spark-dialog" extends="spark-widget"
    attributes="title animation">
  <template>
    <link rel="stylesheet" href="spark_dialog.css">

<<<<<<< HEAD
    <spark-modal id="modal" animation="{{animation}}">
      <spark-toolbar id="header" 
          horizontal 
          justify="edges">
        <span id="title">{{title}}</span>
        <spark-button id="closingX" 
            flat
            round
            minPadding
            overlayToggle>
          <svg id="closingXGlyph" viewBox="0 0 24 24">
            <polygon points="19,6.4 17.6,5 12,10.6 6.4,5 5,6.4 10.6,12 5,17.6 6.4,19 12,13.4 17.6,19 19,17.6 13.4,12 "></polygon>
          </svg>
        </spark-button>
      </spark-toolbar>
=======
    <spark-modal id="modal" focused animation="{{animation}}">
      <template if="{{title != null}}">
        <div id="header">
          <h4 id="title" class="modal-title">{{title}}</h4>
          <spark-button id="closingX" flat round overlayToggle>
            &times;
          </spark-button>
        </div>
      </template>
>>>>>>> 128a3d1a

      <div id="body">
        <content select="div,span,label,input,p,h4,spark-progress,template"></content>
        <!-- TODO(ussuri): remove the line above and uncomment the line below
             once the fix for :not() makes it to Chrome 36 stable
             (it's in canary as of 05/29/2014). BUG #2183. -->
        <!--content select=":not(spark-dialog-button)"></content-->
      </div>

      <spark-toolbar id="footer" 
          horizontal 
          justify="right" 
          spacing="medium">
        <content select="spark-dialog-button"></content>
      </spark-toolbar>
    </spark-modal>
  </template>

  <script type="application/dart;component=1" src="spark_dialog.dart"></script>
</polymer-element><|MERGE_RESOLUTION|>--- conflicted
+++ resolved
@@ -14,8 +14,7 @@
   <template>
     <link rel="stylesheet" href="spark_dialog.css">
 
-<<<<<<< HEAD
-    <spark-modal id="modal" animation="{{animation}}">
+    <spark-modal id="modal" focused animation="{{animation}}">
       <spark-toolbar id="header" 
           horizontal 
           justify="edges">
@@ -30,17 +29,6 @@
           </svg>
         </spark-button>
       </spark-toolbar>
-=======
-    <spark-modal id="modal" focused animation="{{animation}}">
-      <template if="{{title != null}}">
-        <div id="header">
-          <h4 id="title" class="modal-title">{{title}}</h4>
-          <spark-button id="closingX" flat round overlayToggle>
-            &times;
-          </spark-button>
-        </div>
-      </template>
->>>>>>> 128a3d1a
 
       <div id="body">
         <content select="div,span,label,input,p,h4,spark-progress,template"></content>
