<!DOCTYPE html>

<!-- Copyright (c) 2013, Google Inc. Please see the AUTHORS file for details.
     All rights reserved. Use of this source code is governed by a BSD-style
     license that can be found in the LICENSE file. -->

<!--
/**
 * spark-selector is used to display a list of elements that can be selected.
 * The attribute [selected] indicates which element is being selected.
 * Tapping on the element to change selection would fire "activate"
 * event.
 *
 * Example:
 *
 *     <spark-selector selected="0" on-activate="{{activateHandler}}">
 *       <div>Item 1</div>
 *       <div>Item 2</div>
 *       <div>Item 3</div>
 *     </spark-selector>
 *
 * spark-selector is not styled: one needs to supply CSS attributes and/or
 * classes to apply to elements when they become active (on hover) or selected 
 * (on a tap). The names of these attributes/classes can be passed via
 * [activeClass], [activeAttr], [selectedClass] and [selectedAttr] attributes.
 *
 * Only ligth DOM content nodes satisfying the [itemFilter] will participate in
 * the activation/selection process. The rest of the nodes (e.g. separators)
 * will become inactive content.
 */
/**
 * Fired when an element changes it's selected state (gains or loses selection)
 * via a tap. That means that there can be more than one events fired per click
 * (e.g. the previsously selected item or items lose selection, and the new one
 * gains it).
 *
 * @event activate
<<<<<<< HEAD
 * @param {Object} detail['value'] the item's [valueAttr] attribute
 * @param {Object} detail['isSelected'] the item's new selected state
=======
 * @param {String} detail['value'] the item's [valueAttr] attribute
 * @param {bool} detail['isSelected'] the item's new selected state
>>>>>>> 58b0e0ce
 */
-->

<link rel="import" href="../../../packages/spark_widgets/common/spark_widget.html"/>
<link rel="import" href="../../../packages/spark_widgets/spark_selection/spark_selection.html">

<polymer-element name="spark-selector" extends="spark-widget"
    attributes="multi
                inSelection
                valueAttr
                itemFilter
                activeClass
                activeAttr
                selectedClass
                selectedAttr">
  <template>
    <link rel="stylesheet" href="spark_selector.css">

    <spark-selection id="selection"
        multi="{{multi}}"
        on-select="{{selectionSelectHandler}}">
    </spark-selection>

    <content id="items" select="*"></content>
  </template>

  <script type="application/dart;component=1" src="spark_selector.dart"></script>
</polymer-element><|MERGE_RESOLUTION|>--- conflicted
+++ resolved
@@ -35,13 +35,8 @@
  * gains it).
  *
  * @event activate
-<<<<<<< HEAD
- * @param {Object} detail['value'] the item's [valueAttr] attribute
- * @param {Object} detail['isSelected'] the item's new selected state
-=======
  * @param {String} detail['value'] the item's [valueAttr] attribute
  * @param {bool} detail['isSelected'] the item's new selected state
->>>>>>> 58b0e0ce
  */
 -->
 
